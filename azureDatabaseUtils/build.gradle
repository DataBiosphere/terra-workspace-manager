// Project Plugins
plugins {
    id 'terra-workspace-manager.java-conventions'
<<<<<<< HEAD
    id "com.github.ben-manes.versions" version "0.36.0"
    id "com.google.cloud.tools.jib" version "3.4.0"
=======
    id "com.github.ben-manes.versions" version "0.50.0"
    id "com.google.cloud.tools.jib" version "3.0.0"
>>>>>>> 999f86b6
    id "de.undercouch.download" version "4.1.1"
    id "org.springframework.boot"
    id "io.spring.dependency-management"
    id 'ru.vyarus.quality' version '4.9.0'
    id 'org.gradle.test-retry' version '1.4.0'
    id "org.sonarqube" version "3.5.0.2730"
}

// constants visible to all .gradle files in this project
project.ext {
    artifactGroup = "${group}.workspace"
    includeDir = "$projectDir/gradle"
    openapiOutputDir = "${buildDir}/openapi"
    resourceDir = "${projectDir}/src/main/resources"

    // where to place the Cloud Profiler agent in the container
    cloudProfilerLocation = "/opt/cprof"

    // location for jib extras, including the Java agent
    jibExtraDirectory = "${buildDir}/jib-agents"
}

// include order matters, so don't alphabetize
apply(from: "$includeDir/deploy.gradle")
apply(from: "$rootDir/gradle/quality.gradle")
apply(from: "$includeDir/taskDependencies.gradle")
apply(from: "$includeDir/dependencies.gradle")

sonar {
    properties {
        property 'sonar.projectName', 'terra-workspace-manager'
        property 'sonar.projectKey', 'DataBiosphere_terra-workspace-manager'
        property 'sonar.organization', 'broad-databiosphere'
        property 'sonar.host.url', 'https://sonarcloud.io'
    }
}

test {
    useJUnitPlatform()
}<|MERGE_RESOLUTION|>--- conflicted
+++ resolved
@@ -1,13 +1,8 @@
 // Project Plugins
 plugins {
     id 'terra-workspace-manager.java-conventions'
-<<<<<<< HEAD
-    id "com.github.ben-manes.versions" version "0.36.0"
+    id "com.github.ben-manes.versions" version "0.50.0"
     id "com.google.cloud.tools.jib" version "3.4.0"
-=======
-    id "com.github.ben-manes.versions" version "0.50.0"
-    id "com.google.cloud.tools.jib" version "3.0.0"
->>>>>>> 999f86b6
     id "de.undercouch.download" version "4.1.1"
     id "org.springframework.boot"
     id "io.spring.dependency-management"
