# Ignore everything in this directory
<<<<<<< HEAD
.gitignore
*.json
=======
*
>>>>>>> 327a872f
# Except this file
!.gitignore<|MERGE_RESOLUTION|>--- conflicted
+++ resolved
@@ -1,9 +1,4 @@
 # Ignore everything in this directory
-<<<<<<< HEAD
-.gitignore
-*.json
-=======
 *
->>>>>>> 327a872f
 # Except this file
 !.gitignore