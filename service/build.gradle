--- conflicted
+++ resolved
@@ -47,7 +47,7 @@
     implementation platform('com.google.cloud:libraries-bom:20.2.0')
     implementation group: "com.google.auto.value", name: "auto-value-annotations"
     implementation group: "com.google.guava", name:"guava"
-    
+
     // Terra deps
     implementation group: "bio.terra", name: "datarepo-client", version: "1.41.0-SNAPSHOT"
     // hk2 is required to use datarepo client, but not correctly exposed by the client
@@ -201,21 +201,6 @@
     outputs.upToDateWhen { false }
 }
 
-<<<<<<< HEAD
-=======
-
-task integrationTest(type: Test) {
-    environment.put('TEST_ENV', System.getenv("TEST_ENV"))
-    useJUnitPlatform {
-        includeTags "integration"
-    }
-    testLogging {
-        events = ["passed", "failed", "skipped", "started"]
-    }
-    outputs.upToDateWhen { false }
-}
-
->>>>>>> 880a1973
 spotless {
     java {
         googleJavaFormat()
