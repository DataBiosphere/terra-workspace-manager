--- conflicted
+++ resolved
@@ -31,9 +31,6 @@
   implementation group: "com.squareup.okhttp3", name: "logging-interceptor", version: "4.9.1"
 
   // Cloud Resource Library
-<<<<<<< HEAD
-  implementation group: 'bio.terra', name: 'terra-cloud-resource-lib', version: "2.0.0-J17-SNAPSHOT"
-=======
   implementation group: 'bio.terra', name: 'terra-cloud-resource-lib'
 
   // Terra Policy Service
@@ -43,7 +40,6 @@
 
   //Terra Landing Zone Service (use different version of CRL above)
   implementation group: 'bio.terra', name: 'terra-landing-zone-service', version: "0.0.1-ALPHA-2-SNAPSHOT"
->>>>>>> 169278c7
 
   // Storage transfer service
   implementation group: 'com.google.apis', name: 'google-api-services-storagetransfer', version: 'v1-rev20220324-1.32.1'
