--- conflicted
+++ resolved
@@ -112,10 +112,6 @@
       for (String userAssignedMsiId : userAssignedMsiIds) {
         virtualMachine.update().withoutUserAssignedManagedServiceIdentity(userAssignedMsiId);
       }
-<<<<<<< HEAD
-      ;
-=======
->>>>>>> 5d9545e0
     } catch (ManagementException e) {
       if (StringUtils.equals(e.getValue().getCode(), "ResourceNotFound")) {
         // TODO: if vm gets deleted before this process finishes, the Identity assignment still
