--- conflicted
+++ resolved
@@ -86,11 +86,8 @@
         properties,
         createdByEmail,
         createdDate,
-<<<<<<< HEAD
-=======
         lastUpdatedByEmail,
         lastUpdatedDate,
->>>>>>> b81e2d91
         region);
     this.vmName = vmName;
     this.region = region;
