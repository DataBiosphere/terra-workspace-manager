package bio.terra.workspace.service.resource.controlled.cloud.gcp.bqdataset;

import bio.terra.common.exception.BadRequestException;
import bio.terra.common.exception.InconsistentFieldsException;
import bio.terra.common.exception.MissingRequiredFieldException;
import bio.terra.stairway.RetryRule;
import bio.terra.workspace.common.utils.FlightBeanBag;
import bio.terra.workspace.common.utils.RetryRules;
import bio.terra.workspace.db.DbSerDes;
import bio.terra.workspace.db.model.UniquenessCheckAttributes;
import bio.terra.workspace.db.model.UniquenessCheckAttributes.UniquenessScope;
import bio.terra.workspace.generated.model.ApiGcpBigQueryDatasetAttributes;
import bio.terra.workspace.generated.model.ApiGcpBigQueryDatasetResource;
import bio.terra.workspace.generated.model.ApiResourceAttributesUnion;
import bio.terra.workspace.service.iam.AuthenticatedUserRequest;
import bio.terra.workspace.service.resource.ResourceValidationUtils;
import bio.terra.workspace.service.resource.controlled.flight.create.CreateControlledResourceFlight;
import bio.terra.workspace.service.resource.controlled.flight.delete.DeleteControlledResourcesFlight;
import bio.terra.workspace.service.resource.controlled.model.AccessScopeType;
import bio.terra.workspace.service.resource.controlled.model.ControlledResource;
import bio.terra.workspace.service.resource.controlled.model.ControlledResourceFields;
import bio.terra.workspace.service.resource.controlled.model.ManagedByType;
import bio.terra.workspace.service.resource.controlled.model.PrivateResourceState;
import bio.terra.workspace.service.resource.model.CloningInstructions;
import bio.terra.workspace.service.resource.model.ResourceLineageEntry;
import bio.terra.workspace.service.resource.model.StewardshipType;
import bio.terra.workspace.service.resource.model.WsmResource;
import bio.terra.workspace.service.resource.model.WsmResourceFamily;
import bio.terra.workspace.service.resource.model.WsmResourceFields;
import bio.terra.workspace.service.resource.model.WsmResourceType;
import bio.terra.workspace.service.resource.referenced.cloud.gcp.bqdataset.ReferencedBigQueryDatasetResource;
import com.fasterxml.jackson.annotation.JsonCreator;
import com.fasterxml.jackson.annotation.JsonProperty;
import java.time.OffsetDateTime;
import java.util.List;
import java.util.Map;
import java.util.Optional;
import java.util.UUID;
import org.apache.commons.lang3.builder.EqualsBuilder;
import org.apache.commons.lang3.builder.HashCodeBuilder;
import org.jetbrains.annotations.Nullable;

public class ControlledBigQueryDatasetResource extends ControlledResource {
  private final String datasetName;
  private final String projectId;

  @JsonCreator
  public ControlledBigQueryDatasetResource(
      @JsonProperty("workspaceId") UUID workspaceId,
      @JsonProperty("resourceId") UUID resourceId,
      @JsonProperty("name") String name,
      @JsonProperty("description") String description,
      @JsonProperty("cloningInstructions") CloningInstructions cloningInstructions,
      @JsonProperty("assignedUser") String assignedUser,
      @JsonProperty("privateResourceState") PrivateResourceState privateResourceState,
      @JsonProperty("accessScope") AccessScopeType accessScope,
      @JsonProperty("managedBy") ManagedByType managedBy,
      @JsonProperty("applicationId") String applicationId,
      @JsonProperty("datasetName") String datasetName,
      @JsonProperty("projectId") String projectId,
      @JsonProperty("resourceLineage") List<ResourceLineageEntry> resourceLineage,
      @JsonProperty("properties") Map<String, String> properties,
      @JsonProperty("createdByEmail") String createdByEmail,
      @JsonProperty("createdDate") OffsetDateTime createdDate,
<<<<<<< HEAD
=======
      @JsonProperty("lastUpdatedByEmail") String lastUpdatedByEmail,
      @JsonProperty("lastUpdatedDate") OffsetDateTime lastUpdatedDate,
>>>>>>> b81e2d91
      @JsonProperty("region") String region) {
    super(
        workspaceId,
        resourceId,
        name,
        description,
        cloningInstructions,
        assignedUser,
        accessScope,
        managedBy,
        applicationId,
        privateResourceState,
        resourceLineage,
        properties,
        createdByEmail,
        createdDate,
<<<<<<< HEAD
=======
        lastUpdatedByEmail,
        lastUpdatedDate,
>>>>>>> b81e2d91
        region);
    this.datasetName = datasetName;
    this.projectId = projectId;
    validate();
  }

  // Constructor for the builder
  private ControlledBigQueryDatasetResource(
      ControlledResourceFields common, String datasetName, String projectId) {
    super(common);
    this.datasetName = datasetName;
    this.projectId = projectId;
    validate();
  }

  public static ControlledBigQueryDatasetResource.Builder builder() {
    return new ControlledBigQueryDatasetResource.Builder();
  }

  /** {@inheritDoc} */
  @Override
  @SuppressWarnings("unchecked")
  public <T> T castByEnum(WsmResourceType expectedType) {
    if (getResourceType() != expectedType) {
      throw new BadRequestException(String.format("Resource is not a %s", expectedType));
    }
    return (T) this;
  }

  /** {@inheritDoc} */
  @Override
  public Optional<UniquenessCheckAttributes> getUniquenessCheckAttributes() {
    return Optional.of(
        new UniquenessCheckAttributes()
            .uniquenessScope(UniquenessScope.WORKSPACE)
            .addParameter("datasetName", getDatasetName()));
  }

  /** {@inheritDoc} */
  @Override
  public void addCreateSteps(
      CreateControlledResourceFlight flight,
      String petSaEmail,
      AuthenticatedUserRequest userRequest,
      FlightBeanBag flightBeanBag) {
    RetryRule cloudRetry = RetryRules.cloud();
    // Unlike other resources, BigQuery datasets set IAM permissions at creation time to avoid
    // unwanted defaults from GCP.
    flight.addStep(
        new CreateBigQueryDatasetStep(
            flightBeanBag.getControlledResourceService(),
            flightBeanBag.getCrlService(),
            this,
            flightBeanBag.getGcpCloudContextService(),
            userRequest),
        cloudRetry);
  }

  /** {@inheritDoc} */
  @Override
  public void addDeleteSteps(DeleteControlledResourcesFlight flight, FlightBeanBag flightBeanBag) {
    flight.addStep(
        new DeleteBigQueryDatasetStep(this, flightBeanBag.getCrlService()), RetryRules.cloud());
  }

  public String getDatasetName() {
    return datasetName;
  }

  public String getProjectId() {
    return projectId;
  }

  public ApiGcpBigQueryDatasetAttributes toApiAttributes() {
    return new ApiGcpBigQueryDatasetAttributes()
        .projectId(getProjectId())
        .datasetId(getDatasetName());
  }

  public ApiGcpBigQueryDatasetResource toApiResource() {
    return new ApiGcpBigQueryDatasetResource()
        .metadata(super.toApiMetadata())
        .attributes(toApiAttributes());
  }

  @Override
  public WsmResource buildReferencedClone(
      UUID destinationWorkspaceUuid,
      UUID destinationResourceId,
      @Nullable UUID destinationFolderId,
      @Nullable String name,
      @Nullable String description,
      String createdByEmail) {
    WsmResourceFields wsmResourceFields =
        buildReferencedCloneResourceCommonFields(
            destinationWorkspaceUuid,
            destinationResourceId,
            destinationFolderId,
            name,
            description,
            createdByEmail);

    final ReferencedBigQueryDatasetResource.Builder resultBuilder =
        ReferencedBigQueryDatasetResource.builder()
            .wsmResourceFields(wsmResourceFields)
            .projectId(getProjectId())
            .datasetName(getDatasetName());

    return resultBuilder.build();
  }

  @Override
  public WsmResourceType getResourceType() {
    return WsmResourceType.CONTROLLED_GCP_BIG_QUERY_DATASET;
  }

  @Override
  public WsmResourceFamily getResourceFamily() {
    return WsmResourceFamily.BIG_QUERY_DATASET;
  }

  @Override
  public String attributesToJson() {
    return DbSerDes.toJson(
        new ControlledBigQueryDatasetAttributes(getDatasetName(), getProjectId()));
  }

  @Override
  public ApiResourceAttributesUnion toApiAttributesUnion() {
    return new ApiResourceAttributesUnion().gcpBqDataset(toApiAttributes());
  }

  @Override
  public void validate() {
    super.validate();
    if (getResourceType() != WsmResourceType.CONTROLLED_GCP_BIG_QUERY_DATASET
        || getResourceFamily() != WsmResourceFamily.BIG_QUERY_DATASET
        || getStewardshipType() != StewardshipType.CONTROLLED) {
      throw new InconsistentFieldsException("Expected controlled GCP BIG_QUERY_DATASET");
    }
    if (getDatasetName() == null) {
      throw new MissingRequiredFieldException(
          "Missing required field datasetName for BigQuery dataset");
    }
    if (getProjectId() == null) {
      throw new MissingRequiredFieldException(
          "Missing required field projectId for BigQuery dataset");
    }
    ResourceValidationUtils.validateBqDatasetName(getDatasetName());
  }

  @Override
  public boolean equals(Object o) {
    if (this == o) {
      return true;
    }

    if (o == null || getClass() != o.getClass()) {
      return false;
    }

    ControlledBigQueryDatasetResource that = (ControlledBigQueryDatasetResource) o;

    return new EqualsBuilder()
        .appendSuper(super.equals(o))
        .append(datasetName, that.datasetName)
        .append(projectId, that.projectId)
        .isEquals();
  }

  @Override
  public int hashCode() {
    return new HashCodeBuilder(17, 37)
        .appendSuper(super.hashCode())
        .append(datasetName)
        .append(projectId)
        .toHashCode();
  }

  public static class Builder {
    private ControlledResourceFields common;
    private String datasetName;
    private String projectId;

    public ControlledBigQueryDatasetResource.Builder common(ControlledResourceFields common) {
      this.common = common;
      return this;
    }

    public ControlledBigQueryDatasetResource.Builder datasetName(String datasetName) {
      this.datasetName = datasetName;
      return this;
    }

    public ControlledBigQueryDatasetResource.Builder projectId(String projectId) {
      this.projectId = projectId;
      return this;
    }

    public ControlledBigQueryDatasetResource build() {
      return new ControlledBigQueryDatasetResource(common, datasetName, projectId);
    }
  }
}<|MERGE_RESOLUTION|>--- conflicted
+++ resolved
@@ -62,11 +62,8 @@
       @JsonProperty("properties") Map<String, String> properties,
       @JsonProperty("createdByEmail") String createdByEmail,
       @JsonProperty("createdDate") OffsetDateTime createdDate,
-<<<<<<< HEAD
-=======
       @JsonProperty("lastUpdatedByEmail") String lastUpdatedByEmail,
       @JsonProperty("lastUpdatedDate") OffsetDateTime lastUpdatedDate,
->>>>>>> b81e2d91
       @JsonProperty("region") String region) {
     super(
         workspaceId,
@@ -83,11 +80,8 @@
         properties,
         createdByEmail,
         createdDate,
-<<<<<<< HEAD
-=======
         lastUpdatedByEmail,
         lastUpdatedDate,
->>>>>>> b81e2d91
         region);
     this.datasetName = datasetName;
     this.projectId = projectId;
