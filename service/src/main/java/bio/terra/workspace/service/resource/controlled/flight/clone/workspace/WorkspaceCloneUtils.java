--- conflicted
+++ resolved
@@ -54,16 +54,6 @@
       UUID destinationResourceId,
       String name,
       @Nullable String description,
-<<<<<<< HEAD
-      String cloudInstanceName) {
-    var builder =
-        ControlledAzureStorageContainerResource.builder()
-            .storageContainerName(cloudInstanceName)
-            .common(
-                sourceContainer.buildControlledCloneResourceCommonFields(
-                    destinationWorkspaceId, destinationResourceId, null, name, description));
-    return builder.build();
-=======
       String cloudInstanceName,
       String createdByEmail) {
     return ControlledAzureStorageContainerResource.builder()
@@ -78,7 +68,6 @@
                 description,
                 createdByEmail))
         .build();
->>>>>>> 56604599
   }
 
   // TODO: PF-2107 as part of the refactor, these will move into the object hierarchy
