package bio.terra.workspace.service.resource.controlled.cloud.aws.s3storageFolder;

import bio.terra.workspace.db.DbSerDes;
import bio.terra.workspace.db.model.DbResource;
import bio.terra.workspace.service.resource.controlled.cloud.aws.AwsResourceConstants;
import bio.terra.workspace.service.resource.model.WsmResource;
import bio.terra.workspace.service.resource.model.WsmResourceHandler;
import com.google.common.base.CharMatcher;
import com.google.common.base.Preconditions;
import javax.ws.rs.BadRequestException;
import org.apache.commons.lang3.StringUtils;
import org.jetbrains.annotations.Nullable;

public class ControlledAwsS3StorageFolderHandler implements WsmResourceHandler {

  private static ControlledAwsS3StorageFolderHandler theHandler;

  public static ControlledAwsS3StorageFolderHandler getHandler() {
    if (theHandler == null) {
      theHandler = new ControlledAwsS3StorageFolderHandler();
    }
    return theHandler;
  }

  /** {@inheritDoc} */
  @Override
  public WsmResource makeResourceFromDb(DbResource dbResource) {
    ControlledAwsS3StorageFolderAttributes attributes =
        DbSerDes.fromJson(dbResource.getAttributes(), ControlledAwsS3StorageFolderAttributes.class);

    return new ControlledAwsS3StorageFolderResource(
        dbResource, attributes.getBucketName(), attributes.getPrefix());
  }

  /**
   * Generate controlled AWS S3 Storage Folder cloud name that meets the requirements for a valid
   * name.
   *
   * <p>Alphanumeric characters and certain special characters can be safely used in valid names For
   * details, see https://docs.aws.amazon.com/AmazonS3/latest/userguide/object-keys.html
   */
  @Override
<<<<<<< HEAD
  public String generateCloudName(@Nullable UUID workspaceUuid, String resourceName) {
    String generatedName =
        resourceName.length() > AwsResourceConstants.MAX_S3_STORAGE_FOLDER_NAME_LENGTH
            ? resourceName.substring(0, AwsResourceConstants.MAX_S3_STORAGE_FOLDER_NAME_LENGTH)
            : resourceName;
=======
  public String generateCloudName(
      @Nullable String workspaceUserFacingId, String storageFolderName) {
    Preconditions.checkArgument(StringUtils.isNotEmpty(workspaceUserFacingId));
    String generatedName = storageFolderName + "-" + workspaceUserFacingId;
>>>>>>> 44acbb83

    // The regular expression only allows legal character combinations containing
    // alphanumeric characters and one or more of "!-_.*'()". It trims any other combinations.
    generatedName = CharMatcher.anyOf("{}^%`<>~#|@*+[]'\"\\").replaceFrom(generatedName, "");
    generatedName =
        CharMatcher.inRange('0', '9')
            .or(CharMatcher.inRange('A', 'z'))
            .or(CharMatcher.anyOf("!-_.()"))
            .retainFrom(generatedName);

    if (generatedName.length() == 0) {
      throw new BadRequestException(
          String.format(
              "Cannot generate a valid s3 storage folder name from %s, it must contain"
                  + " alphanumerical characters.",
              resourceName));
    }
    return StringUtils.truncate(
        generatedName, AwsResourceConstants.MAX_S3_STORAGE_FOLDER_NAME_LENGTH);
  }
}<|MERGE_RESOLUTION|>--- conflicted
+++ resolved
@@ -40,18 +40,10 @@
    * details, see https://docs.aws.amazon.com/AmazonS3/latest/userguide/object-keys.html
    */
   @Override
-<<<<<<< HEAD
-  public String generateCloudName(@Nullable UUID workspaceUuid, String resourceName) {
-    String generatedName =
-        resourceName.length() > AwsResourceConstants.MAX_S3_STORAGE_FOLDER_NAME_LENGTH
-            ? resourceName.substring(0, AwsResourceConstants.MAX_S3_STORAGE_FOLDER_NAME_LENGTH)
-            : resourceName;
-=======
   public String generateCloudName(
       @Nullable String workspaceUserFacingId, String storageFolderName) {
     Preconditions.checkArgument(StringUtils.isNotEmpty(workspaceUserFacingId));
     String generatedName = storageFolderName + "-" + workspaceUserFacingId;
->>>>>>> 44acbb83
 
     // The regular expression only allows legal character combinations containing
     // alphanumeric characters and one or more of "!-_.*'()". It trims any other combinations.
@@ -67,7 +59,7 @@
           String.format(
               "Cannot generate a valid s3 storage folder name from %s, it must contain"
                   + " alphanumerical characters.",
-              resourceName));
+              storageFolderName));
     }
     return StringUtils.truncate(
         generatedName, AwsResourceConstants.MAX_S3_STORAGE_FOLDER_NAME_LENGTH);
