package bio.terra.workspace.service.resource.controlled.flight.clone.bucket;

import bio.terra.stairway.FlightContext;
import bio.terra.stairway.Step;
import bio.terra.stairway.StepResult;
import bio.terra.stairway.exception.RetryException;
import bio.terra.workspace.service.resource.model.CloningInstructions;
import com.google.api.services.storagetransfer.v1.Storagetransfer;

/**
 * Delete a Storage Transfer Service job, which has already had an operation run to completion or
 * failure.
 *
 * <p>Preconditions: Cloning instructions are COPY_RESOURCE. Transfer Service Job exists in the
 * control plane project.
 *
 * <p>Post conditions; STS Job no longer exists.
 */
public class DeleteStorageTransferServiceJobStep implements Step {

  private final Storagetransfer storagetransfer;
<<<<<<< HEAD
  private final CloningInstructions cloningInstructions;

  public DeleteStorageTransferServiceJobStep(
      Storagetransfer storagetransfer, CloningInstructions cloningInstructions) {
    this.storagetransfer = storagetransfer;
    this.cloningInstructions = cloningInstructions;
=======

  public DeleteStorageTransferServiceJobStep(
      Storagetransfer storagetransfer) {
    this.storagetransfer = storagetransfer;
>>>>>>> 04a09cf5
  }

  @Override
  public StepResult doStep(FlightContext flightContext)
      throws InterruptedException, RetryException {
    return StorageTransferServiceUtils.deleteTransferJobStepImpl(flightContext, storagetransfer);
  }

  // Nothing to undo
  @Override
  public StepResult undoStep(FlightContext flightContext) throws InterruptedException {
    return StepResult.getStepResultSuccess();
  }
}<|MERGE_RESOLUTION|>--- conflicted
+++ resolved
@@ -19,19 +19,11 @@
 public class DeleteStorageTransferServiceJobStep implements Step {
 
   private final Storagetransfer storagetransfer;
-<<<<<<< HEAD
   private final CloningInstructions cloningInstructions;
-
-  public DeleteStorageTransferServiceJobStep(
-      Storagetransfer storagetransfer, CloningInstructions cloningInstructions) {
-    this.storagetransfer = storagetransfer;
-    this.cloningInstructions = cloningInstructions;
-=======
 
   public DeleteStorageTransferServiceJobStep(
       Storagetransfer storagetransfer) {
     this.storagetransfer = storagetransfer;
->>>>>>> 04a09cf5
   }
 
   @Override
