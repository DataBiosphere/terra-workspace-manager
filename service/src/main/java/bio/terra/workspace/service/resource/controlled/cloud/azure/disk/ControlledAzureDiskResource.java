package bio.terra.workspace.service.resource.controlled.cloud.azure.disk;

import bio.terra.common.exception.BadRequestException;
import bio.terra.common.exception.InconsistentFieldsException;
import bio.terra.common.exception.MissingRequiredFieldException;
import bio.terra.stairway.RetryRule;
import bio.terra.workspace.common.utils.FlightBeanBag;
import bio.terra.workspace.common.utils.RetryRules;
import bio.terra.workspace.db.DbSerDes;
import bio.terra.workspace.db.model.UniquenessCheckAttributes;
import bio.terra.workspace.db.model.UniquenessCheckAttributes.UniquenessScope;
import bio.terra.workspace.generated.model.ApiAzureDiskAttributes;
import bio.terra.workspace.generated.model.ApiAzureDiskResource;
import bio.terra.workspace.generated.model.ApiResourceAttributesUnion;
import bio.terra.workspace.service.iam.AuthenticatedUserRequest;
import bio.terra.workspace.service.resource.ResourceValidationUtils;
import bio.terra.workspace.service.resource.controlled.flight.create.CreateControlledResourceFlight;
import bio.terra.workspace.service.resource.controlled.flight.delete.DeleteControlledResourcesFlight;
import bio.terra.workspace.service.resource.controlled.model.AccessScopeType;
import bio.terra.workspace.service.resource.controlled.model.ControlledResource;
import bio.terra.workspace.service.resource.controlled.model.ControlledResourceFields;
import bio.terra.workspace.service.resource.controlled.model.ManagedByType;
import bio.terra.workspace.service.resource.controlled.model.PrivateResourceState;
import bio.terra.workspace.service.resource.model.CloningInstructions;
import bio.terra.workspace.service.resource.model.ResourceLineageEntry;
import bio.terra.workspace.service.resource.model.StewardshipType;
import bio.terra.workspace.service.resource.model.WsmResourceFamily;
import bio.terra.workspace.service.resource.model.WsmResourceType;
import com.fasterxml.jackson.annotation.JsonCreator;
import com.fasterxml.jackson.annotation.JsonProperty;
import java.time.OffsetDateTime;
import java.util.List;
import java.util.Map;
import java.util.Optional;
import java.util.UUID;

public class ControlledAzureDiskResource extends ControlledResource {
  private final String diskName;
  private final String region;
  /** size is in GB */
  private final int size;

  @JsonCreator
  public ControlledAzureDiskResource(
      @JsonProperty("workspaceId") UUID workspaceId,
      @JsonProperty("resourceId") UUID resourceId,
      @JsonProperty("name") String name,
      @JsonProperty("description") String description,
      @JsonProperty("cloningInstructions") CloningInstructions cloningInstructions,
      @JsonProperty("assignedUser") String assignedUser,
      @JsonProperty("privateResourceState") PrivateResourceState privateResourceState,
      @JsonProperty("accessScope") AccessScopeType accessScope,
      @JsonProperty("managedBy") ManagedByType managedBy,
      @JsonProperty("applicationId") String applicationId,
      @JsonProperty("diskName") String diskName,
      @JsonProperty("region") String region,
      @JsonProperty("size") int size,
      @JsonProperty("resourceLineage") List<ResourceLineageEntry> resourceLineage,
      @JsonProperty("properties") Map<String, String> properties,
      @JsonProperty("createdByEmail") String createdByEmail,
      @JsonProperty("createdDate") OffsetDateTime createdDate,
      @JsonProperty("lastUpdatedByEmail") String lastUpdatedByEmail,
      @JsonProperty("lastUpdatedDate") OffsetDateTime lastUpdatedDate) {

    super(
        workspaceId,
        resourceId,
        name,
        description,
        cloningInstructions,
        assignedUser,
        accessScope,
        managedBy,
        applicationId,
        privateResourceState,
        resourceLineage,
        properties,
        createdByEmail,
        createdDate,
<<<<<<< HEAD
=======
        lastUpdatedByEmail,
        lastUpdatedDate,
>>>>>>> b81e2d91
        region);
    this.diskName = diskName;
    this.region = region;
    this.size = size;
    validate();
  }

  // Constructor for the builder
  private ControlledAzureDiskResource(
      ControlledResourceFields common, String diskName, String region, int size) {
    super(common);
    this.diskName = diskName;
    this.region = region;
    this.size = size;
    validate();
  }

  public static ControlledAzureDiskResource.Builder builder() {
    return new ControlledAzureDiskResource.Builder();
  }

  /** {@inheritDoc} */
  @Override
  @SuppressWarnings("unchecked")
  public <T> T castByEnum(WsmResourceType expectedType) {
    if (getResourceType() != expectedType) {
      throw new BadRequestException(String.format("Resource is not a %s", expectedType));
    }
    return (T) this;
  }

  /** {@inheritDoc} */
  @Override
  public Optional<UniquenessCheckAttributes> getUniquenessCheckAttributes() {
    return Optional.of(
        new UniquenessCheckAttributes()
            .uniquenessScope(UniquenessScope.WORKSPACE)
            .addParameter("diskName", getDiskName()));
  }

  /** {@inheritDoc} */
  @Override
  public void addCreateSteps(
      CreateControlledResourceFlight flight,
      String petSaEmail,
      AuthenticatedUserRequest userRequest,
      FlightBeanBag flightBeanBag) {
    RetryRule cloudRetry = RetryRules.cloud();
    flight.addStep(
        new GetAzureDiskStep(flightBeanBag.getAzureConfig(), flightBeanBag.getCrlService(), this),
        cloudRetry);
    flight.addStep(
        new CreateAzureDiskStep(
            flightBeanBag.getAzureConfig(), flightBeanBag.getCrlService(), this),
        cloudRetry);
  }

  /** {@inheritDoc} */
  @Override
  public void addDeleteSteps(DeleteControlledResourcesFlight flight, FlightBeanBag flightBeanBag) {
    flight.addStep(
        new DeleteAzureDiskStep(
            flightBeanBag.getAzureConfig(), flightBeanBag.getCrlService(), this),
        RetryRules.cloud());
  }

  public String getDiskName() {
    return diskName;
  }

  public String getRegion() {
    return region;
  }

  public int getSize() {
    return size;
  }

  public ApiAzureDiskResource toApiResource() {
    return new ApiAzureDiskResource().metadata(super.toApiMetadata()).attributes(toApiAttributes());
  }

  private ApiAzureDiskAttributes toApiAttributes() {
    return new ApiAzureDiskAttributes().diskName(getDiskName()).region(region);
  }

  @Override
  public WsmResourceType getResourceType() {
    return WsmResourceType.CONTROLLED_AZURE_DISK;
  }

  @Override
  public WsmResourceFamily getResourceFamily() {
    return WsmResourceFamily.AZURE_DISK;
  }

  @Override
  public String attributesToJson() {
    return DbSerDes.toJson(
        new ControlledAzureDiskAttributes(getDiskName(), getRegion(), getSize()));
  }

  @Override
  public ApiResourceAttributesUnion toApiAttributesUnion() {
    ApiResourceAttributesUnion union = new ApiResourceAttributesUnion();
    union.azureDisk(toApiAttributes());
    return union;
  }

  @Override
  public void validate() {
    super.validate();
    if (getResourceType() != WsmResourceType.CONTROLLED_AZURE_DISK
        || getResourceFamily() != WsmResourceFamily.AZURE_DISK
        || getStewardshipType() != StewardshipType.CONTROLLED) {
      throw new InconsistentFieldsException("Expected controlled AZURE_DISK");
    }
    if (getDiskName() == null) {
      throw new MissingRequiredFieldException(
          "Missing required diskName field for ControlledAzureDisk.");
    }
    if (getRegion() == null) {
      throw new MissingRequiredFieldException(
          "Missing required region field for ControlledAzureDisk.");
    }
    ResourceValidationUtils.validateRegion(getRegion());
    ResourceValidationUtils.validateAzureDiskName(getDiskName());
  }

  @Override
  public boolean equals(Object o) {
    if (this == o) return true;
    if (o == null || getClass() != o.getClass()) return false;
    if (!super.equals(o)) return false;

    ControlledAzureDiskResource that = (ControlledAzureDiskResource) o;

    return diskName.equals(that.getDiskName());
  }

  @Override
  public int hashCode() {
    int result = super.hashCode();
    result = 31 * result + diskName.hashCode();
    return result;
  }

  public static class Builder {
    private ControlledResourceFields common;
    private String diskName;
    private String region;
    private int size;

    public Builder common(ControlledResourceFields common) {
      this.common = common;
      return this;
    }

    public ControlledAzureDiskResource.Builder diskName(String diskName) {
      this.diskName = diskName;
      return this;
    }

    public ControlledAzureDiskResource.Builder region(String region) {
      this.region = region;
      return this;
    }

    public ControlledAzureDiskResource.Builder size(int size) {
      this.size = size;
      return this;
    }

    public ControlledAzureDiskResource build() {
      return new ControlledAzureDiskResource(common, diskName, region, size);
    }
  }
}<|MERGE_RESOLUTION|>--- conflicted
+++ resolved
@@ -77,11 +77,8 @@
         properties,
         createdByEmail,
         createdDate,
-<<<<<<< HEAD
-=======
         lastUpdatedByEmail,
         lastUpdatedDate,
->>>>>>> b81e2d91
         region);
     this.diskName = diskName;
     this.region = region;
