package bio.terra.workspace.service.resource.controlled.cloud.azure.network;

import bio.terra.common.exception.BadRequestException;
import bio.terra.common.exception.InconsistentFieldsException;
import bio.terra.common.exception.MissingRequiredFieldException;
import bio.terra.stairway.RetryRule;
import bio.terra.workspace.common.utils.FlightBeanBag;
import bio.terra.workspace.common.utils.RetryRules;
import bio.terra.workspace.db.DbSerDes;
import bio.terra.workspace.db.model.UniquenessCheckAttributes;
import bio.terra.workspace.db.model.UniquenessCheckAttributes.UniquenessScope;
import bio.terra.workspace.generated.model.ApiAzureNetworkAttributes;
import bio.terra.workspace.generated.model.ApiAzureNetworkResource;
import bio.terra.workspace.generated.model.ApiResourceAttributesUnion;
import bio.terra.workspace.service.iam.AuthenticatedUserRequest;
import bio.terra.workspace.service.resource.ResourceValidationUtils;
import bio.terra.workspace.service.resource.controlled.flight.create.CreateControlledResourceFlight;
import bio.terra.workspace.service.resource.controlled.flight.delete.DeleteControlledResourcesFlight;
import bio.terra.workspace.service.resource.controlled.model.AccessScopeType;
import bio.terra.workspace.service.resource.controlled.model.ControlledResource;
import bio.terra.workspace.service.resource.controlled.model.ControlledResourceFields;
import bio.terra.workspace.service.resource.controlled.model.ManagedByType;
import bio.terra.workspace.service.resource.controlled.model.PrivateResourceState;
import bio.terra.workspace.service.resource.model.CloningInstructions;
import bio.terra.workspace.service.resource.model.ResourceLineageEntry;
import bio.terra.workspace.service.resource.model.StewardshipType;
import bio.terra.workspace.service.resource.model.WsmResourceFamily;
import bio.terra.workspace.service.resource.model.WsmResourceType;
import com.fasterxml.jackson.annotation.JsonCreator;
import com.fasterxml.jackson.annotation.JsonProperty;
import java.time.OffsetDateTime;
import java.util.List;
import java.util.Map;
import java.util.Optional;
import java.util.UUID;

public class ControlledAzureNetworkResource extends ControlledResource {
  private final String networkName;
  private final String subnetName;
  private final String addressSpaceCidr;
  private final String subnetAddressCidr;
  private final String region;

  @JsonCreator
  public ControlledAzureNetworkResource(
      @JsonProperty("workspaceId") UUID workspaceId,
      @JsonProperty("resourceId") UUID resourceId,
      @JsonProperty("name") String name,
      @JsonProperty("description") String description,
      @JsonProperty("cloningInstructions") CloningInstructions cloningInstructions,
      @JsonProperty("assignedUser") String assignedUser,
      @JsonProperty("privateResourceState") PrivateResourceState privateResourceState,
      @JsonProperty("accessScope") AccessScopeType accessScope,
      @JsonProperty("managedBy") ManagedByType managedBy,
      @JsonProperty("applicationId") String applicationId,
      @JsonProperty("networkName") String networkName,
      @JsonProperty("subnetName") String subnetName,
      @JsonProperty("addressSpaceCidr") String addressSpaceCidr,
      @JsonProperty("subnetAddressCidr") String subnetAddressCidr,
      @JsonProperty("region") String region,
      @JsonProperty("resourceLineage") List<ResourceLineageEntry> resourceLineage,
      @JsonProperty("properties") Map<String, String> properties,
      @JsonProperty("createdByEmail") String createdByEmail,
      @JsonProperty("createdDate") OffsetDateTime createdDate,
      @JsonProperty("lastUpdatedByEmail") String lastUpdatedByEmail,
      @JsonProperty("lastUpdatedDate") OffsetDateTime lastUpdatedDate) {
    super(
        workspaceId,
        resourceId,
        name,
        description,
        cloningInstructions,
        assignedUser,
        accessScope,
        managedBy,
        applicationId,
        privateResourceState,
        resourceLineage,
        properties,
        createdByEmail,
        createdDate,
<<<<<<< HEAD
=======
        lastUpdatedByEmail,
        lastUpdatedDate,
>>>>>>> b81e2d91
        region);
    this.networkName = networkName;
    this.subnetName = subnetName;
    this.addressSpaceCidr = addressSpaceCidr;
    this.subnetAddressCidr = subnetAddressCidr;
    this.region = region;
    validate();
  }

  // Constructor for the builder
  private ControlledAzureNetworkResource(
      ControlledResourceFields common,
      String networkName,
      String subnetName,
      String addressSpaceCidr,
      String subnetAddressCidr,
      String region) {
    super(common);
    this.networkName = networkName;
    this.subnetName = subnetName;
    this.addressSpaceCidr = addressSpaceCidr;
    this.subnetAddressCidr = subnetAddressCidr;
    this.region = region;
    validate();
  }

  public static ControlledAzureNetworkResource.Builder builder() {
    return new ControlledAzureNetworkResource.Builder();
  }

  /** {@inheritDoc} */
  @Override
  @SuppressWarnings("unchecked")
  public <T> T castByEnum(WsmResourceType expectedType) {
    if (getResourceType() != expectedType) {
      throw new BadRequestException(String.format("Resource is not a %s", expectedType));
    }
    return (T) this;
  }

  /** {@inheritDoc} */
  @Override
  public Optional<UniquenessCheckAttributes> getUniquenessCheckAttributes() {
    return Optional.of(
        new UniquenessCheckAttributes()
            .uniquenessScope(UniquenessScope.WORKSPACE)
            .addParameter("networkName", getNetworkName()));
  }

  /** {@inheritDoc} */
  @Override
  public void addCreateSteps(
      CreateControlledResourceFlight flight,
      String petSaEmail,
      AuthenticatedUserRequest userRequest,
      FlightBeanBag flightBeanBag) {
    RetryRule cloudRetry = RetryRules.cloud();
    flight.addStep(
        new GetAzureNetworkStep(
            flightBeanBag.getAzureConfig(), flightBeanBag.getCrlService(), this),
        cloudRetry);
    flight.addStep(
        new CreateAzureNetworkStep(
            flightBeanBag.getAzureConfig(), flightBeanBag.getCrlService(), this),
        cloudRetry);
  }

  /** {@inheritDoc} */
  @Override
  public void addDeleteSteps(DeleteControlledResourcesFlight flight, FlightBeanBag flightBeanBag) {
    flight.addStep(
        new DeleteAzureNetworkStep(
            flightBeanBag.getAzureConfig(), flightBeanBag.getCrlService(), this),
        RetryRules.cloud());
  }

  public String getNetworkName() {
    return networkName;
  }

  public String getSubnetName() {
    return subnetName;
  }

  public String getAddressSpaceCidr() {
    return addressSpaceCidr;
  }

  public String getSubnetAddressCidr() {
    return subnetAddressCidr;
  }

  public String getRegion() {
    return region;
  }

  public ApiAzureNetworkAttributes toApiAttributes() {
    return new ApiAzureNetworkAttributes()
        .networkName(getNetworkName())
        .subnetName(getSubnetName())
        .addressSpaceCidr(getAddressSpaceCidr())
        .subnetAddressCidr(getSubnetAddressCidr())
        .region(region);
  }

  public ApiAzureNetworkResource toApiResource() {
    return new ApiAzureNetworkResource()
        .metadata(super.toApiMetadata())
        .attributes(toApiAttributes());
  }

  @Override
  public WsmResourceType getResourceType() {
    return WsmResourceType.CONTROLLED_AZURE_NETWORK;
  }

  @Override
  public WsmResourceFamily getResourceFamily() {
    return WsmResourceFamily.AZURE_NETWORK;
  }

  @Override
  public String attributesToJson() {
    return DbSerDes.toJson(
        new ControlledAzureNetworkAttributes(
            getNetworkName(),
            getSubnetName(),
            getAddressSpaceCidr(),
            getSubnetAddressCidr(),
            getRegion()));
  }

  @Override
  public ApiResourceAttributesUnion toApiAttributesUnion() {
    ApiResourceAttributesUnion union = new ApiResourceAttributesUnion();
    union.azureNetwork(toApiAttributes());
    return union;
  }

  @Override
  public void validate() {
    super.validate();
    if (getResourceType() != WsmResourceType.CONTROLLED_AZURE_NETWORK
        || getResourceFamily() != WsmResourceFamily.AZURE_NETWORK
        || getStewardshipType() != StewardshipType.CONTROLLED) {
      throw new InconsistentFieldsException("Expected CONTROLLED_AZURE_NETWORK");
    }
    if (getNetworkName() == null) {
      throw new MissingRequiredFieldException(
          "Missing required networkName field for ControlledAzureNetwork.");
    }
    if (getSubnetName() == null) {
      throw new MissingRequiredFieldException(
          "Missing required subnetName field for ControlledAzureNetwork.");
    }
    if (getAddressSpaceCidr() == null) {
      throw new MissingRequiredFieldException(
          "Missing required addressSpaceCidr field for ControlledAzureNetwork.");
    }
    if (getSubnetAddressCidr() == null) {
      throw new MissingRequiredFieldException(
          "Missing required subnetAddressCidr field for ControlledAzureNetwork.");
    }
    if (getRegion() == null) {
      throw new MissingRequiredFieldException(
          "Missing required region field for ControlledAzureNetwork.");
    }
    ResourceValidationUtils.validateRegion(getRegion());
    ResourceValidationUtils.validateAzureNetworkName(getNetworkName());
    ResourceValidationUtils.validateAzureIPorSubnetName(getSubnetName());
    ResourceValidationUtils.validateAzureCidrBlock(getAddressSpaceCidr());
    ResourceValidationUtils.validateAzureCidrBlock(getSubnetAddressCidr());
  }

  @Override
  public boolean equals(Object o) {
    if (this == o) return true;
    if (o == null || getClass() != o.getClass()) return false;
    if (!super.equals(o)) return false;

    ControlledAzureNetworkResource that = (ControlledAzureNetworkResource) o;

    return networkName.equals(that.getNetworkName());
  }

  @Override
  public int hashCode() {
    int result = super.hashCode();
    result = 31 * result + networkName.hashCode();
    return result;
  }

  public static class Builder {
    private ControlledResourceFields common;
    private String networkName;
    private String subnetName;
    private String addressSpaceCidr;
    private String subnetAddressCidr;
    private String region;

    public Builder common(ControlledResourceFields common) {
      this.common = common;
      return this;
    }

    public ControlledAzureNetworkResource.Builder networkName(String networkName) {
      this.networkName = networkName;
      return this;
    }

    public ControlledAzureNetworkResource.Builder subnetName(String subnetName) {
      this.subnetName = subnetName;
      return this;
    }

    public ControlledAzureNetworkResource.Builder addressSpaceCidr(String addressSpaceCidr) {
      this.addressSpaceCidr = addressSpaceCidr;
      return this;
    }

    public ControlledAzureNetworkResource.Builder subnetAddressCidr(String subnetAddressCidr) {
      this.subnetAddressCidr = subnetAddressCidr;
      return this;
    }

    public ControlledAzureNetworkResource.Builder region(String region) {
      this.region = region;
      return this;
    }

    public ControlledAzureNetworkResource build() {
      return new ControlledAzureNetworkResource(
          common, networkName, subnetName, addressSpaceCidr, subnetAddressCidr, region);
    }
  }
}<|MERGE_RESOLUTION|>--- conflicted
+++ resolved
@@ -79,11 +79,8 @@
         properties,
         createdByEmail,
         createdDate,
-<<<<<<< HEAD
-=======
         lastUpdatedByEmail,
         lastUpdatedDate,
->>>>>>> b81e2d91
         region);
     this.networkName = networkName;
     this.subnetName = subnetName;
