package bio.terra.workspace.service.workspace;

import bio.terra.workspace.app.configuration.external.BufferServiceConfiguration;
import bio.terra.workspace.app.configuration.external.FeatureConfiguration;
import bio.terra.workspace.db.WorkspaceActivityLogDao;
import bio.terra.workspace.db.WorkspaceDao;
import bio.terra.workspace.db.model.DbWorkspaceActivityLog;
import bio.terra.workspace.service.iam.AuthenticatedUserRequest;
import bio.terra.workspace.service.iam.SamRethrow;
import bio.terra.workspace.service.iam.SamService;
import bio.terra.workspace.service.iam.model.SamConstants;
import bio.terra.workspace.service.iam.model.SamConstants.SamWorkspaceAction;
import bio.terra.workspace.service.iam.model.WsmIamRole;
import bio.terra.workspace.service.job.JobBuilder;
import bio.terra.workspace.service.job.JobMapKeys;
import bio.terra.workspace.service.job.JobService;
import bio.terra.workspace.service.resource.controlled.flight.clone.workspace.CloneGcpWorkspaceFlight;
import bio.terra.workspace.service.stage.StageService;
import bio.terra.workspace.service.workspace.exceptions.BufferServiceDisabledException;
import bio.terra.workspace.service.workspace.flight.CreateGcpContextFlightV2;
import bio.terra.workspace.service.workspace.flight.DeleteAzureContextFlight;
import bio.terra.workspace.service.workspace.flight.DeleteGcpContextFlight;
import bio.terra.workspace.service.workspace.flight.RemoveUserFromWorkspaceFlight;
import bio.terra.workspace.service.workspace.flight.WorkspaceCreateFlight;
import bio.terra.workspace.service.workspace.flight.WorkspaceDeleteFlight;
import bio.terra.workspace.service.workspace.flight.WorkspaceFlightMapKeys;
import bio.terra.workspace.service.workspace.flight.WorkspaceFlightMapKeys.ControlledResourceKeys;
import bio.terra.workspace.service.workspace.flight.create.azure.CreateAzureContextFlight;
import bio.terra.workspace.service.workspace.model.AzureCloudContext;
import bio.terra.workspace.service.workspace.model.OperationType;
import bio.terra.workspace.service.workspace.model.Workspace;
import bio.terra.workspace.service.workspace.model.WorkspaceAndHighestRole;
import io.opencensus.contrib.spring.aop.Traced;
import java.util.List;
import java.util.Map;
import java.util.UUID;
import java.util.stream.Collectors;
import javax.annotation.Nullable;
import org.slf4j.Logger;
import org.slf4j.LoggerFactory;
import org.springframework.beans.factory.annotation.Autowired;
import org.springframework.context.annotation.Lazy;
import org.springframework.stereotype.Component;

/**
 * Service for workspace lifecycle operations.
 *
 * <p>This service holds core workspace management operations like creating, reading, and deleting
 * workspaces as well as their cloud contexts. New methods generally should go in new services.
 */
@Lazy
@Component
public class WorkspaceService {

  private static final Logger logger = LoggerFactory.getLogger(WorkspaceService.class);

  private final JobService jobService;
  private final WorkspaceDao workspaceDao;
  private final SamService samService;
  private final BufferServiceConfiguration bufferServiceConfiguration;
  private final StageService stageService;
  private final FeatureConfiguration features;
  private final WorkspaceActivityLogDao workspaceActivityLogDao;

  @Autowired
  public WorkspaceService(
      JobService jobService,
      WorkspaceDao workspaceDao,
      SamService samService,
      BufferServiceConfiguration bufferServiceConfiguration,
      StageService stageService,
      GcpCloudContextService gcpCloudContextService,
      FeatureConfiguration features,
      WorkspaceActivityLogDao workspaceActivityLogDao) {
    this.jobService = jobService;
    this.workspaceDao = workspaceDao;
    this.samService = samService;
    this.bufferServiceConfiguration = bufferServiceConfiguration;
    this.stageService = stageService;
    this.features = features;
    this.workspaceActivityLogDao = workspaceActivityLogDao;
  }

  /** Create a workspace with the specified parameters. Returns workspaceID of the new workspace. */
  @Traced
  public UUID createWorkspace(Workspace workspace, AuthenticatedUserRequest userRequest) {
    String workspaceName = workspace.getDisplayName().orElse("");
    String workspaceUuid = workspace.getWorkspaceId().toString();
    String jobDescription =
        String.format("Create workspace: name: '%s' id: '%s'  ", workspaceName, workspaceUuid);

    JobBuilder createJob =
        jobService
            .newJob()
            .description(jobDescription)
            .flightClass(WorkspaceCreateFlight.class)
            .request(workspace)
            .userRequest(userRequest)
            .workspaceId(workspaceUuid)
            .operationType(OperationType.CREATE)
            .addParameter(
                WorkspaceFlightMapKeys.WORKSPACE_STAGE, workspace.getWorkspaceStage().name())
            .addParameter(WorkspaceFlightMapKeys.DISPLAY_NAME, workspaceName)
            .addParameter(
                WorkspaceFlightMapKeys.DESCRIPTION, workspace.getDescription().orElse(""));

    if (workspace.getSpendProfileId().isPresent()) {
      createJob.addParameter(
          WorkspaceFlightMapKeys.SPEND_PROFILE_ID, workspace.getSpendProfileId().get().getId());
    }
    return createJob.submitAndWait(UUID.class);
  }

  /**
   * Convenience function that checks existence of a workspace, followed by an authorization check
   * against that workspace.
   *
   * <p>Throws WorkspaceNotFoundException from getWorkspace if the workspace does not exist,
   * regardless of the user's permission.
   *
   * <p>Throws ForbiddenException if the user is not permitted to perform the specified action on
   * the workspace in question.
   *
   * <p>Throws StageDisabledException if assertMcStage is true and this is not an MC_WORKSPACE stage
   * workspace.
   *
   * <p>Returns the Workspace object if it exists and the user is permitted to perform the specified
   * action.
   *
   * @param userRequest the user's authenticated request
   * @param workspaceUuid id of the workspace in question
   * @param action the action to authorize against the workspace
   * @return the workspace, if it exists and the user is permitted to perform the specified action.
   */
  @Traced
  public Workspace validateWorkspaceAndAction(
      AuthenticatedUserRequest userRequest, UUID workspaceUuid, String action) {
    logger.info(
        "validateWorkspaceAndAction - userRequest: {}\nworkspaceUuid: {}\naction: {}",
        userRequest,
        workspaceUuid,
        action);
    Workspace workspace = workspaceDao.getWorkspace(workspaceUuid);
    SamRethrow.onInterrupted(
        () ->
            samService.checkAuthz(
                userRequest, SamConstants.SamResource.WORKSPACE, workspaceUuid.toString(), action),
        "checkAuthz");
    return workspace;
  }

  /**
   * Wrapper around {@link #validateWorkspaceAndAction(AuthenticatedUserRequest, UUID, String)}
   * which additionally verifies this is an MC_WORKSPACE stage workspace.
   */
  @Traced
  public Workspace validateMcWorkspaceAndAction(
      AuthenticatedUserRequest userRequest, UUID workspaceUuid, String action) {
    Workspace workspace = validateWorkspaceAndAction(userRequest, workspaceUuid, action);
    stageService.assertMcWorkspace(workspace, action);
    return workspace;
  }

  /**
   * List all workspaces a user has read access to.
   *
   * @param userRequest Authentication object for the caller
   * @param offset The number of items to skip before starting to collect the result set.
   * @param limit The maximum number of items to return.
   */
  @Traced
  public List<WorkspaceAndHighestRole> listWorkspacesAndHighestRoles(
      AuthenticatedUserRequest userRequest, int offset, int limit) {
    Map<UUID, WsmIamRole> samWorkspaceIdsAndHighestRoles =
        SamRethrow.onInterrupted(
            () -> samService.listWorkspaceIdsAndHighestRoles(userRequest), "listWorkspaceIds");
    return workspaceDao
        .getWorkspacesMatchingList(samWorkspaceIdsAndHighestRoles.keySet(), offset, limit)
        .stream()
        .map(
            workspace ->
                new WorkspaceAndHighestRole(
                    workspace, samWorkspaceIdsAndHighestRoles.get(workspace.getWorkspaceId())))
        .toList();
  }

  /** Retrieves an existing workspace by ID */
  @Traced
  public Workspace getWorkspace(UUID uuid) {
    return workspaceDao.getWorkspace(uuid);
  }

  /** Retrieves an existing workspace by userFacingId */
  @Traced
  public Workspace getWorkspaceByUserFacingId(
      String userFacingId, AuthenticatedUserRequest userRequest) {
    logger.info(
        "getWorkspaceByUserFacingId - userRequest: {}\nuserFacingId: {}",
        userRequest,
        userFacingId);
    Workspace workspace = workspaceDao.getWorkspaceByUserFacingId(userFacingId);
    SamRethrow.onInterrupted(
        () ->
            samService.checkAuthz(
                userRequest,
                SamConstants.SamResource.WORKSPACE,
                workspace.getWorkspaceId().toString(),
                SamWorkspaceAction.READ),
        "checkAuthz");
    return workspace;
  }

  @Traced
  public WsmIamRole getHighestRole(UUID uuid, AuthenticatedUserRequest userRequest) {
    logger.info("getHighestRole - userRequest: {}\nuserFacingId: {}", userRequest, uuid.toString());
    List<WsmIamRole> requesterRoles =
        SamRethrow.onInterrupted(
            () ->
                samService.listRequesterRoles(
                    userRequest, SamConstants.SamResource.WORKSPACE, uuid.toString()),
            "listRequesterRoles");
    return WsmIamRole.getHighestRole(uuid, requesterRoles);
  }

  /**
   * Update an existing workspace. Currently, can change the workspace's display name or
   * description.
   *
   * @param workspaceUuid workspace of interest
   * @param name name to change - may be null
   * @param properties optional map of key-value properties
   * @param description description to change - may be null
   */
  public Workspace updateWorkspace(
      UUID workspaceUuid,
      @Nullable String userFacingId,
      @Nullable String name,
      @Nullable String description,
      @Nullable Map<String, String> properties) {
<<<<<<< HEAD
    workspaceDao.updateWorkspace(workspaceUuid, userFacingId, name, description, properties);
=======
    validateWorkspaceAndAction(userRequest, workspaceUuid, SamConstants.SamWorkspaceAction.WRITE);
    if (workspaceDao.updateWorkspace(workspaceUuid, userFacingId, name, description, properties)) {
      workspaceActivityLogDao.writeActivity(
          workspaceUuid, new DbWorkspaceActivityLog().operationType(OperationType.UPDATE));
    }
>>>>>>> c30afd3e
    return workspaceDao.getWorkspace(workspaceUuid);
  }

  /** Delete an existing workspace by ID. */
  @Traced
  public void deleteWorkspace(Workspace workspace, AuthenticatedUserRequest userRequest) {
    String description = "Delete workspace " + workspace.getWorkspaceId();
    JobBuilder deleteJob =
        jobService
            .newJob()
            .description(description)
            .flightClass(WorkspaceDeleteFlight.class)
            .operationType(OperationType.DELETE)
            .workspaceId(workspace.getWorkspaceId().toString())
            .userRequest(userRequest)
            .addParameter(
                WorkspaceFlightMapKeys.WORKSPACE_STAGE, workspace.getWorkspaceStage().name());
    deleteJob.submitAndWait(null);
  }

  /**
   * Process the request to create a Azure cloud context
   *
   * @param workspace workspace in which to create the context
   * @param jobId caller-supplied job id of the async job
   * @param userRequest user authentication info
   * @param resultPath optional endpoint where the result of the completed job can be retrieved
   * @param azureContext azure context information
   */
  @Traced
  public void createAzureCloudContext(
      Workspace workspace,
      String jobId,
      AuthenticatedUserRequest userRequest,
      @Nullable String resultPath,
      AzureCloudContext azureContext) {
    features.azureEnabledCheck();

    jobService
        .newJob()
        .description("Create Azure Cloud Context " + workspace.getWorkspaceId())
        .jobId(jobId)
<<<<<<< HEAD
        .workspaceId(workspace.getWorkspaceId().toString())
=======
        .operationType(OperationType.CREATE)
        .workspaceId(workspaceUuid.toString())
>>>>>>> c30afd3e
        .flightClass(CreateAzureContextFlight.class)
        .request(azureContext)
        .userRequest(userRequest)
        .addParameter(WorkspaceFlightMapKeys.WORKSPACE_ID, workspace.getWorkspaceId().toString())
        .addParameter(JobMapKeys.RESULT_PATH.getKeyName(), resultPath)
        .submit();
  }

  /**
   * Process the request to create a GCP cloud context
   *
   * @param workspace workspace in which to create the context
   * @param jobId caller-supplied job id of the async job
   * @param userRequest user authentication info
   * @param resultPath optional endpoint where the result of the completed job can be retrieved
   */
  @Traced
  public void createGcpCloudContext(
      Workspace workspace,
      String jobId,
      AuthenticatedUserRequest userRequest,
      @Nullable String resultPath) {

    if (!bufferServiceConfiguration.getEnabled()) {
      throw new BufferServiceDisabledException(
          "Cannot create a GCP context in an environment where buffer service is disabled or not configured.");
    }

    String workspaceName = workspace.getDisplayName().orElse("");
    String jobDescription =
        String.format(
            "Create GCP cloud context for workspace: name: '%s' id: '%s'  ",
            workspaceName, workspace.getWorkspaceId());

    jobService
        .newJob()
        .description(jobDescription)
        .jobId(jobId)
        .flightClass(CreateGcpContextFlightV2.class)
        .userRequest(userRequest)
        .operationType(OperationType.CREATE)
        .workspaceId(workspace.getWorkspaceId().toString())
        .addParameter(JobMapKeys.RESULT_PATH.getKeyName(), resultPath)
        .submit();
  }

  public void createGcpCloudContext(
      Workspace workspace, String jobId, AuthenticatedUserRequest userRequest) {
    createGcpCloudContext(workspace, jobId, userRequest, null);
  }

  public String cloneWorkspace(
      Workspace sourceWorkspace,
      AuthenticatedUserRequest userRequest,
      @Nullable String location,
      Workspace destinationWorkspace) {
    String workspaceName = sourceWorkspace.getDisplayName().orElse("");
    String workspaceUuid = sourceWorkspace.getWorkspaceId().toString();
    String jobDescription =
        String.format("Clone workspace: name: '%s' id: '%s'  ", workspaceName, workspaceUuid);

    // Create the destination workspace synchronously first.
    createWorkspace(destinationWorkspace, userRequest);

    // Remaining steps are an async flight.
    return jobService
        .newJob()
        .description(jobDescription)
        .flightClass(CloneGcpWorkspaceFlight.class)
        .userRequest(userRequest)
        .request(destinationWorkspace)
        .operationType(OperationType.CLONE)
        // allow UI to watch this job (and sub-flights) from dest workspace page during clone
        .workspaceId(destinationWorkspace.getWorkspaceId().toString())
        .addParameter(
            ControlledResourceKeys.SOURCE_WORKSPACE_ID,
            sourceWorkspace.getWorkspaceId()) // TODO: remove this duplication
        .addParameter(ControlledResourceKeys.LOCATION, location)
        .submit();
  }

  /** Delete the GCP cloud context for the workspace. */
  @Traced
  public void deleteGcpCloudContext(Workspace workspace, AuthenticatedUserRequest userRequest) {
    String workspaceName = workspace.getDisplayName().orElse("");
    String jobDescription =
        String.format(
            "Delete GCP cloud context for workspace: name: '%s' id: '%s'  ",
            workspaceName, workspace.getWorkspaceId());

    jobService
        .newJob()
        .description(jobDescription)
        .flightClass(DeleteGcpContextFlight.class)
        .userRequest(userRequest)
        .operationType(OperationType.DELETE)
        .workspaceId(workspace.getWorkspaceId().toString())
        .submitAndWait(null);
  }

  public void deleteAzureCloudContext(Workspace workspace, AuthenticatedUserRequest userRequest) {
    String workspaceName = workspace.getDisplayName().orElse("");
    String jobDescription =
        String.format(
            "Delete Azure cloud context for workspace: name: '%s' id: '%s'  ",
            workspaceName, workspace.getWorkspaceId());
    jobService
        .newJob()
        .description(jobDescription)
        .flightClass(DeleteAzureContextFlight.class)
        .userRequest(userRequest)
        .operationType(OperationType.DELETE)
        .workspaceId(workspace.getWorkspaceId().toString())
        .submitAndWait(null);
  }

  /**
   * Remove a workspace role from a user. This will also remove a user from their private resources
   * if they are no longer a member of the workspace (i.e. have no other roles) after role removal.
   *
   * @param workspace Workspace to remove user's role from
   * @param role Role to remove
   * @param rawUserEmail Email identifier of user whose role is being removed
   * @param executingUserRequest User credentials to authenticate this removal. Must belong to a
   *     workspace owner, and likely do not belong to {@code userEmail}.
   */
  public void removeWorkspaceRoleFromUser(
      Workspace workspace,
      WsmIamRole role,
      String rawUserEmail,
      AuthenticatedUserRequest executingUserRequest) {
    // GCP always uses lowercase email identifiers, so we do the same here.
    String targetUserEmail = rawUserEmail.toLowerCase();
    // Before launching the flight, validate that the user being removed is a direct member of the
    // specified role. Users may also be added to a workspace via managed groups, but WSM does not
    // control membership of those groups, and so cannot remove them here.
    List<String> roleMembers =
        samService
            .listUsersWithWorkspaceRole(workspace.getWorkspaceId(), role, executingUserRequest)
            .stream()
            // SAM does not always use lowercase emails, so lowercase everything here before the
            // contains check below
            .map(String::toLowerCase)
            .collect(Collectors.toList());
    if (!roleMembers.contains(targetUserEmail)) {
      return;
    }
    jobService
        .newJob()
        .description(
            String.format(
                "Remove role %s from user %s in workspace %s",
                role.name(), targetUserEmail, workspace.getWorkspaceId()))
        .flightClass(RemoveUserFromWorkspaceFlight.class)
        .userRequest(executingUserRequest)
<<<<<<< HEAD
        .operationType(OperationType.DELETE)
        .workspaceId(workspace.getWorkspaceId().toString())
=======
        .operationType(OperationType.REMOVE_WORKSPACE_ROLE)
        .workspaceId(workspaceUuid.toString())
>>>>>>> c30afd3e
        .addParameter(WorkspaceFlightMapKeys.USER_TO_REMOVE, targetUserEmail)
        .addParameter(WorkspaceFlightMapKeys.ROLE_TO_REMOVE, role)
        .submitAndWait(null);
  }
}<|MERGE_RESOLUTION|>--- conflicted
+++ resolved
@@ -237,15 +237,10 @@
       @Nullable String name,
       @Nullable String description,
       @Nullable Map<String, String> properties) {
-<<<<<<< HEAD
-    workspaceDao.updateWorkspace(workspaceUuid, userFacingId, name, description, properties);
-=======
-    validateWorkspaceAndAction(userRequest, workspaceUuid, SamConstants.SamWorkspaceAction.WRITE);
     if (workspaceDao.updateWorkspace(workspaceUuid, userFacingId, name, description, properties)) {
       workspaceActivityLogDao.writeActivity(
           workspaceUuid, new DbWorkspaceActivityLog().operationType(OperationType.UPDATE));
     }
->>>>>>> c30afd3e
     return workspaceDao.getWorkspace(workspaceUuid);
   }
 
@@ -288,12 +283,8 @@
         .newJob()
         .description("Create Azure Cloud Context " + workspace.getWorkspaceId())
         .jobId(jobId)
-<<<<<<< HEAD
         .workspaceId(workspace.getWorkspaceId().toString())
-=======
         .operationType(OperationType.CREATE)
-        .workspaceId(workspaceUuid.toString())
->>>>>>> c30afd3e
         .flightClass(CreateAzureContextFlight.class)
         .request(azureContext)
         .userRequest(userRequest)
@@ -449,13 +440,8 @@
                 role.name(), targetUserEmail, workspace.getWorkspaceId()))
         .flightClass(RemoveUserFromWorkspaceFlight.class)
         .userRequest(executingUserRequest)
-<<<<<<< HEAD
-        .operationType(OperationType.DELETE)
         .workspaceId(workspace.getWorkspaceId().toString())
-=======
         .operationType(OperationType.REMOVE_WORKSPACE_ROLE)
-        .workspaceId(workspaceUuid.toString())
->>>>>>> c30afd3e
         .addParameter(WorkspaceFlightMapKeys.USER_TO_REMOVE, targetUserEmail)
         .addParameter(WorkspaceFlightMapKeys.ROLE_TO_REMOVE, role)
         .submitAndWait(null);
