package bio.terra.workspace.service.resource.controlled.cloud.azure.storageContainer;

import bio.terra.common.exception.BadRequestException;
import bio.terra.common.exception.InconsistentFieldsException;
import bio.terra.common.exception.MissingRequiredFieldException;
import bio.terra.stairway.RetryRule;
import bio.terra.workspace.common.utils.FlightBeanBag;
import bio.terra.workspace.common.utils.RetryRules;
import bio.terra.workspace.db.DbSerDes;
import bio.terra.workspace.db.model.UniquenessCheckAttributes;
import bio.terra.workspace.db.model.UniquenessCheckAttributes.UniquenessScope;
import bio.terra.workspace.generated.model.ApiAzureStorageContainerAttributes;
import bio.terra.workspace.generated.model.ApiAzureStorageContainerResource;
import bio.terra.workspace.generated.model.ApiResourceAttributesUnion;
import bio.terra.workspace.service.iam.AuthenticatedUserRequest;
import bio.terra.workspace.service.resource.ResourceValidationUtils;
import bio.terra.workspace.service.resource.controlled.flight.create.CreateControlledResourceFlight;
import bio.terra.workspace.service.resource.controlled.flight.delete.DeleteControlledResourcesFlight;
import bio.terra.workspace.service.resource.controlled.flight.update.UpdateControlledResourceRegionStep;
import bio.terra.workspace.service.resource.controlled.model.*;
import bio.terra.workspace.service.resource.model.CloningInstructions;
import bio.terra.workspace.service.resource.model.ResourceLineageEntry;
import bio.terra.workspace.service.resource.model.StewardshipType;
import bio.terra.workspace.service.resource.model.WsmResourceFamily;
import bio.terra.workspace.service.resource.model.WsmResourceType;
import com.fasterxml.jackson.annotation.JsonCreator;
import com.fasterxml.jackson.annotation.JsonProperty;
import java.time.OffsetDateTime;
import java.util.List;
import java.util.Map;
import java.util.Optional;
import java.util.UUID;

public class ControlledAzureStorageContainerResource extends ControlledResource {
  private final UUID storageAccountId;
  private final String storageContainerName;

  @JsonCreator
  public ControlledAzureStorageContainerResource(
      @JsonProperty("workspaceId") UUID workspaceId,
      @JsonProperty("resourceId") UUID resourceId,
      @JsonProperty("name") String name,
      @JsonProperty("description") String description,
      @JsonProperty("cloningInstructions") CloningInstructions cloningInstructions,
      @JsonProperty("assignedUser") String assignedUser,
      @JsonProperty("privateResourceState") PrivateResourceState privateResourceState,
      @JsonProperty("accessScope") AccessScopeType accessScope,
      @JsonProperty("managedBy") ManagedByType managedBy,
      @JsonProperty("applicationId") String applicationId,
      @JsonProperty("storageAccountId") UUID storageAccountId,
      @JsonProperty("storageContainerName") String storageContainerName,
      @JsonProperty("resourceLineage") List<ResourceLineageEntry> resourceLineage,
      @JsonProperty("properties") Map<String, String> properties,
      @JsonProperty("createdByEmail") String createdByEmail,
      @JsonProperty("createdDate") OffsetDateTime createdDate,
<<<<<<< HEAD
=======
      @JsonProperty("lastUpdatedByEmail") String lastUpdatedByEmail,
      @JsonProperty("lastUpdatedDate") OffsetDateTime lastUpdatedDate,
>>>>>>> b81e2d91
      @JsonProperty("region") String region) {
    super(
        workspaceId,
        resourceId,
        name,
        description,
        cloningInstructions,
        assignedUser,
        accessScope,
        managedBy,
        applicationId,
        privateResourceState,
        resourceLineage,
        properties,
        createdByEmail,
        createdDate,
<<<<<<< HEAD
=======
        lastUpdatedByEmail,
        lastUpdatedDate,
>>>>>>> b81e2d91
        region);
    this.storageAccountId = storageAccountId;
    this.storageContainerName = storageContainerName;
    validate();
  }

  private ControlledAzureStorageContainerResource(
      ControlledResourceFields common, UUID storageAccountId, String storageContainerName) {
    super(common);
    this.storageAccountId = storageAccountId;
    this.storageContainerName = storageContainerName;
    validate();
  }

  public static ControlledAzureStorageContainerResource.Builder builder() {
    return new ControlledAzureStorageContainerResource.Builder();
  }

  /** {@inheritDoc} */
  @Override
  @SuppressWarnings("unchecked")
  public <T> T castByEnum(WsmResourceType expectedType) {
    if (getResourceType() != expectedType) {
      throw new BadRequestException(String.format("Resource is not a %s", expectedType));
    }
    return (T) this;
  }

  /** {@inheritDoc} */
  @Override
  public Optional<UniquenessCheckAttributes> getUniquenessCheckAttributes() {
    return Optional.of(
        new UniquenessCheckAttributes()
            .uniquenessScope(UniquenessScope.WORKSPACE)
            .addParameter(
                "storageAccountId",
                Optional.ofNullable(getStorageAccountId()).map(UUID::toString).orElse(null))
            .addParameter("storageContainerName", getStorageContainerName()));
  }

  /** {@inheritDoc} */
  @Override
  public void addCreateSteps(
      CreateControlledResourceFlight flight,
      String petSaEmail,
      AuthenticatedUserRequest userRequest,
      FlightBeanBag flightBeanBag) {
    RetryRule cloudRetry = RetryRules.cloud();
    flight.addStep(
        new VerifyAzureStorageContainerCanBeCreatedStep(
            flightBeanBag.getAzureConfig(),
            flightBeanBag.getCrlService(),
            flightBeanBag.getResourceDao(),
            flightBeanBag.getLandingZoneApiDispatch(),
            flightBeanBag.getSamService(),
            this),
        cloudRetry);
    flight.addStep(
        new CreateAzureStorageContainerStep(
            flightBeanBag.getAzureConfig(), flightBeanBag.getCrlService(), this),
        cloudRetry);
    flight.addStep(
        new UpdateControlledResourceRegionStep(flightBeanBag.getResourceDao(), getResourceId()),
        RetryRules.shortDatabase());
  }

  /** {@inheritDoc} */
  @Override
  public void addDeleteSteps(DeleteControlledResourcesFlight flight, FlightBeanBag flightBeanBag) {
    flight.addStep(
        new DeleteAzureStorageContainerStep(
            flightBeanBag.getAzureConfig(),
            flightBeanBag.getCrlService(),
            flightBeanBag.getResourceDao(),
            flightBeanBag.getLandingZoneApiDispatch(),
            flightBeanBag.getSamService(),
            this),
        RetryRules.cloud());
  }

  public UUID getStorageAccountId() {
    return storageAccountId;
  }

  public String getStorageContainerName() {
    return storageContainerName;
  }

  public ApiAzureStorageContainerAttributes toApiAttributes() {
    return new ApiAzureStorageContainerAttributes()
        .storageAccountId(getStorageAccountId())
        .storageContainerName(getStorageContainerName());
  }

  public ApiAzureStorageContainerResource toApiResource() {
    return new ApiAzureStorageContainerResource()
        .metadata(super.toApiMetadata())
        .attributes(toApiAttributes());
  }

  @Override
  public WsmResourceType getResourceType() {
    return WsmResourceType.CONTROLLED_AZURE_STORAGE_CONTAINER;
  }

  @Override
  public WsmResourceFamily getResourceFamily() {
    return WsmResourceFamily.AZURE_STORAGE_CONTAINER;
  }

  @Override
  public String attributesToJson() {
    return DbSerDes.toJson(
        new ControlledAzureStorageContainerAttributes(
            getStorageAccountId(), getStorageContainerName()));
  }

  @Override
  public ApiResourceAttributesUnion toApiAttributesUnion() {
    ApiResourceAttributesUnion union = new ApiResourceAttributesUnion();
    union.azureStorageContainer(toApiAttributes());
    return union;
  }

  @Override
  public void validate() {
    super.validate();
    if (getResourceType() != WsmResourceType.CONTROLLED_AZURE_STORAGE_CONTAINER
        || getResourceFamily() != WsmResourceFamily.AZURE_STORAGE_CONTAINER
        || getStewardshipType() != StewardshipType.CONTROLLED) {
      throw new InconsistentFieldsException("Expected CONTROLLED_AZURE_STORAGE_CONTAINER");
    }

    if (getStorageContainerName() == null) {
      throw new MissingRequiredFieldException(
          "Missing required storage container name field for ControlledAzureStorageContainer.");
    }

    ResourceValidationUtils.validateStorageContainerName(getStorageContainerName());
  }

  @Override
  public boolean equals(Object o) {
    if (this == o) return true;
    if (o == null || getClass() != o.getClass()) return false;
    if (!super.equals(o)) return false;

    ControlledAzureStorageContainerResource that = (ControlledAzureStorageContainerResource) o;

    return (storageAccountId == null || storageAccountId.equals(that.getStorageAccountId()))
        && storageContainerName.equals(that.getStorageContainerName());
  }

  @Override
  public int hashCode() {
    int result = super.hashCode();
    if (storageAccountId != null) {
      result = 31 * result + storageAccountId.hashCode();
    }
    result = 31 * result + storageContainerName.hashCode();
    return result;
  }

  public static class Builder {
    private ControlledResourceFields common;
    private UUID storageAccountId;
    private String storageContainerName;

    public Builder common(ControlledResourceFields common) {
      this.common = common;
      return this;
    }

    public ControlledAzureStorageContainerResource.Builder storageAccountId(UUID storageAccountId) {
      this.storageAccountId = storageAccountId;
      return this;
    }

    public ControlledAzureStorageContainerResource.Builder storageContainerName(
        String storageContainerName) {
      this.storageContainerName = storageContainerName;
      return this;
    }

    public ControlledAzureStorageContainerResource build() {
      return new ControlledAzureStorageContainerResource(
          common, storageAccountId, storageContainerName);
    }
  }
}<|MERGE_RESOLUTION|>--- conflicted
+++ resolved
@@ -53,11 +53,8 @@
       @JsonProperty("properties") Map<String, String> properties,
       @JsonProperty("createdByEmail") String createdByEmail,
       @JsonProperty("createdDate") OffsetDateTime createdDate,
-<<<<<<< HEAD
-=======
       @JsonProperty("lastUpdatedByEmail") String lastUpdatedByEmail,
       @JsonProperty("lastUpdatedDate") OffsetDateTime lastUpdatedDate,
->>>>>>> b81e2d91
       @JsonProperty("region") String region) {
     super(
         workspaceId,
@@ -74,11 +71,8 @@
         properties,
         createdByEmail,
         createdDate,
-<<<<<<< HEAD
-=======
         lastUpdatedByEmail,
         lastUpdatedDate,
->>>>>>> b81e2d91
         region);
     this.storageAccountId = storageAccountId;
     this.storageContainerName = storageContainerName;
