package bio.terra.workspace.service.resource.controlled.flight.clone.bucket;

import bio.terra.stairway.FlightContext;
import bio.terra.stairway.StepResult;
import bio.terra.stairway.StepStatus;
import bio.terra.workspace.service.workspace.flight.WorkspaceFlightMapKeys.ControlledResourceKeys;
import com.google.api.client.googleapis.util.Utils;
import com.google.api.services.storagetransfer.v1.Storagetransfer;
import com.google.api.services.storagetransfer.v1.StoragetransferScopes;
import com.google.api.services.storagetransfer.v1.model.TransferJob;
import com.google.api.services.storagetransfer.v1.model.UpdateTransferJobRequest;
import com.google.auth.http.HttpCredentialsAdapter;
import com.google.auth.oauth2.GoogleCredentials;
import io.grpc.Context.Storage;
import java.io.IOException;
import org.slf4j.Logger;
import org.slf4j.LoggerFactory;

public final class StorageTransferServiceUtils {
  private static final Logger logger = LoggerFactory.getLogger(StorageTransferServiceUtils.class);
  public static final String APPLICATION_NAME = "terra-workspace-manager";
  private static final String DELETED_STATUS = "DELETED";

  private StorageTransferServiceUtils() {}

  /**
   * Delete the transfer job, as we don't support reusing them.
   *
   * @param storageTransferService - transfer service
   * @param transferJobName - unidque name of the transfer job
   * @param controlPlaneProjectId - GCP project ID of the control plane
   * @throws IOException
   */
  public static void deleteTransferJob(
      Storagetransfer storageTransferService, String transferJobName, String controlPlaneProjectId)
      throws IOException {
<<<<<<< HEAD
    // Check that the transfer job exists before trying to delete.
    final TransferJob existingTransferJob = storageTransferService.transferJobs()
        .get(transferJobName, controlPlaneProjectId)
        .execute();
    if (null == existingTransferJob) {
=======
    // If there's no job  to delete, return early
    final TransferJob existingTransferJob = storageTransferService.transferJobs().get(transferJobName, controlPlaneProjectId).execute();
    if (existingTransferJob == null) {
      logger.info("Transfer Job {} in project {} was not found when trying to delete it.", transferJobName, controlPlaneProjectId);
>>>>>>> 75b90416
      return;
    }
    final TransferJob patchedTransferJob = new TransferJob().setStatus(DELETED_STATUS);
    final UpdateTransferJobRequest updateTransferJobRequest =
        new UpdateTransferJobRequest()
            .setUpdateTransferJobFieldMask("status")
            .setTransferJob(patchedTransferJob)
            .setProjectId(controlPlaneProjectId);
    final TransferJob deletedTransferJob =
        storageTransferService
            .transferJobs()
            .patch(transferJobName, updateTransferJobRequest)
            .execute();
    if (!DELETED_STATUS.equals(deletedTransferJob.getStatus())) {
      logger.warn("Failed to delete transfer job {}", deletedTransferJob.getName());
    }
  }

  /**
   * A reusable step implementation for deleting a storage transfer job.
   *
   * @param flightContext
   * @return
   */
  public static StepResult deleteTransferJobStepImpl(FlightContext flightContext, Storagetransfer storagetransfer) {
    try {
      final String transferJobName =
          createTransferJobName(flightContext.getFlightId()); // might not be in map yet
      final String controlPlaneProjectId =
          flightContext
              .getWorkingMap()
              .get(ControlledResourceKeys.CONTROL_PLANE_PROJECT_ID, String.class);
      deleteTransferJob(storagetransfer, transferJobName, controlPlaneProjectId);
    } catch (IOException e) {
      return new StepResult(StepStatus.STEP_RESULT_FAILURE_FATAL, e);
    }
    return StepResult.getStepResultSuccess();
  }

  /**
   * Construct the name to use for the transfer job, which must be globally unique. Use the flight
   * ID for the job name so we can find it after a restart.
   *
   * @param flightId - random ID for this flight
   * @return - the job name
   */
  public static String createTransferJobName(String flightId) {
    return "transferJobs/wsm-" + flightId;
  }
}<|MERGE_RESOLUTION|>--- conflicted
+++ resolved
@@ -34,18 +34,10 @@
   public static void deleteTransferJob(
       Storagetransfer storageTransferService, String transferJobName, String controlPlaneProjectId)
       throws IOException {
-<<<<<<< HEAD
-    // Check that the transfer job exists before trying to delete.
-    final TransferJob existingTransferJob = storageTransferService.transferJobs()
-        .get(transferJobName, controlPlaneProjectId)
-        .execute();
-    if (null == existingTransferJob) {
-=======
     // If there's no job  to delete, return early
     final TransferJob existingTransferJob = storageTransferService.transferJobs().get(transferJobName, controlPlaneProjectId).execute();
     if (existingTransferJob == null) {
       logger.info("Transfer Job {} in project {} was not found when trying to delete it.", transferJobName, controlPlaneProjectId);
->>>>>>> 75b90416
       return;
     }
     final TransferJob patchedTransferJob = new TransferJob().setStatus(DELETED_STATUS);
