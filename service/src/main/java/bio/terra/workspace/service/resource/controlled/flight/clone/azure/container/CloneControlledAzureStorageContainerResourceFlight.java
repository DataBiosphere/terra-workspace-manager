--- conflicted
+++ resolved
@@ -116,13 +116,9 @@
       RetryRule cloudRetry = RetryRules.cloud();
       addStep(
           new GetSharedStorageAccountStep(
-<<<<<<< HEAD
-              destinationWorkspaceId, flightBeanBag.getLandingZoneApiDispatch(), userRequest),
-=======
               destinationWorkspaceId,
               flightBeanBag.getLandingZoneApiDispatch(),
               flightBeanBag.getSamService()),
->>>>>>> b81e2d91
           cloudRetry);
       addStep(
           new CopyAzureStorageContainerDefinitionStep(
