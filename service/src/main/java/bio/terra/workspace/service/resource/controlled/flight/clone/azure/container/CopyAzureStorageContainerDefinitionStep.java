package bio.terra.workspace.service.resource.controlled.flight.clone.azure.container;

import static bio.terra.workspace.common.utils.FlightUtils.getInputParameterOrWorkingValue;
import static bio.terra.workspace.common.utils.FlightUtils.getRequired;
import static bio.terra.workspace.service.resource.controlled.flight.clone.workspace.WorkspaceCloneUtils.buildDestinationControlledAzureContainer;

import bio.terra.stairway.FlightContext;
import bio.terra.stairway.Step;
import bio.terra.stairway.StepResult;
import bio.terra.stairway.StepStatus;
import bio.terra.stairway.exception.RetryException;
import bio.terra.workspace.common.exception.AzureManagementExceptionUtils;
import bio.terra.workspace.common.utils.IamRoleUtils;
import bio.terra.workspace.generated.model.ApiAzureLandingZoneDeployedResource;
import bio.terra.workspace.generated.model.ApiAzureStorageContainerCreationParameters;
import bio.terra.workspace.service.iam.AuthenticatedUserRequest;
import bio.terra.workspace.service.iam.SamService;
import bio.terra.workspace.service.iam.model.ControlledResourceIamRole;
import bio.terra.workspace.service.job.JobMapKeys;
import bio.terra.workspace.service.resource.controlled.ControlledResourceService;
import bio.terra.workspace.service.resource.controlled.cloud.azure.storageContainer.ControlledAzureStorageContainerResource;
import bio.terra.workspace.service.resource.controlled.flight.clone.azure.common.ClonedAzureResource;
import bio.terra.workspace.service.resource.exception.DuplicateResourceException;
import bio.terra.workspace.service.resource.exception.ResourceNotFoundException;
import bio.terra.workspace.service.resource.model.CloningInstructions;
import bio.terra.workspace.service.workspace.flight.WorkspaceFlightMapKeys;
import bio.terra.workspace.service.workspace.flight.WorkspaceFlightMapKeys.ControlledResourceKeys;
import com.azure.core.management.exception.ManagementException;
import java.util.UUID;
import org.slf4j.Logger;
import org.slf4j.LoggerFactory;

public class CopyAzureStorageContainerDefinitionStep implements Step {
  private static final Logger logger =
      LoggerFactory.getLogger(CopyAzureStorageContainerDefinitionStep.class);

  private final SamService samService;
  private final AuthenticatedUserRequest userRequest;
  private final ControlledAzureStorageContainerResource sourceContainer;
  private final ControlledResourceService controlledResourceService;
  private final CloningInstructions resolvedCloningInstructions;

  public CopyAzureStorageContainerDefinitionStep(
      SamService samService,
      AuthenticatedUserRequest userRequest,
      ControlledAzureStorageContainerResource sourceContainer,
      ControlledResourceService controlledResourceService,
      CloningInstructions resolvedCloningInstructions) {
    this.samService = samService;
    this.userRequest = userRequest;
    this.sourceContainer = sourceContainer;
    this.controlledResourceService = controlledResourceService;
    this.resolvedCloningInstructions = resolvedCloningInstructions;
  }

  @Override
  public StepResult doStep(FlightContext flightContext)
      throws InterruptedException, RetryException {
    var inputParameters = flightContext.getInputParameters();
    var workingMap = flightContext.getWorkingMap();

    // get the inputs from the flight context
    var destinationResourceName =
        getInputParameterOrWorkingValue(
            flightContext,
            WorkspaceFlightMapKeys.ResourceKeys.RESOURCE_NAME,
            WorkspaceFlightMapKeys.ResourceKeys.PREVIOUS_RESOURCE_NAME,
            String.class);
    var description =
        getInputParameterOrWorkingValue(
            flightContext,
            WorkspaceFlightMapKeys.ResourceKeys.RESOURCE_DESCRIPTION,
            WorkspaceFlightMapKeys.ResourceKeys.PREVIOUS_RESOURCE_DESCRIPTION,
            String.class);
    var destinationWorkspaceId =
        getRequired(
            inputParameters,
            WorkspaceFlightMapKeys.ControlledResourceKeys.DESTINATION_WORKSPACE_ID,
            UUID.class);
    var destinationContainerName =
        getRequired(
<<<<<<< HEAD
            inputParameters, ControlledResourceKeys.DESTINATION_RESOURCE_NAME, String.class);
=======
            inputParameters, ControlledResourceKeys.DESTINATION_CONTAINER_NAME, String.class);
>>>>>>> db53de79
    var destinationResourceId =
        getRequired(
            inputParameters,
            WorkspaceFlightMapKeys.ControlledResourceKeys.DESTINATION_RESOURCE_ID,
            UUID.class);
    var userRequest =
        getRequired(
            inputParameters,
            JobMapKeys.AUTH_USER_INFO.getKeyName(),
            AuthenticatedUserRequest.class);

    ApiAzureLandingZoneDeployedResource sharedAccount =
        getRequired(
            workingMap,
            ControlledResourceKeys.SHARED_STORAGE_ACCOUNT,
            ApiAzureLandingZoneDeployedResource.class);

    // we omit the storage account ID since we only support cloning to a landing zone backed storage
    // account
    ApiAzureStorageContainerCreationParameters destinationCreationParameters =
        new ApiAzureStorageContainerCreationParameters()
            .storageContainerName(destinationContainerName);

    ControlledAzureStorageContainerResource destinationContainerResource =
        buildDestinationControlledAzureContainer(
            sourceContainer,
            destinationWorkspaceId,
            destinationResourceId,
            destinationResourceName,
            description,
            destinationCreationParameters.getStorageContainerName(),
            samService.getUserEmailFromSamAndRethrowOnInterrupt(userRequest),
            sharedAccount.getRegion());
    ControlledResourceIamRole iamRole =
        IamRoleUtils.getIamRoleForAccessScope(sourceContainer.getAccessScope());

    // save the container definition for downstream steps
    workingMap.put(
        WorkspaceFlightMapKeys.ControlledResourceKeys.CLONED_RESOURCE_DEFINITION,
        destinationContainerResource);

    // create the container
    try {
      controlledResourceService.createControlledResourceSync(
          destinationContainerResource, iamRole, userRequest, destinationCreationParameters);
    } catch (DuplicateResourceException e) {
      // We are catching DuplicateResourceException here since we check for the container's presence
      // earlier in the parent flight of this step and bail out if it already exists.
      // A duplicate resource being present in this context means we are in a retry and can move on
      logger.info(
          "Destination azure storage container already exists, resource_id = {}, name = {}",
          destinationResourceId,
          destinationResourceName);
    }

    var containerResult =
        new ClonedAzureResource(
            resolvedCloningInstructions,
            sourceContainer.getWorkspaceId(),
            sourceContainer.getResourceId(),
            destinationContainerResource);

    workingMap.put(ControlledResourceKeys.CLONED_RESOURCE, containerResult);

    return StepResult.getStepResultSuccess();
  }

  @Override
  public StepResult undoStep(FlightContext context) throws InterruptedException {
    var clonedContainer =
        context
            .getWorkingMap()
            .get(
                WorkspaceFlightMapKeys.ControlledResourceKeys.CLONED_RESOURCE_DEFINITION,
                ControlledAzureStorageContainerResource.class);
    try {
      if (clonedContainer != null) {
        controlledResourceService.deleteControlledResourceSync(
            clonedContainer.getWorkspaceId(),
            clonedContainer.getResourceId(),
            /* forceDelete= */ false,
            userRequest);
      }
    } catch (ResourceNotFoundException e) {
      logger.info(
          "No storage container resource found {} in WSM, assuming it was previously removed.",
          clonedContainer.getResourceId());
      return StepResult.getStepResultSuccess();
    } catch (ManagementException e) {
      if (AzureManagementExceptionUtils.isExceptionCode(
              e, AzureManagementExceptionUtils.RESOURCE_NOT_FOUND)
          || AzureManagementExceptionUtils.isExceptionCode(
              e, AzureManagementExceptionUtils.CONTAINER_NOT_FOUND)) {
        logger.info(
            "Container with ID {} not found in Azure, assuming it was previously removed. Result from Azure = {}",
            clonedContainer.getResourceId(),
            e.getValue().getCode(),
            e);
        return StepResult.getStepResultSuccess();
      }
      logger.warn(
          "Deleting cloned container with ID {} failed, retrying.",
          clonedContainer.getResourceId());
      return new StepResult(StepStatus.STEP_RESULT_FAILURE_RETRY, e);
    }
    return StepResult.getStepResultSuccess();
  }
}<|MERGE_RESOLUTION|>--- conflicted
+++ resolved
@@ -79,11 +79,7 @@
             UUID.class);
     var destinationContainerName =
         getRequired(
-<<<<<<< HEAD
-            inputParameters, ControlledResourceKeys.DESTINATION_RESOURCE_NAME, String.class);
-=======
             inputParameters, ControlledResourceKeys.DESTINATION_CONTAINER_NAME, String.class);
->>>>>>> db53de79
     var destinationResourceId =
         getRequired(
             inputParameters,
