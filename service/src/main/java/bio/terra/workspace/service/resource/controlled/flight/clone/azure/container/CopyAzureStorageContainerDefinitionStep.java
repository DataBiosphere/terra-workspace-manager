--- conflicted
+++ resolved
@@ -79,17 +79,7 @@
     var destinationResourceId =
         inputParameters.get(
             WorkspaceFlightMapKeys.ControlledResourceKeys.DESTINATION_RESOURCE_ID, UUID.class);
-<<<<<<< HEAD
 
-=======
-    var destStorageAccountId =
-        flightContext
-            .getWorkingMap()
-            .get(
-                WorkspaceFlightMapKeys.ControlledResourceKeys
-                    .DESTINATION_STORAGE_ACCOUNT_RESOURCE_ID,
-                UUID.class);
->>>>>>> 56604599
     ControlledAzureStorageContainerResource destinationContainerResource =
         buildDestinationControlledAzureContainer(
             sourceContainer,
