package bio.terra.workspace.service.resource.controlled.cloud.azure.storage;

import bio.terra.common.exception.BadRequestException;
import bio.terra.common.exception.InconsistentFieldsException;
import bio.terra.common.exception.MissingRequiredFieldException;
import bio.terra.stairway.RetryRule;
import bio.terra.workspace.common.utils.FlightBeanBag;
import bio.terra.workspace.common.utils.RetryRules;
import bio.terra.workspace.db.DbSerDes;
import bio.terra.workspace.db.model.UniquenessCheckAttributes;
import bio.terra.workspace.db.model.UniquenessCheckAttributes.UniquenessScope;
import bio.terra.workspace.generated.model.ApiAzureStorageAttributes;
import bio.terra.workspace.generated.model.ApiAzureStorageResource;
import bio.terra.workspace.generated.model.ApiResourceAttributesUnion;
import bio.terra.workspace.service.iam.AuthenticatedUserRequest;
import bio.terra.workspace.service.resource.ResourceValidationUtils;
import bio.terra.workspace.service.resource.controlled.flight.create.CreateControlledResourceFlight;
import bio.terra.workspace.service.resource.controlled.flight.delete.DeleteControlledResourcesFlight;
import bio.terra.workspace.service.resource.controlled.model.*;
import bio.terra.workspace.service.resource.model.CloningInstructions;
import bio.terra.workspace.service.resource.model.ResourceLineageEntry;
import bio.terra.workspace.service.resource.model.StewardshipType;
import bio.terra.workspace.service.resource.model.WsmResourceFamily;
import bio.terra.workspace.service.resource.model.WsmResourceType;
import com.fasterxml.jackson.annotation.JsonCreator;
import com.fasterxml.jackson.annotation.JsonProperty;
import java.time.OffsetDateTime;
import java.util.List;
import java.util.Locale;
import java.util.Map;
import java.util.Optional;
import java.util.UUID;

public class ControlledAzureStorageResource extends ControlledResource {
  private final String storageAccountName;
  private final String region;

  @JsonCreator
  public ControlledAzureStorageResource(
      @JsonProperty("workspaceId") UUID workspaceId,
      @JsonProperty("resourceId") UUID resourceId,
      @JsonProperty("name") String name,
      @JsonProperty("description") String description,
      @JsonProperty("cloningInstructions") CloningInstructions cloningInstructions,
      @JsonProperty("assignedUser") String assignedUser,
      @JsonProperty("privateResourceState") PrivateResourceState privateResourceState,
      @JsonProperty("accessScope") AccessScopeType accessScope,
      @JsonProperty("managedBy") ManagedByType managedBy,
      @JsonProperty("applicationId") String applicationId,
      @JsonProperty("storageAccountName") String storageAccountName,
      @JsonProperty("region") String region,
      @JsonProperty("resourceLineage") List<ResourceLineageEntry> resourceLineage,
      @JsonProperty("properties") Map<String, String> properties,
      @JsonProperty("createdByEmail") String createdByEmail,
      @JsonProperty("createdDate") OffsetDateTime createdDate,
      @JsonProperty("lastUpdatedByEmail") String lastUpdatedByEmail,
      @JsonProperty("lastUpdatedDate") OffsetDateTime lastUpdatedDate) {

    super(
        workspaceId,
        resourceId,
        name,
        description,
        cloningInstructions,
        assignedUser,
        accessScope,
        managedBy,
        applicationId,
        privateResourceState,
        resourceLineage,
        properties,
        createdByEmail,
        createdDate,
<<<<<<< HEAD
=======
        lastUpdatedByEmail,
        lastUpdatedDate,
>>>>>>> b81e2d91
        region);
    this.storageAccountName = storageAccountName;
    this.region = region;
    validate();
  }

  private ControlledAzureStorageResource(
      ControlledResourceFields common, String storageAccountName, String region) {
    super(common);
    this.storageAccountName = storageAccountName;
    this.region = region;
    validate();
  }

  public static ControlledAzureStorageResource.Builder builder() {
    return new ControlledAzureStorageResource.Builder();
  }

  /** {@inheritDoc} */
  @Override
  @SuppressWarnings("unchecked")
  public <T> T castByEnum(WsmResourceType expectedType) {
    if (getResourceType() != expectedType) {
      throw new BadRequestException(String.format("Resource is not a %s", expectedType));
    }
    return (T) this;
  }

  /** {@inheritDoc} */
  @Override
  public Optional<UniquenessCheckAttributes> getUniquenessCheckAttributes() {
    return Optional.of(
        new UniquenessCheckAttributes()
            .uniquenessScope(UniquenessScope.WORKSPACE)
            .addParameter("storageAccountName", getStorageAccountName()));
  }

  /** {@inheritDoc} */
  @Override
  public void addCreateSteps(
      CreateControlledResourceFlight flight,
      String petSaEmail,
      AuthenticatedUserRequest userRequest,
      FlightBeanBag flightBeanBag) {
    RetryRule cloudRetry = RetryRules.cloud();
    flight.addStep(
        new GetAzureStorageStep(
            flightBeanBag.getAzureConfig(), flightBeanBag.getCrlService(), this),
        cloudRetry);
    flight.addStep(
        new CreateAzureStorageStep(
            flightBeanBag.getAzureConfig(),
            flightBeanBag.getCrlService(),
            this,
            flightBeanBag.getStorageAccountKeyProvider()),
        cloudRetry);
  }

  /** {@inheritDoc} */
  @Override
  public void addDeleteSteps(DeleteControlledResourcesFlight flight, FlightBeanBag flightBeanBag) {
    flight.addStep(
        new DeleteAzureStorageStep(
            flightBeanBag.getAzureConfig(), flightBeanBag.getCrlService(), this),
        RetryRules.cloud());
  }

  public String getStorageAccountName() {
    return storageAccountName;
  }

  public String getRegion() {
    return region;
  }

  public ApiAzureStorageAttributes toApiAttributes() {
    return new ApiAzureStorageAttributes()
        .storageAccountName(getStorageAccountName())
        .region(region);
  }

  public ApiAzureStorageResource toApiResource() {
    return new ApiAzureStorageResource()
        .metadata(super.toApiMetadata())
        .attributes(toApiAttributes());
  }

  public String getStorageAccountEndpoint() {
    String endpoint =
        String.format(Locale.ROOT, "https://%s.blob.core.windows.net", storageAccountName);
    return endpoint;
  }

  @Override
  public WsmResourceType getResourceType() {
    return WsmResourceType.CONTROLLED_AZURE_STORAGE_ACCOUNT;
  }

  @Override
  public WsmResourceFamily getResourceFamily() {
    return WsmResourceFamily.AZURE_STORAGE_ACCOUNT;
  }

  @Override
  public String attributesToJson() {
    return DbSerDes.toJson(
        new ControlledAzureStorageAttributes(getStorageAccountName(), getRegion()));
  }

  @Override
  public ApiResourceAttributesUnion toApiAttributesUnion() {
    ApiResourceAttributesUnion union = new ApiResourceAttributesUnion();
    union.azureStorage(toApiAttributes());
    return union;
  }

  @Override
  public void validate() {
    super.validate();
    if (getResourceType() != WsmResourceType.CONTROLLED_AZURE_STORAGE_ACCOUNT
        || getResourceFamily() != WsmResourceFamily.AZURE_STORAGE_ACCOUNT
        || getStewardshipType() != StewardshipType.CONTROLLED) {
      throw new InconsistentFieldsException("Expected CONTROLLED_AZURE_STORAGE_ACCOUNT");
    }
    if (getStorageAccountName() == null) {
      throw new MissingRequiredFieldException(
          "Missing required storage account name field for ControlledAzureStorage.");
    }
    if (getRegion() == null) {
      throw new MissingRequiredFieldException(
          "Missing required region field for ControlledAzureStorage.");
    }
    ResourceValidationUtils.validateStorageAccountName(getStorageAccountName());
  }

  @Override
  public boolean equals(Object o) {
    if (this == o) return true;
    if (o == null || getClass() != o.getClass()) return false;
    if (!super.equals(o)) return false;

    ControlledAzureStorageResource that = (ControlledAzureStorageResource) o;

    return storageAccountName.equals(that.getStorageAccountName());
  }

  @Override
  public int hashCode() {
    int result = super.hashCode();
    result = 42 * result + storageAccountName.hashCode();
    return result;
  }

  public static class Builder {
    private ControlledResourceFields common;
    private String storageAccountName;
    private String region;

    public Builder common(ControlledResourceFields common) {
      this.common = common;
      return this;
    }

    public ControlledAzureStorageResource.Builder storageAccountName(String storageAccountName) {
      this.storageAccountName = storageAccountName;
      return this;
    }

    public ControlledAzureStorageResource.Builder region(String region) {
      this.region = region;
      return this;
    }

    public ControlledAzureStorageResource build() {
      return new ControlledAzureStorageResource(common, storageAccountName, region);
    }
  }
}<|MERGE_RESOLUTION|>--- conflicted
+++ resolved
@@ -71,11 +71,8 @@
         properties,
         createdByEmail,
         createdDate,
-<<<<<<< HEAD
-=======
         lastUpdatedByEmail,
         lastUpdatedDate,
->>>>>>> b81e2d91
         region);
     this.storageAccountName = storageAccountName;
     this.region = region;
