package bio.terra.workspace.service.workspace.flight;

import bio.terra.stairway.Flight;
import bio.terra.stairway.FlightMap;
import bio.terra.stairway.RetryRule;
import bio.terra.workspace.common.utils.FlightBeanBag;
<<<<<<< HEAD
import bio.terra.workspace.common.utils.RetryRules;
=======
import bio.terra.workspace.service.iam.AuthenticatedUserRequest;
import bio.terra.workspace.service.job.JobMapKeys;
import bio.terra.workspace.service.workspace.model.CloudPlatform;
import java.util.UUID;
>>>>>>> cf809ac9

/** A {@link Flight} for deleting a Google cloud context for a workspace. */
// TODO(PF-555): There is a race condition if this flight runs at the same time as new controlled
//  resource creation, which may leak resources in Sam. Workspace locking would solve this issue.
public class DeleteGcpContextFlight extends Flight {
<<<<<<< HEAD
=======
  private static final int INITIAL_INTERVALS_SECONDS = 1;
  private static final int MAX_INTERVAL_SECONDS = 8;
  private static final int MAX_OPERATION_TIME_SECONDS = 5 * 60;
  private static final CloudPlatform CLOUD_PLATFORM = CloudPlatform.GCP;
>>>>>>> cf809ac9

  public DeleteGcpContextFlight(FlightMap inputParameters, Object applicationContext) {
    super(inputParameters, applicationContext);

    FlightBeanBag appContext = FlightBeanBag.getFromObject(applicationContext);
    UUID workspaceId =
        UUID.fromString(inputParameters.get(WorkspaceFlightMapKeys.WORKSPACE_ID, String.class));
    AuthenticatedUserRequest userRequest =
        inputParameters.get(JobMapKeys.AUTH_USER_INFO.getKeyName(), AuthenticatedUserRequest.class);

    RetryRule retryRule = RetryRules.cloudLongRunning();

    // We delete controlled resources from Sam and WSM databases, but do not need to delete the
    // actual cloud objects, as GCP handles the cleanup when we delete the containing project.
    addStep(
        new DeleteControlledSamResourcesStep(
            appContext.getSamService(),
            appContext.getResourceDao(),
            workspaceId,
            CLOUD_PLATFORM,
            userRequest),
        retryRule);
    addStep(
        new DeleteControlledDbResourcesStep(
            appContext.getResourceDao(), workspaceId, CLOUD_PLATFORM),
        retryRule);
    addStep(
        new DeleteProjectStep(appContext.getCrlService(), appContext.getWorkspaceDao()), retryRule);
    addStep(new DeleteGcpContextStep(appContext.getWorkspaceDao(), workspaceId), retryRule);
  }
}<|MERGE_RESOLUTION|>--- conflicted
+++ resolved
@@ -3,27 +3,19 @@
 import bio.terra.stairway.Flight;
 import bio.terra.stairway.FlightMap;
 import bio.terra.stairway.RetryRule;
+import bio.terra.stairway.RetryRuleExponentialBackoff;
 import bio.terra.workspace.common.utils.FlightBeanBag;
-<<<<<<< HEAD
 import bio.terra.workspace.common.utils.RetryRules;
-=======
 import bio.terra.workspace.service.iam.AuthenticatedUserRequest;
 import bio.terra.workspace.service.job.JobMapKeys;
 import bio.terra.workspace.service.workspace.model.CloudPlatform;
 import java.util.UUID;
->>>>>>> cf809ac9
 
 /** A {@link Flight} for deleting a Google cloud context for a workspace. */
 // TODO(PF-555): There is a race condition if this flight runs at the same time as new controlled
 //  resource creation, which may leak resources in Sam. Workspace locking would solve this issue.
 public class DeleteGcpContextFlight extends Flight {
-<<<<<<< HEAD
-=======
-  private static final int INITIAL_INTERVALS_SECONDS = 1;
-  private static final int MAX_INTERVAL_SECONDS = 8;
-  private static final int MAX_OPERATION_TIME_SECONDS = 5 * 60;
   private static final CloudPlatform CLOUD_PLATFORM = CloudPlatform.GCP;
->>>>>>> cf809ac9
 
   public DeleteGcpContextFlight(FlightMap inputParameters, Object applicationContext) {
     super(inputParameters, applicationContext);
