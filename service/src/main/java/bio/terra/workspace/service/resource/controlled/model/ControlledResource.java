package bio.terra.workspace.service.resource.controlled.model;

import bio.terra.common.exception.InconsistentFieldsException;
import bio.terra.common.exception.MissingRequiredFieldException;
import bio.terra.workspace.common.utils.FlightBeanBag;
import bio.terra.workspace.db.exception.InvalidMetadataException;
import bio.terra.workspace.db.model.DbResource;
import bio.terra.workspace.db.model.UniquenessCheckAttributes;
import bio.terra.workspace.generated.model.ApiControlledResourceMetadata;
import bio.terra.workspace.generated.model.ApiPrivateResourceUser;
import bio.terra.workspace.generated.model.ApiResourceMetadata;
import bio.terra.workspace.service.iam.AuthenticatedUserRequest;
import bio.terra.workspace.service.resource.controlled.flight.create.CreateControlledResourceFlight;
import bio.terra.workspace.service.resource.controlled.flight.delete.DeleteControlledResourcesFlight;
import bio.terra.workspace.service.resource.model.CloningInstructions;
import bio.terra.workspace.service.resource.model.ResourceLineageEntry;
import bio.terra.workspace.service.resource.model.StewardshipType;
import bio.terra.workspace.service.resource.model.WsmResource;
import java.time.OffsetDateTime;
import java.util.List;
import java.util.Map;
import java.util.Objects;
import java.util.Optional;
import java.util.UUID;
import javax.annotation.Nullable;

/**
 * Class for all controlled resource fields that are not common to all resource stewardship types
 * and are not specific to any particular resource type.
 */
public abstract class ControlledResource extends WsmResource {
  @Nullable private final String assignedUser;
  private final AccessScopeType accessScope;
  @Nullable private final PrivateResourceState privateResourceState;
  private final ManagedByType managedBy;
  private final String applicationId;
  private final String region;

  public ControlledResource(
      UUID workspaceUuid,
      UUID resourceId,
      String name,
      String description,
      CloningInstructions cloningInstructions,
      String assignedUser,
      AccessScopeType accessScope,
      ManagedByType managedBy,
      String applicationId,
      PrivateResourceState privateResourceState,
      List<ResourceLineageEntry> resourceLineage,
      Map<String, String> properties,
      String createdByEmail,
      OffsetDateTime createdDate,
<<<<<<< HEAD
=======
      String lastUpdatedByEmail,
      OffsetDateTime lastUpdatedDate,
>>>>>>> b81e2d91
      String region) {
    super(
        workspaceUuid,
        resourceId,
        name,
        description,
        cloningInstructions,
        resourceLineage,
        properties,
        createdByEmail,
        createdDate,
        lastUpdatedByEmail,
        lastUpdatedDate);
    this.assignedUser = assignedUser;
    this.accessScope = accessScope;
    this.managedBy = managedBy;
    this.applicationId = applicationId;
    this.privateResourceState = privateResourceState;
    this.region = region;
  }

  public ControlledResource(DbResource dbResource) {
    super(dbResource);
    if (dbResource.getStewardshipType() != StewardshipType.CONTROLLED) {
      throw new InvalidMetadataException("Expected CONTROLLED");
    }
    // TODO(PF-2290): throws if dbResource does not have a region once we backfill the existing
    // resource rows with regions.
    this.assignedUser = dbResource.getAssignedUser().orElse(null);
    this.accessScope = dbResource.getAccessScope();
    this.managedBy = dbResource.getManagedBy();
    this.applicationId = dbResource.getApplicationId().orElse(null);
    this.privateResourceState = dbResource.getPrivateResourceState().orElse(null);
    this.region = dbResource.getRegion();
  }

  public ControlledResource(ControlledResourceFields builder) {
    super(
        builder.getWorkspaceId(),
        builder.getResourceId(),
        builder.getName(),
        builder.getDescription(),
        builder.getCloningInstructions(),
        builder.getResourceLineage(),
        builder.getProperties(),
        builder.getCreatedByEmail(),
        builder.getCreatedDate(),
        builder.getLastUpdatedByEmail(),
        builder.getLastUpdatedDate());
    this.assignedUser = builder.getAssignedUser();
    this.accessScope = builder.getAccessScope();
    this.managedBy = builder.getManagedBy();
    this.applicationId = builder.getApplicationId();
    this.privateResourceState = builder.getPrivateResourceState();
    this.region = builder.getRegion();
  }

  /**
   * The ResourceDao calls this method for controlled parameters. The return value describes
   * filtering the DAO should do to verify the uniqueness of the resource. If the return is not
   * present, then no validation check will be performed.
   *
   * @return optional uniqueness description
   */
  public abstract Optional<UniquenessCheckAttributes> getUniquenessCheckAttributes();

  /**
   * The CreateControlledResourceFlight calls this method to populate the resource-specific steps to
   * create the specific cloud resource.
   *
   * @param flight the create flight
   * @param petSaEmail the pet SA to use for creation
   * @param userRequest authenticated user
   * @param flightBeanBag bean bag for finding Spring singletons
   */
  public abstract void addCreateSteps(
      CreateControlledResourceFlight flight,
      String petSaEmail,
      AuthenticatedUserRequest userRequest,
      FlightBeanBag flightBeanBag);

  /**
   * The DeleteControlledResourceFlight calls this method to populate the resource-specific step(s)
   * to delete the specific cloud resource.
   *
   * @param flight the delete flight
   * @param flightBeanBag bean bag for finding Spring singletons
   */
  public abstract void addDeleteSteps(
      DeleteControlledResourcesFlight flight, FlightBeanBag flightBeanBag);

  /**
   * If specified, the assigned user must be equal to the user making the request.
   *
   * @return user email address for assignee, if any
   */
  public Optional<String> getAssignedUser() {
    return Optional.ofNullable(assignedUser);
  }

  public AccessScopeType getAccessScope() {
    return accessScope;
  }

  public ManagedByType getManagedBy() {
    return managedBy;
  }

  public String getRegion() {
    return region;
  }

  public String getApplicationId() {
    return applicationId;
  }

  public Optional<PrivateResourceState> getPrivateResourceState() {
    return Optional.ofNullable(privateResourceState);
  }

  public ControlledResourceCategory getCategory() {
    return ControlledResourceCategory.get(accessScope, managedBy);
  }

  @Override
  public StewardshipType getStewardshipType() {
    return StewardshipType.CONTROLLED;
  }

  @Override
  public ApiResourceMetadata toApiMetadata() {
    ApiResourceMetadata metadata = super.toApiMetadata();
    var controlled =
        new ApiControlledResourceMetadata()
            .accessScope(accessScope.toApiModel())
            .managedBy(managedBy.toApiModel())
            .privateResourceUser(
                // TODO: PF-616 figure out how to supply the assigned user's role
                new ApiPrivateResourceUser().userName(assignedUser))
            .privateResourceState(
                getPrivateResourceState().map(PrivateResourceState::toApiModel).orElse(null))
            .region(getRegion());
    metadata.controlledResourceMetadata(controlled);
    return metadata;
  }

  @Override
  public void validate() {
    super.validate();
    if (getResourceType() == null
        || attributesToJson() == null
        || getAccessScope() == null
        || getManagedBy() == null) {
      throw new MissingRequiredFieldException("Missing required field for ControlledResource.");
    }
    if (getAssignedUser().isPresent() && getAccessScope() == AccessScopeType.ACCESS_SCOPE_SHARED) {
      throw new InconsistentFieldsException("Assigned user on SHARED resource");
    }

    if (getApplicationId() != null && getManagedBy() != ManagedByType.MANAGED_BY_APPLICATION) {
      throw new InconsistentFieldsException(
          "Application managed resource without an application id");
    }

    // Non-private resources must have NOT_APPLICABLE private resource state. Private resources can
    // have any of the private resource states, including NOT_APPLICABLE.
    if (getAccessScope() != AccessScopeType.ACCESS_SCOPE_PRIVATE
        && privateResourceState != PrivateResourceState.NOT_APPLICABLE) {
      throw new InconsistentFieldsException(
          "Private resource state must be NOT_APPLICABLE for all non-private resources.");
    }
  }

  public ControlledResourceFields buildControlledCloneResourceCommonFields(
      UUID destinationWorkspaceUuid,
      UUID destinationResourceId,
      @Nullable UUID destinationFolderId,
      @Nullable String name,
      @Nullable String description,
      String createByEmail,
      String region) {

    var cloneResourceCommonFields =
        ControlledResourceFields.builder()
            .accessScope(getAccessScope())
            .assignedUser(getAssignedUser().orElse(null))
            .cloningInstructions(getCloningInstructions())
            .managedBy(getManagedBy())
            .workspaceUuid(destinationWorkspaceUuid)
            .resourceId(destinationResourceId)
            .resourceLineage(buildCloneResourceLineage())
            .properties(buildCloneProperties(destinationWorkspaceUuid, destinationFolderId))
            .privateResourceState(
                getAccessScope() == AccessScopeType.ACCESS_SCOPE_PRIVATE
                    ? PrivateResourceState.INITIALIZING
                    : PrivateResourceState.NOT_APPLICABLE)
            .createdByEmail(createByEmail)
            .region(region);

    // override name and description if provided
    cloneResourceCommonFields.name(name == null ? getName() : name);
    cloneResourceCommonFields.description(description == null ? getDescription() : description);
    return cloneResourceCommonFields.build();
  }

  @Override
  public boolean equals(Object o) {
    if (this == o) return true;
    if (o == null || getClass() != o.getClass()) return false;
    if (!super.equals(o)) return false;

    ControlledResource that = (ControlledResource) o;

    if (!Objects.equals(assignedUser, that.assignedUser)) return false;
    if (accessScope != that.accessScope) return false;
    return managedBy == that.managedBy;
  }

  @Override
  public int hashCode() {
    int result = super.hashCode();
    result = 31 * result + (assignedUser != null ? assignedUser.hashCode() : 0);
    result = 31 * result + (accessScope != null ? accessScope.hashCode() : 0);
    result = 31 * result + (managedBy != null ? managedBy.hashCode() : 0);
    return result;
  }
}<|MERGE_RESOLUTION|>--- conflicted
+++ resolved
@@ -51,11 +51,8 @@
       Map<String, String> properties,
       String createdByEmail,
       OffsetDateTime createdDate,
-<<<<<<< HEAD
-=======
       String lastUpdatedByEmail,
       OffsetDateTime lastUpdatedDate,
->>>>>>> b81e2d91
       String region) {
     super(
         workspaceUuid,
