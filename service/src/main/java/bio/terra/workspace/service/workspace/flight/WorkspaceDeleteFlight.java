--- conflicted
+++ resolved
@@ -78,7 +78,9 @@
     addStep(
         new DeleteAzureContextStep(appContext.getAzureCloudContextService(), workspaceUuid),
         cloudRetryRule);
-<<<<<<< HEAD
+    addStep(
+        new DeleteAwsContextStep(appContext.getAwsCloudContextService(), workspaceUuid),
+        cloudRetryRule);
     addOauthZSteps(appContext, inputParameters, userRequest, workspaceUuid, terraRetryRule);
     addStep(
         new DeleteWorkspaceStateStep(appContext.getWorkspaceDao(), workspaceUuid), terraRetryRule);
@@ -101,15 +103,6 @@
             parameters.get(WorkspaceFlightMapKeys.WORKSPACE_STAGE, String.class));
 
     switch (stage) {
-=======
-    addStep(
-        new DeleteAwsContextStep(appContext.getAwsCloudContextService(), workspaceUuid),
-        cloudRetryRule);
-
-    // Workspace authz is handled differently depending on whether WSM owns the underlying Sam
-    // resource or not, as indicated by the workspace stage enum.
-    switch (workspaceStage) {
->>>>>>> 6c99be96
       case MC_WORKSPACE:
         if (context.getFeatureConfiguration().isTpsEnabled()) {
           addStep(
