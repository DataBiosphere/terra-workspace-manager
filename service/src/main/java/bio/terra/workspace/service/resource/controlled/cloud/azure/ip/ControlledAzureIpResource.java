package bio.terra.workspace.service.resource.controlled.cloud.azure.ip;

import bio.terra.common.exception.BadRequestException;
import bio.terra.common.exception.InconsistentFieldsException;
import bio.terra.common.exception.MissingRequiredFieldException;
import bio.terra.stairway.RetryRule;
import bio.terra.workspace.common.utils.FlightBeanBag;
import bio.terra.workspace.common.utils.RetryRules;
import bio.terra.workspace.db.DbSerDes;
import bio.terra.workspace.db.model.UniquenessCheckAttributes;
import bio.terra.workspace.db.model.UniquenessCheckAttributes.UniquenessScope;
import bio.terra.workspace.generated.model.ApiAzureIpAttributes;
import bio.terra.workspace.generated.model.ApiAzureIpResource;
import bio.terra.workspace.generated.model.ApiResourceAttributesUnion;
import bio.terra.workspace.service.iam.AuthenticatedUserRequest;
import bio.terra.workspace.service.resource.ResourceValidationUtils;
import bio.terra.workspace.service.resource.controlled.flight.create.CreateControlledResourceFlight;
import bio.terra.workspace.service.resource.controlled.flight.delete.DeleteControlledResourcesFlight;
import bio.terra.workspace.service.resource.controlled.model.AccessScopeType;
import bio.terra.workspace.service.resource.controlled.model.ControlledResource;
import bio.terra.workspace.service.resource.controlled.model.ControlledResourceFields;
import bio.terra.workspace.service.resource.controlled.model.ManagedByType;
import bio.terra.workspace.service.resource.controlled.model.PrivateResourceState;
import bio.terra.workspace.service.resource.model.CloningInstructions;
import bio.terra.workspace.service.resource.model.ResourceLineageEntry;
import bio.terra.workspace.service.resource.model.StewardshipType;
import bio.terra.workspace.service.resource.model.WsmResourceFamily;
import bio.terra.workspace.service.resource.model.WsmResourceType;
import com.fasterxml.jackson.annotation.JsonCreator;
import com.fasterxml.jackson.annotation.JsonProperty;
import java.time.OffsetDateTime;
import java.util.List;
import java.util.Map;
import java.util.Optional;
import java.util.UUID;

public class ControlledAzureIpResource extends ControlledResource {
  private final String ipName;
  private final String region;

  @JsonCreator
  public ControlledAzureIpResource(
      @JsonProperty("workspaceId") UUID workspaceId,
      @JsonProperty("resourceId") UUID resourceId,
      @JsonProperty("name") String name,
      @JsonProperty("description") String description,
      @JsonProperty("cloningInstructions") CloningInstructions cloningInstructions,
      @JsonProperty("assignedUser") String assignedUser,
      @JsonProperty("privateResourceState") PrivateResourceState privateResourceState,
      @JsonProperty("accessScope") AccessScopeType accessScope,
      @JsonProperty("managedBy") ManagedByType managedBy,
      @JsonProperty("applicationId") String applicationId,
      @JsonProperty("ipName") String ipName,
      @JsonProperty("region") String region,
      @JsonProperty("resourceLineage") List<ResourceLineageEntry> resourceLineage,
      @JsonProperty("properties") Map<String, String> properties,
      @JsonProperty("createdByEmail") String createdByEmail,
      @JsonProperty("createdDate") OffsetDateTime createdDate,
      @JsonProperty("lastUpdatedByEmail") String lastUpdatedByEmail,
      @JsonProperty("lastUpdatedDate") OffsetDateTime lastUpdatedDate) {

    super(
        workspaceId,
        resourceId,
        name,
        description,
        cloningInstructions,
        assignedUser,
        accessScope,
        managedBy,
        applicationId,
        privateResourceState,
        resourceLineage,
        properties,
        createdByEmail,
        createdDate,
<<<<<<< HEAD
=======
        lastUpdatedByEmail,
        lastUpdatedDate,
>>>>>>> b81e2d91
        region);
    this.ipName = ipName;
    this.region = region;
    validate();
  }

  // Constructor for the builder
  private ControlledAzureIpResource(ControlledResourceFields common, String ipName, String region) {
    super(common);
    this.ipName = ipName;
    this.region = region;
    validate();
  }

  public static ControlledAzureIpResource.Builder builder() {
    return new ControlledAzureIpResource.Builder();
  }

  /** {@inheritDoc} */
  @Override
  @SuppressWarnings("unchecked")
  public <T> T castByEnum(WsmResourceType expectedType) {
    if (getResourceType() != expectedType) {
      throw new BadRequestException(String.format("Resource is not a %s", expectedType));
    }
    return (T) this;
  }

  /** {@inheritDoc} */
  @Override
  public Optional<UniquenessCheckAttributes> getUniquenessCheckAttributes() {
    return Optional.of(
        new UniquenessCheckAttributes()
            .uniquenessScope(UniquenessScope.WORKSPACE)
            .addParameter("ipName", getIpName()));
  }

  /** {@inheritDoc} */
  @Override
  public void addCreateSteps(
      CreateControlledResourceFlight flight,
      String petSaEmail,
      AuthenticatedUserRequest userRequest,
      FlightBeanBag flightBeanBag) {
    RetryRule cloudRetry = RetryRules.cloud();
    flight.addStep(
        new GetAzureIpStep(flightBeanBag.getAzureConfig(), flightBeanBag.getCrlService(), this),
        cloudRetry);
    flight.addStep(
        new CreateAzureIpStep(flightBeanBag.getAzureConfig(), flightBeanBag.getCrlService(), this),
        cloudRetry);
  }

  /** {@inheritDoc} */
  @Override
  public void addDeleteSteps(DeleteControlledResourcesFlight flight, FlightBeanBag flightBeanBag) {
    flight.addStep(
        new DeleteAzureIpStep(flightBeanBag.getAzureConfig(), flightBeanBag.getCrlService(), this),
        RetryRules.cloud());
  }

  public String getIpName() {
    return ipName;
  }

  public String getRegion() {
    return region;
  }

  public ApiAzureIpAttributes toApiAttributes() {
    return new ApiAzureIpAttributes().ipName(getIpName()).region(region.toString());
  }

  public ApiAzureIpResource toApiResource() {
    return new ApiAzureIpResource().metadata(super.toApiMetadata()).attributes(toApiAttributes());
  }

  @Override
  public WsmResourceType getResourceType() {
    return WsmResourceType.CONTROLLED_AZURE_IP;
  }

  @Override
  public WsmResourceFamily getResourceFamily() {
    return WsmResourceFamily.AZURE_IP;
  }

  @Override
  public String attributesToJson() {
    return DbSerDes.toJson(new ControlledAzureIpAttributes(getIpName(), getRegion()));
  }

  @Override
  public ApiResourceAttributesUnion toApiAttributesUnion() {
    ApiResourceAttributesUnion union = new ApiResourceAttributesUnion();
    union.azureIp(toApiAttributes());
    return union;
  }

  @Override
  public void validate() {
    super.validate();
    if (getResourceType() != WsmResourceType.CONTROLLED_AZURE_IP
        || getResourceFamily() != WsmResourceFamily.AZURE_IP
        || getStewardshipType() != StewardshipType.CONTROLLED) {
      throw new InconsistentFieldsException("Expected controlled AZURE_IP");
    }
    if (getIpName() == null) {
      throw new MissingRequiredFieldException(
          "Missing required ipName field for ControlledAzureIP.");
    }
    if (getRegion() == null) {
      throw new MissingRequiredFieldException(
          "Missing required region field for ControlledAzureIP.");
    }
    ResourceValidationUtils.validateRegion(getRegion());
    ResourceValidationUtils.validateAzureIPorSubnetName(getIpName());
  }

  @Override
  public boolean equals(Object o) {
    if (this == o) return true;
    if (o == null || getClass() != o.getClass()) return false;
    if (!super.equals(o)) return false;

    ControlledAzureIpResource that = (ControlledAzureIpResource) o;

    return ipName.equals(that.getIpName());
  }

  @Override
  public int hashCode() {
    int result = super.hashCode();
    result = 31 * result + ipName.hashCode();
    return result;
  }

  public static class Builder {
    private ControlledResourceFields common;
    private String ipName;
    private String region;

    public Builder common(ControlledResourceFields common) {
      this.common = common;
      return this;
    }

    public ControlledAzureIpResource.Builder ipName(String ipName) {
      this.ipName = ipName;
      return this;
    }

    public ControlledAzureIpResource.Builder region(String region) {
      this.region = region;
      return this;
    }

    public ControlledAzureIpResource build() {
      return new ControlledAzureIpResource(common, ipName, region);
    }
  }
}<|MERGE_RESOLUTION|>--- conflicted
+++ resolved
@@ -74,11 +74,8 @@
         properties,
         createdByEmail,
         createdDate,
-<<<<<<< HEAD
-=======
         lastUpdatedByEmail,
         lastUpdatedDate,
->>>>>>> b81e2d91
         region);
     this.ipName = ipName;
     this.region = region;
