--- conflicted
+++ resolved
@@ -15,16 +15,11 @@
     // 1. Create job IDs for future sub-flights and a couple other things
     // 3. Launch a flight to create the GCP cloud context
     // 3a. Await the context flight
-<<<<<<< HEAD
-    // 4. Launch a flight to clone all resources on the list
-    // 4a. Await the clone all resources flight and build a response
-    // 5. Build a list of applications to enable
-    // 5a. Launch a flight to enable all applications on the list
-=======
     // 4. Clone Policy Attributes
     // 5. Launch a flight to clone all resources on the list
     // 5a. Await the clone all resources flight and build a response
->>>>>>> f411f3df
+    // 6. Build a list of applications to enable
+    // 6a. Launch a flight to enable all applications on the list
     final var flightBeanBag = FlightBeanBag.getFromObject(applicationContext);
     addStep(new FindResourcesToCloneStep(flightBeanBag.getResourceDao()), RetryRules.cloud());
 
