--- conflicted
+++ resolved
@@ -96,15 +96,11 @@
             .description(description)
             .flightClass(ApplicationAbleFlight.class)
             .userRequest(userRequest)
-<<<<<<< HEAD
             .workspaceId(workspace.getWorkspaceId().toString())
-=======
-            .workspaceId(workspaceUuid.toString())
             .operationType(
                 ableEnum == AbleEnum.ENABLE
                     ? OperationType.APPLICATION_ENABLED
                     : OperationType.APPLICATION_DISABLED)
->>>>>>> c30afd3e
             .addParameter(WorkspaceFlightMapKeys.APPLICATION_ID, applicationId)
             .addParameter(WsmApplicationKeys.APPLICATION_ABLE_ENUM, ableEnum);
     return job.submitAndWait(WsmWorkspaceApplication.class);
