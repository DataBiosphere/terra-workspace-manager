package bio.terra.workspace.service.resource.controlled.flight.clone.dataset;

import bio.terra.stairway.Flight;
import bio.terra.stairway.FlightMap;
import bio.terra.workspace.common.utils.FlightBeanBag;
import bio.terra.workspace.common.utils.FlightUtils;
import bio.terra.workspace.common.utils.RetryRules;
import bio.terra.workspace.service.iam.AuthenticatedUserRequest;
import bio.terra.workspace.service.job.JobMapKeys;
import bio.terra.workspace.service.resource.controlled.cloud.gcp.bqdataset.ControlledBigQueryDatasetResource;
import bio.terra.workspace.service.resource.controlled.flight.clone.CheckControlledResourceAuthStep;
import bio.terra.workspace.service.resource.controlled.flight.clone.ClonePolicyAttributesStep;
import bio.terra.workspace.service.resource.controlled.flight.update.RetrieveControlledResourceMetadataStep;
import bio.terra.workspace.service.resource.controlled.model.ControlledResource;
import bio.terra.workspace.service.resource.model.CloningInstructions;
import bio.terra.workspace.service.resource.model.WsmResourceType;
import bio.terra.workspace.service.resource.referenced.flight.create.CreateReferenceMetadataStep;
import bio.terra.workspace.service.workspace.flight.WorkspaceFlightMapKeys;
import bio.terra.workspace.service.workspace.flight.WorkspaceFlightMapKeys.ControlledResourceKeys;
import bio.terra.workspace.service.workspace.flight.WorkspaceFlightMapKeys.ResourceKeys;
import java.util.Optional;
import java.util.UUID;

public class CloneControlledGcpBigQueryDatasetResourceFlight extends Flight {

  public CloneControlledGcpBigQueryDatasetResourceFlight(
      FlightMap inputParameters, Object applicationContext) {
    super(inputParameters, applicationContext);

    FlightUtils.validateRequiredEntries(
        inputParameters,
        ResourceKeys.RESOURCE,
        JobMapKeys.AUTH_USER_INFO.getKeyName(),
        ControlledResourceKeys.CLONING_INSTRUCTIONS,
        ControlledResourceKeys.DESTINATION_RESOURCE_ID,
        ControlledResourceKeys.DESTINATION_WORKSPACE_ID);

    FlightBeanBag flightBeanBag = FlightBeanBag.getFromObject(applicationContext);
    var sourceResource = inputParameters.get(ResourceKeys.RESOURCE, ControlledResource.class);
    var userRequest =
        inputParameters.get(JobMapKeys.AUTH_USER_INFO.getKeyName(), AuthenticatedUserRequest.class);
    var destinationWorkspaceId =
        inputParameters.get(ControlledResourceKeys.DESTINATION_WORKSPACE_ID, UUID.class);

    boolean mergePolicies =
        Optional.ofNullable(
                inputParameters.get(WorkspaceFlightMapKeys.MERGE_POLICIES, Boolean.class))
            .orElse(false);
    CloningInstructions resolvedCloningInstructions =
        Optional.ofNullable(
                inputParameters.get(
                    ControlledResourceKeys.CLONING_INSTRUCTIONS, CloningInstructions.class))
            .orElse(sourceResource.getCloningInstructions());

    if (CloningInstructions.COPY_NOTHING == resolvedCloningInstructions) {
      addStep(
          new SetNoOpBucketCloneResponseStep(
              sourceResource.castByEnum(WsmResourceType.CONTROLLED_GCP_BIG_QUERY_DATASET)));
      return;
    }

    // Flight Plan
    // 1. Validate user has read access to the source object
    // 2. Gather controlled resource metadata for source object
    // 3. Gather cloud attributes from existing object
    // 4. If cloning to referenced resource, do the clone and finish flight
    // 5. Launch sub-flight to create destination controlled resource
    addStep(
        new CheckControlledResourceAuthStep(
            sourceResource, flightBeanBag.getControlledResourceMetadataManager(), userRequest),
        RetryRules.shortExponential());
    if (mergePolicies) {
      addStep(
          new ClonePolicyAttributesStep(
              sourceResource.getWorkspaceId(),
              destinationWorkspaceId,
              userRequest,
              flightBeanBag.getTpsApiDispatch()));
    }
    addStep(
        new RetrieveControlledResourceMetadataStep(
            flightBeanBag.getResourceDao(),
            sourceResource.getWorkspaceId(),
            sourceResource.getResourceId()));

    final ControlledBigQueryDatasetResource sourceDataset =
        sourceResource.castByEnum(WsmResourceType.CONTROLLED_GCP_BIG_QUERY_DATASET);

    addStep(
        new RetrieveBigQueryDatasetCloudAttributesStep(
            sourceDataset,
            flightBeanBag.getCrlService(),
            flightBeanBag.getGcpCloudContextService()),
        RetryRules.cloud());

    if (CloningInstructions.COPY_REFERENCE == resolvedCloningInstructions) {
      // Destination dataset is referenced resource
      addStep(
          new SetReferencedDestinationBigQueryDatasetInWorkingMapStep(
              flightBeanBag.getSamService(),
              userRequest,
              sourceDataset,
              flightBeanBag.getReferencedResourceService(),
              resolvedCloningInstructions),
          RetryRules.shortExponential());
      addStep(
          new CreateReferenceMetadataStep(
              userRequest, flightBeanBag.getReferencedResourceService()),
          RetryRules.shortDatabase());
      addStep(
          new SetReferencedDestinationBigQueryDatasetResponseStep(
              flightBeanBag.getResourceDao(), flightBeanBag.getWorkspaceActivityLogService()),
          RetryRules.shortExponential());
      return;
    }
    if (CloningInstructions.COPY_DEFINITION == resolvedCloningInstructions
        || CloningInstructions.COPY_RESOURCE == resolvedCloningInstructions) {
      // Destination dataset is controlled resource
      addStep(
          new CopyBigQueryDatasetDefinitionStep(
              flightBeanBag.getSamService(),
              sourceDataset,
              flightBeanBag.getControlledResourceService(),
              userRequest,
              flightBeanBag.getGcpCloudContextService(),
<<<<<<< HEAD
              resolvedCloningInstructions));

=======
              resolvedCloningInstructions,
              flightBeanBag.getWorkspaceActivityLogService()));
>>>>>>> 68d6e0ac
      if (CloningInstructions.COPY_RESOURCE == resolvedCloningInstructions) {
        var destLocation = inputParameters.get(ControlledResourceKeys.LOCATION, String.class);
        // Use the BigQuery Data Transfer API for cross-region dataset copies. For table copy jobs,
        // the destination dataset must reside in the same location as the dataset containing the
        // table being copied.
        // https://cloud.google.com/bigquery/docs/managing-tables#limitations_on_copying_tables
        if (destLocation != null && !(destLocation.equals(sourceResource.getRegion()))) {
          addStep(
              new CopyBigQueryDatasetDifferentRegionStep(
                  flightBeanBag.getSamService(),
                  sourceDataset,
                  userRequest,
                  flightBeanBag.getGcpCloudContextService()));
        } else {
          addStep(
              new CreateTableCopyJobsStep(
                  flightBeanBag.getCrlService(),
                  flightBeanBag.getGcpCloudContextService(),
                  sourceDataset),
              RetryRules.cloud());
          addStep(
              new CompleteTableCopyJobsStep(flightBeanBag.getCrlService()),
              RetryRules.cloudLongRunning());
        }
      }
    } else {
      throw new IllegalArgumentException(
          String.format(
              "Cloning Instructions %s not supported", resolvedCloningInstructions.toString()));
    }
  }
}<|MERGE_RESOLUTION|>--- conflicted
+++ resolved
@@ -123,13 +123,8 @@
               flightBeanBag.getControlledResourceService(),
               userRequest,
               flightBeanBag.getGcpCloudContextService(),
-<<<<<<< HEAD
-              resolvedCloningInstructions));
-
-=======
               resolvedCloningInstructions,
               flightBeanBag.getWorkspaceActivityLogService()));
->>>>>>> 68d6e0ac
       if (CloningInstructions.COPY_RESOURCE == resolvedCloningInstructions) {
         var destLocation = inputParameters.get(ControlledResourceKeys.LOCATION, String.class);
         // Use the BigQuery Data Transfer API for cross-region dataset copies. For table copy jobs,
