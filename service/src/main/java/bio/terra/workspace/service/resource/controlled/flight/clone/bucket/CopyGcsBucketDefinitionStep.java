--- conflicted
+++ resolved
@@ -78,20 +78,7 @@
             ResourceKeys.RESOURCE_DESCRIPTION,
             ResourceKeys.PREVIOUS_RESOURCE_DESCRIPTION,
             String.class);
-<<<<<<< HEAD
-    final String bucketName =
-        Optional.ofNullable(
-                inputParameters.get(ControlledResourceKeys.DESTINATION_BUCKET_NAME, String.class))
-            .orElseGet(this::randomBucketName);
-    // Store effective bucket name for destination
-    workingMap.put(ControlledResourceKeys.DESTINATION_BUCKET_NAME, bucketName);
-=======
 
-    final PrivateResourceState privateResourceState =
-        sourceBucket.getAccessScope() == AccessScopeType.ACCESS_SCOPE_PRIVATE
-            ? PrivateResourceState.INITIALIZING
-            : PrivateResourceState.NOT_APPLICABLE;
->>>>>>> d41c2ce9
     final UUID destinationWorkspaceId =
         inputParameters.get(ControlledResourceKeys.DESTINATION_WORKSPACE_ID, UUID.class);
     final String bucketName =
@@ -109,7 +96,6 @@
     final var destinationResourceId =
         inputParameters.get(ControlledResourceKeys.DESTINATION_RESOURCE_ID, UUID.class);
     // bucket resource for create flight
-<<<<<<< HEAD
     var destinationBucketResource =
         buildDestinationControlledGcsBucket(
             sourceBucket,
@@ -118,25 +104,6 @@
             resourceName,
             description,
             bucketName);
-=======
-    ControlledGcsBucketResource destinationBucketResource =
-        ControlledGcsBucketResource.builder()
-            .bucketName(bucketName)
-            .common(
-                ControlledResourceFields.builder()
-                    .workspaceUuid(destinationWorkspaceId)
-                    .resourceId(destinationResourceId)
-                    .name(resourceName)
-                    .description(description)
-                    .cloningInstructions(sourceBucket.getCloningInstructions())
-                    .assignedUser(sourceBucket.getAssignedUser().orElse(null))
-                    .accessScope(sourceBucket.getAccessScope())
-                    .managedBy(sourceBucket.getManagedBy())
-                    .applicationId(sourceBucket.getApplicationId())
-                    .privateResourceState(privateResourceState)
-                    .build())
-            .build();
->>>>>>> d41c2ce9
 
     final ApiGcpGcsBucketCreationParameters destinationCreationParameters =
         getDestinationCreationParameters(inputParameters, workingMap);
