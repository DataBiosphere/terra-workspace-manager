--- conflicted
+++ resolved
@@ -15,21 +15,6 @@
 import bio.terra.workspace.service.resource.controlled.GcsApiConversions;
 import bio.terra.workspace.service.workspace.WorkspaceService;
 import com.google.cloud.storage.BucketInfo;
-<<<<<<< HEAD
-=======
-import com.google.cloud.storage.BucketInfo.LifecycleRule;
-import com.google.cloud.storage.BucketInfo.LifecycleRule.LifecycleAction;
-import com.google.cloud.storage.BucketInfo.LifecycleRule.LifecycleCondition;
-import com.google.cloud.storage.StorageClass;
-import com.google.common.annotations.VisibleForTesting;
-import java.time.Instant;
-import java.time.OffsetDateTime;
-import java.util.Collections;
-import java.util.List;
-import java.util.Optional;
-import java.util.stream.Collectors;
-import javax.annotation.Nullable;
->>>>>>> 327a872f
 import org.slf4j.Logger;
 import org.slf4j.LoggerFactory;
 
@@ -57,26 +42,17 @@
     String projectId = workspaceService.getRequiredGcpProject(resource.getWorkspaceId());
     BucketInfo.Builder bucketInfoBuilder =
         BucketInfo.newBuilder(resource.getBucketName())
-<<<<<<< HEAD
-            .setLocation(creationParameters.getLocation())
-            .setStorageClass(
-                GcsApiConversions.toGcsApi(creationParameters.getDefaultStorageClass()))
-            .setLifecycleRules(
-                GcsApiConversions.toGcsApiRulesList(creationParameters.getLifecycle()))
-            .build();
-=======
             .setLocation(creationParameters.getLocation());
 
     // Remaining creation parameters are optional
     Optional.ofNullable(creationParameters.getDefaultStorageClass())
-        .map(ApiConversions::toGcsApi)
+        .map(GcsApiConversions::toGcsApi)
         .ifPresent(bucketInfoBuilder::setStorageClass);
 
     bucketInfoBuilder.setLifecycleRules(
         Optional.ofNullable(creationParameters.getLifecycle())
-            .map(ApiConversions::toGcsApi)
+            .map(GcsApiConversions::toGcsApiRulesList)
             .orElse(Collections.emptyList()));
->>>>>>> 327a872f
 
     StorageCow storageCow = crlService.createStorageCow(projectId);
 
@@ -99,80 +75,4 @@
     storageCow.delete(resource.getBucketName());
     return StepResult.getStepResultSuccess();
   }
-<<<<<<< HEAD
-=======
-
-  public static class ApiConversions {
-
-    private ApiConversions() {}
-
-    private static StorageClass toGcsApi(ApiGcpGcsBucketDefaultStorageClass storageClass) {
-      switch (storageClass) {
-        case STANDARD:
-          return StorageClass.STANDARD;
-        case NEARLINE:
-          return StorageClass.NEARLINE;
-        case COLDLINE:
-          return StorageClass.COLDLINE;
-        case ARCHIVE:
-          return StorageClass.ARCHIVE;
-        default:
-          throw new IllegalStateException("Unrecognized storage class " + storageClass);
-      }
-    }
-
-    private static List<LifecycleRule> toGcsApi(ApiGcpGcsBucketLifecycle lifecycle) {
-      return lifecycle.getRules().stream()
-          .map(ApiConversions::toGcsApi)
-          .collect(Collectors.toList());
-    }
-
-    private static LifecycleRule toGcsApi(ApiGcpGcsBucketLifecycleRule lifecycleRule) {
-      return new LifecycleRule(
-          toGcsApi(lifecycleRule.getAction()), toGcsApi(lifecycleRule.getCondition()));
-    }
-
-    private static LifecycleAction toGcsApi(
-        ApiGcpGcsBucketLifecycleRuleAction lifecycleRuleAction) {
-      switch (lifecycleRuleAction.getType()) {
-        case DELETE:
-          return LifecycleAction.newDeleteAction();
-        case SET_STORAGE_CLASS:
-          return LifecycleAction.newSetStorageClassAction(
-              toGcsApi(lifecycleRuleAction.getStorageClass()));
-        default:
-          throw new IllegalStateException(
-              "Unrecognized lifecycle action type " + lifecycleRuleAction.getType());
-      }
-    }
-
-    private static LifecycleCondition toGcsApi(ApiGcpGcsBucketLifecycleRuleCondition condition) {
-      final LifecycleCondition.Builder resultBuilder = LifecycleCondition.newBuilder();
-
-      /* TODO(PF-506): some conditions aren't in the version of the Google Storage API in the
-       *    latest version of the CRL. */
-      resultBuilder.setAge(condition.getAge());
-      resultBuilder.setCreatedBefore(toDateTime(condition.getCreatedBefore()));
-      resultBuilder.setNumberOfNewerVersions(condition.getNumNewerVersions());
-      resultBuilder.setIsLive(condition.isLive());
-
-      resultBuilder.setMatchesStorageClass(
-          condition.getMatchesStorageClass().stream()
-              .map(ApiConversions::toGcsApi)
-              .collect(Collectors.toList()));
-
-      return resultBuilder.build();
-    }
-
-    @VisibleForTesting
-    @Nullable
-    public static DateTime toDateTime(@Nullable OffsetDateTime offsetDateTime) {
-      return Optional.ofNullable(offsetDateTime)
-          .map(OffsetDateTime::toInstant)
-          .map(Instant::toEpochMilli)
-          .map(DateTime::new)
-          .orElse(null);
-    }
-  }
->>>>>>> 327a872f
 }