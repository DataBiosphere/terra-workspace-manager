--- conflicted
+++ resolved
@@ -171,19 +171,16 @@
       "CONTROLLED_AWS_S3_STORAGE_FOLDER",
       ApiResourceType.AWS_S3_STORAGE_FOLDER,
       ControlledAwsS3StorageFolderResource.class,
-<<<<<<< HEAD
       ControlledAwsS3StorageFolderHandler::getHandler,
       ActivityLogChangedTarget.CONTROLLED_AWS_S3_STORAGE_FOLDER),
-=======
-      ControlledAwsS3StorageFolderHandler::getHandler),
   CONTROLLED_AWS_SAGEMAKER_NOTEBOOK(
       CloudPlatform.AWS,
       StewardshipType.CONTROLLED,
       "CONTROLLED_AWS_SAGEMAKER_NOTEBOOK",
       ApiResourceType.AWS_SAGEMAKER_NOTEBOOK,
       ControlledAwsSagemakerNotebookResource.class,
-      ControlledAwsSagemakerNotebookHandler::getHandler),
->>>>>>> fd7a39b2
+      ControlledAwsSagemakerNotebookHandler::getHandler,
+      ActivityLogChangedTarget.CONTROLLED_AWS_SAGEMAKER_NOTEBOOK),
 
   // FLEXIBLE
   CONTROLLED_FLEXIBLE_RESOURCE(
