#!/bin/bash
#
# Name: post-startup.sh
#
# Description
#   Default post startup script for Google Cloud Vertex AI Workbench VM
#   running JupyterLab.
#
# Execution details
#   The post-startup script runs on Vertex AI notebook VMs during *instance creation*;
#   it is not run on every instance start.
#
#   *** The post-startup script runs as root. ***
#
#   The startup script is executed from /opt/c2d/scripts/97-run-post-startup-script.sh
#   which will:
#     1- Get the GCS path from VM metadata (instance/attributes/post-startup-script)
#     2- Download it to /opt/c2d/post_start.sh
#     3- Execute /opt/c2d/post_start.sh
#     4- Set the VM guest attribute "notebooks/handle_post_startup_script" to "DONE"
#
#   Note that the guest attribute is set to DONE whether the script runs successfully or not.
#
# How to test changes to this file:
#   Copy this file to a GCS bucket:
#   - gsutil cp service/src/main/java/bio/terra/workspace/service/resource/controlled/cloud/gcp/ainotebook/post-startup.sh gs://MYBUCKET
#
#   Create a new VM (JupyterLab provided by JupyterLab service):
#   - terra resource create gcp-notebook \
#       --name="test_post_startup" \
#       --post-startup-script=gs://MYBUCKET/post-startup.sh
#
#   Create a new VM (JupyterLab provided by Docker image):
#   - terra resource create gcp-notebook \
#       --name="test_post_startup" \
#       --container-repository gcr.io/deeplearning-platform-release/pytorch-gpu \
#       --post-startup-script=gs://MYBUCKET/post-startup.sh
#
#   To test a new command in this script, be sure to run with "sudo" in a JupyterLab Terminal.
#
# Integration Tests
#   Please also make sure integration test `PrivateControlledAiNotebookInstancePostStartup` passes. Refer to
#   https://github.com/DataBiosphere/terra-workspace-manager/tree/main/integration#Run-nightly-only-test-suite-locally
#   for instruction on how to run the test.
#

set -o errexit
set -o nounset
set -o pipefail
set -o xtrace

# The linux user that JupyterLab will be running as. It's important to do some parts of setup in the
# user space, such as setting Terra CLI settings which are persisted in the user's $HOME.
# This post startup script is not run by the same user.
readonly JUPYTER_USER="jupyter"

# Create an alias for cases when we need to run a shell command as the jupyter user.
# Note that we deliberately use "bash -l" instead of "sh" in order to get bash (instead of dash)
# and to pick up changes to the .bashrc.
#
# This is intentionally not a Bash function, as that can suppress error propagation.
# This is intentionally not a Bash alias as they are not supported in shell scripts.
readonly RUN_AS_JUPYTER_USER="sudo -u ${JUPYTER_USER} bash -l -c"

# Startup script status is propagated out to VM guest attributes
readonly STATUS_ATTRIBUTE="startup_script/status"
readonly MESSAGE_ATTRIBUTE="startup_script/message"

# As much as possible, install tools into ~/.local
# This allows for the same software to be installed whether JupyterLab is provided
# by the VM (jupyter service) or a Docker image (docker service).
# In the case of the Docker service, /home/jupyter is mounted into the container
# as /home/jupyter.

readonly USER_HOME_DIR="/home/${JUPYTER_USER}"
readonly USER_BASH_COMPLETION_DIR="${USER_HOME_DIR}/.bash_completion.d"
readonly USER_HOME_LOCAL_BIN="${USER_HOME_DIR}/.local/bin"
readonly USER_HOME_LOCAL_SHARE="${USER_HOME_DIR}/.local/share"
readonly USER_TERRA_CONFIG_DIR="${USER_HOME_DIR}/.terra"
readonly USER_SSH_DIR="${USER_HOME_DIR}/.ssh"

# When a user opens a Terminal in JupyerLab, documented behavior
# (https://github.com/jupyterlab/jupyterlab/issues/1733) is to create
# an interactive non-login shell, which sources the ~/.bashrc.
#
# This is the behavior observed when JupyterLab is provided by a Docker image
# from a DeepLearning Docker image.
# However JupyterLab Terminals on Vertex AI Workbench instances (non Dockerized)
# open a login shell, which sources the ~/.bash_profile.
#
# For consistency across these two environments, this startup script writes 
# to the ~/.bashrc, and has the ~/.bash_profile source the ~/.bashrc
readonly USER_BASHRC="${USER_HOME_DIR}/.bashrc"
readonly USER_BASH_PROFILE="${USER_HOME_DIR}/.bash_profile"

readonly POST_STARTUP_OUTPUT_FILE="${USER_TERRA_CONFIG_DIR}/post-startup-output.txt"

# When JupyterLab is provided by a Docker container, the default Deep Learning images
# pick up jupyter_notebook_config.py provided by the host VM.
# See https://jupyter-notebook.readthedocs.io/en/stable/config.html for details of
# the notebook server options supported.
readonly CONTAINER_NOTEBOOK_CONFIG="/opt/deeplearning/jupyter/jupyter_notebook_config.py"

# Variables relevant for 3rd party software that gets installed
readonly REQ_JAVA_VERSION=17
readonly JAVA_INSTALL_PATH="${USER_HOME_LOCAL_BIN}/java"
readonly JAVA_INSTALL_TMP="${USER_TERRA_CONFIG_DIR}/javatmp"

readonly NEXTFLOW_INSTALL_PATH="${USER_HOME_LOCAL_BIN}/nextflow"

readonly CROMWELL_LATEST_VERSION=81
readonly CROMWELL_INSTALL_DIR="${USER_HOME_LOCAL_SHARE}/java"
readonly CROMWELL_INSTALL_JAR="${CROMWELL_INSTALL_DIR}/cromwell-${CROMWELL_LATEST_VERSION}.jar"

readonly CROMSHELL_INSTALL_PATH="${USER_HOME_LOCAL_BIN}/cromshell"

# Variables for Terra-specific code installed on the VM
readonly TERRA_INSTALL_PATH="${USER_HOME_LOCAL_BIN}/terra"

readonly TERRA_GIT_REPOS_DIR="${USER_HOME_DIR}/repos"

readonly TERRA_BOOT_SCRIPT="${USER_TERRA_CONFIG_DIR}/instance-boot.sh"
readonly TERRA_BOOT_SERVICE_NAME="terra-instance-boot.service"
readonly TERRA_BOOT_SERVICE="/etc/systemd/system/${TERRA_BOOT_SERVICE_NAME}"

readonly TERRA_SSH_AGENT_SCRIPT="${USER_TERRA_CONFIG_DIR}/ssh-agent-start.sh"
readonly TERRA_SSH_AGENT_SERVICE_NAME="terra-ssh-agent.service"
readonly TERRA_SSH_AGENT_SERVICE="/etc/systemd/system/${TERRA_SSH_AGENT_SERVICE_NAME}"

# Location of gitignore configuration file for users
readonly GIT_IGNORE="${USER_HOME_DIR}/gitignore_global"

# Move to the /tmp directory to let any artifacts left behind by this script can be removed.
cd /tmp || exit

# Send stdout and stderr from this script to a file for debugging.
# Make the .terra directory as the user so that they own it and have correct linux permissions.
${RUN_AS_JUPYTER_USER} "mkdir -p '${USER_TERRA_CONFIG_DIR}'"
exec >> "${POST_STARTUP_OUTPUT_FILE}"
exec 2>&1

#######################################
# Emit a message with a timestamp
#######################################
function emit() {
  echo "$(date '+%Y-%m-%d %H:%M:%S') $*"
}
readonly -f emit

#######################################
# Retrieve a value from the GCE metadata server or return nothing.
# See https://cloud.google.com/compute/docs/storing-retrieving-metadata
# Arguments:
#   The metadata subpath to retrieve
# Returns:
#   The metadata value if found, or else an empty string
#######################################
function get_metadata_value() {
  local metadata_path="${1}"
  curl --retry 5 -s -f \
    -H "Metadata-Flavor: Google" \
    "http://metadata/computeMetadata/v1/${metadata_path}"
}

#######################################
# Set guest attributes on GCE. Used here to log completion status of the script.
# See https://cloud.google.com/compute/docs/metadata/manage-guest-attributes
# Arguments:
#   $1: The guest attribute domain and key IE startup_script/status
#   $2  The data to write to the guest attribute
#######################################
function set_guest_attributes() {
  local attr_path="${1}"
  local attr_value="${2}"
  curl -s -X PUT --data "${attr_value}" \
    -H "Metadata-Flavor: Google" \
    "http://metadata.google.internal/computeMetadata/v1/instance/guest-attributes/${attr_path}"
}

# If the script exits without error let the UI know it completed successfully
# Otherwise if an error occurred write the line and command that failed to guest attributes.
function exit_handler {
  local exit_code="${1}"
  local line_no="${2}"
  local command="${3}"
  # Success! Set the guest attributes and exit cleanly
  if [[ "${exit_code}" -eq 0 ]]; then
    set_guest_attributes "${STATUS_ATTRIBUTE}" "COMPLETE"
    exit 0
  fi
  # Write error status and message to guest attributes
  set_guest_attributes "${STATUS_ATTRIBUTE}" "ERROR"
  set_guest_attributes "${MESSAGE_ATTRIBUTE}" "Error on line ${line_no}, command \"${command}\". See ${POST_STARTUP_OUTPUT_FILE} for more information."
  exit "${exit_code}"
}
trap 'exit_handler $? $LINENO $BASH_COMMAND' EXIT

#######################################
### Begin environment setup 
#######################################

# Let the UI know the script has started
set_guest_attributes "${STATUS_ATTRIBUTE}" "STARTED"

emit "Determining JupyterLab environment (jupyter.service or docker)"

readonly INSTANCE_CONTAINER="$(get_metadata_value instance/attributes/container)"

if [[ -n "${INSTANCE_CONTAINER}" ]]; then
  emit "Custom container detected: ${INSTANCE_CONTAINER}."
else
  emit "Non-containerized Jupyter experienced detected."
fi

emit "Resynchronizing apt package index..."

# The apt package index may not be clean when we run; resynchronize
apt-get update

# Create the target directories for installing into the HOME directory
${RUN_AS_JUPYTER_USER} "mkdir -p '${USER_BASH_COMPLETION_DIR}'"
${RUN_AS_JUPYTER_USER} "mkdir -p '${USER_HOME_LOCAL_BIN}'"
${RUN_AS_JUPYTER_USER} "mkdir -p '${USER_HOME_LOCAL_SHARE}'"

# As described above, have the ~/.bash_profile source the ~/.bashrc
cat << EOF >> "${USER_BASH_PROFILE}"

### BEGIN: Terra-specific customizations ###
if [[ -e ~/.bashrc ]]; then
  source ~/.bashrc
fi
### END: Terra-specific customizations ###

EOF

# Indicate the start of Terra customizations of the ~/.bashrc
cat << EOF >> "${USER_BASHRC}"

### BEGIN: Terra-specific customizations ###

# Prepend "${USER_HOME_LOCAL_BIN}" (if not already in the path)
if [[ ":\${PATH}:" != *":${USER_HOME_LOCAL_BIN}:"* ]]; then 
  export PATH="${USER_HOME_LOCAL_BIN}":"\${PATH}"
fi
EOF

# Update the PATH for container JupyterLab
if [[ -n "${INSTANCE_CONTAINER}" ]]; then

cat << EOF >> "${CONTAINER_NOTEBOOK_CONFIG}"

### BEGIN: Terra-specific customizations ###

import os

os.environ['PATH'] = "${USER_HOME_LOCAL_BIN}:" + os.environ['PATH']
EOF

fi

emit "Installing common packages via pip..."

# Install common packages. Use pip instead of conda because conda is slow.
${RUN_AS_JUPYTER_USER} "pip install --user \
  dsub \
  nbdime \
  nbstripout \
  pandas_gbq \
  plotnine \
  pre-commit \
  pylint \
  pytest"

# Install nbstripout for the jupyter user in all git repositories.
${RUN_AS_JUPYTER_USER} "nbstripout --install --global"

###########################################################
# The Terra CLI requires Java 17 or higher
#
# Install using a TAR file as that allows for installing
# it into the Jupyter user HOME directory.
# Other forms of Java installation do a "system install".
#
# Note that this leaves the default VM Java alone
# (in /usr/bin/java).
#
# We pick up the right version by putting ~/.local/bin
# into the PATH.
#########################################################
emit "Installing Java JDK ..."

# Set up a known clean directory for downloading the TAR and unzipping it.
${RUN_AS_JUPYTER_USER} "mkdir -p '${JAVA_INSTALL_TMP}'"
pushd "${JAVA_INSTALL_TMP}"

# Download the latest Java 17, untar it, and remove the TAR file
${RUN_AS_JUPYTER_USER} "\
  curl -Os https://download.oracle.com/java/17/latest/jdk-17_linux-x64_bin.tar.gz && \
  tar xfz jdk-17_linux-x64_bin.tar.gz && \
  rm jdk-17_linux-x64_bin.tar.gz"

# Get the name local directory that was untarred (something like "jdk-17.0.7")
JAVA_DIRNAME="$(ls)"

# Move it to ~/.local
${RUN_AS_JUPYTER_USER} "mv '${JAVA_DIRNAME}' '${USER_HOME_LOCAL_SHARE}'"

# Create a soft link in ~/.local/bin to the java runtime
ln -s "${USER_HOME_LOCAL_SHARE}/${JAVA_DIRNAME}/bin/java" "${USER_HOME_LOCAL_BIN}"
chown --no-dereference ${JUPYTER_USER}:${JUPYTER_USER} "${USER_HOME_LOCAL_BIN}/java"

# Clean up
popd
rmdir ${JAVA_INSTALL_TMP}

if [[ -n "${INSTANCE_CONTAINER}" ]]; then
  # The DeepLearning Docker images don't have SSH client software installed by default
  emit "Copying SSH client tools to ${USER_HOME_LOCAL_BIN}"
  cp "$(which ssh)" "${USER_HOME_LOCAL_BIN}"
  cp "$(which ssh-add)" "${USER_HOME_LOCAL_BIN}"
  chown ${JUPYTER_USER}:${JUPYTER_USER} "${USER_HOME_LOCAL_BIN}/ssh"
  chown ${JUPYTER_USER}:${JUPYTER_USER} "${USER_HOME_LOCAL_BIN}/ssh-add"

  # The DeepLearning Docker images don't have less installed by default
  emit "Copying less to ${USER_HOME_LOCAL_BIN}"
  cp "$(which less)" "${USER_HOME_LOCAL_BIN}"
  chown ${JUPYTER_USER}:${JUPYTER_USER} "${USER_HOME_LOCAL_BIN}/less"
fi

# Download Nextflow and install it
emit "Installing Nextflow ..."

${RUN_AS_JUPYTER_USER} "\
  curl -s https://get.nextflow.io | bash && \
  mv nextflow '${NEXTFLOW_INSTALL_PATH}'"

# Download Cromwell and install it
emit "Installing Cromwell ..."

${RUN_AS_JUPYTER_USER} "\
  curl -LO 'https://github.com/broadinstitute/cromwell/releases/download/${CROMWELL_LATEST_VERSION}/cromwell-${CROMWELL_LATEST_VERSION}.jar' && \
  mkdir -p '${CROMWELL_INSTALL_DIR}' && \
  mv 'cromwell-${CROMWELL_LATEST_VERSION}.jar' '${CROMWELL_INSTALL_DIR}'"

# Set a variable for the user in the ~/.bashrc
cat << EOF >> "${USER_BASHRC}"

# Set a convenience variable pointing to the version-specific Cromwell JAR file
export CROMWELL_JAR="${CROMWELL_INSTALL_JAR}"
EOF

# Download cromshell and install it
emit "Installing Cromshell ..."

apt-get -y install mailutils
${RUN_AS_JUPYTER_USER} "\
  curl -Os https://raw.githubusercontent.com/broadinstitute/cromshell/master/cromshell && \
  chmod +x cromshell && \
  mv cromshell '${CROMSHELL_INSTALL_PATH}'"

# Install & configure the Terra CLI
emit "Installing the Terra CLI ..."

${RUN_AS_JUPYTER_USER} "\
  curl -L https://github.com/DataBiosphere/terra-cli/releases/latest/download/download-install.sh | bash && \
  cp terra '${TERRA_INSTALL_PATH}'"

# Set browser manual login since that's the only login supported from a Vertex AI Notebook VM
${RUN_AS_JUPYTER_USER} "terra config set browser MANUAL"

# Set the CLI terra server based on the terra server that created the VM.
readonly TERRA_SERVER="$(get_metadata_value "instance/attributes/terra-cli-server")"
if [[ -n "${TERRA_SERVER}" ]]; then
  ${RUN_AS_JUPYTER_USER} "terra server set --name=${TERRA_SERVER}"
fi

# Log in with app-default-credentials
${RUN_AS_JUPYTER_USER} "terra auth login --mode=APP_DEFAULT_CREDENTIALS"
# Generate the bash completion script
${RUN_AS_JUPYTER_USER} "terra generate-completion > '${USER_BASH_COMPLETION_DIR}/terra'"

####################################
# Shell and notebook environment
####################################

# Set the CLI terra workspace id using the VM metadata, if set.
readonly TERRA_WORKSPACE="$(get_metadata_value "instance/attributes/terra-workspace-id")"
if [[ -n "${TERRA_WORKSPACE}" ]]; then
  ${RUN_AS_JUPYTER_USER} "terra workspace set --id='${TERRA_WORKSPACE}'"
fi

# Set variables into the ~/.bashrc such that they are available
# to terminals, notebooks, and other tools
#
# We have new-style variables (eg GOOGLE_CLOUD_PROJECT) which are set here
# and CLI (terra app execute env).
# We also support a few variables set by Leonardo (eg GOOGLE_PROJECT).
# Those are only set here and NOT in the CLI as they are intended just
# to make porting existing notebooks easier.

# Keep in sync with terra CLI environment variables:
# https://github.com/DataBiosphere/terra-cli/blob/14cf51dd809573c7ae9a3ef10ddd427fa057cb8f/src/main/java/bio/terra/cli/app/CommandRunner.java#L88

# *** Variables that are set by Leonardo for Cloud Environments
# (https://github.com/DataBiosphere/leonardo)

# OWNER_EMAIL is really the Terra user account email address
readonly OWNER_EMAIL="$(
  ${RUN_AS_JUPYTER_USER} "terra workspace describe --format=json" | \
  jq --raw-output ".userEmail")"

# GOOGLE_PROJECT is the project id for the GCP project backing the workspace
readonly GOOGLE_PROJECT="$(
  ${RUN_AS_JUPYTER_USER} "terra workspace describe --format=json" | \
  jq --raw-output ".googleProjectId")"

# PET_SA_EMAIL is the pet service account for the Terra user and
# is specific to the GCP project backing the workspace
readonly PET_SA_EMAIL="$(
  ${RUN_AS_JUPYTER_USER} "terra auth status --format=json" | \
  jq --raw-output ".serviceAccountEmail")"

# These are equivalent environment variables which are set for a
# command when calling "terra app execute <command>".
#
# TERRA_USER_EMAIL is the Terra user account email address.
# GOOGLE_CLOUD_PROJECT is the project id for the GCP project backing the
# workspace.
# GOOGLE_SERVICE_ACCOUNT_EMAIL is the pet service account for the Terra user
# and is specific to the GCP project backing the workspace.

<<<<<<< HEAD
emit "Adding Terra environment variables to .bash_profile ..."
=======
echo "Adding Terra environment variables to ~/.bashrc ..."
>>>>>>> 4f1bb078

cat << EOF >> "${USER_BASHRC}"

# Set up a few legacy Terra-specific convenience variables
export OWNER_EMAIL='${OWNER_EMAIL}'
export GOOGLE_PROJECT='${GOOGLE_PROJECT}'
export PET_SA_EMAIL='${PET_SA_EMAIL}'

# Set up a few Terra-specific convenience variables
export TERRA_USER_EMAIL='${OWNER_EMAIL}'
export GOOGLE_CLOUD_PROJECT='${GOOGLE_PROJECT}'
export GOOGLE_SERVICE_ACCOUNT_EMAIL='${PET_SA_EMAIL}'
EOF

# Make the environment variables available to notebooks in container JupyterLab
if [[ -n "${INSTANCE_CONTAINER}" ]]; then

emit "Adding Terra environment variables to jupyter_notebook_config.py ..."

cat << EOF >> "${CONTAINER_NOTEBOOK_CONFIG}"

import os

# Set up a few legacy Terra-specific convenience variables
os.environ['OWNER_EMAIL']='${OWNER_EMAIL}'
os.environ['GOOGLE_PROJECT']='${GOOGLE_PROJECT}'
os.environ['PET_SA_EMAIL']='${PET_SA_EMAIL}'

# Set up a few Terra-specific convenience variables
os.environ['TERRA_USER_EMAIL']='${OWNER_EMAIL}'
os.environ['GOOGLE_CLOUD_PROJECT']='${GOOGLE_PROJECT}'
os.environ['GOOGLE_SERVICE_ACCOUNT_EMAIL']='${PET_SA_EMAIL}'
EOF

fi

#################
# bash completion
#################
#
# bash_completion is installed on Vertex AI notebooks, but the installed
# completion scripts are *not* sourced from /etc/profile.
# If we need it system-wide, we can install it there, but otherwise, let's
# keep changes localized to the JUPYTER_USER.
#
emit "Configuring bash completion for the VM..."

cat << 'EOF' >> "${USER_BASHRC}"

# Source available global bash tab completion scripts
if [[ -d /etc/bash_completion.d ]]; then
  for BASH_COMPLETION_SCRIPT in /etc/bash_completion.d/* ; do
    source "${BASH_COMPLETION_SCRIPT}"
  done
fi

# Source available user installed bash tab completion scripts
if [[ -d ~/.bash_completion.d ]]; then
  for BASH_COMPLETION_SCRIPT in ~/.bash_completion.d/* ; do
    source "${BASH_COMPLETION_SCRIPT}"
  done
fi
EOF

###############
# git setup
###############

emit "Setting up git integration..."

# Create the user SSH directory 
${RUN_AS_JUPYTER_USER} "mkdir -p ${USER_SSH_DIR} --mode 0700"

# Get the user's SSH key from Terra, and if set, write it to the user's .ssh directory
${RUN_AS_JUPYTER_USER} "\
  install --mode 0600 /dev/null '${USER_SSH_DIR}/id_rsa.tmp' && \
  terra user ssh-key get --include-private-key --format=JSON >> '${USER_SSH_DIR}/id_rsa.tmp' || true"
if [[ -s "${USER_SSH_DIR}/id_rsa.tmp" ]]; then
  ${RUN_AS_JUPYTER_USER} "\
    install --mode 0600 /dev/null '${USER_SSH_DIR}/id_rsa' && \
    jq -r '.privateSshKey' '${USER_SSH_DIR}/id_rsa.tmp' > '${USER_SSH_DIR}/id_rsa'"
fi
rm -f "${USER_SSH_DIR}/id_rsa.tmp"

# Set the github known_hosts
${RUN_AS_JUPYTER_USER} "ssh-keyscan -H github.com >> '${USER_SSH_DIR}/known_hosts'"

# Create git repos directory
${RUN_AS_JUPYTER_USER} "mkdir -p '${TERRA_GIT_REPOS_DIR}'"

# Attempt to clone all the git repo references in the workspace. If the user's ssh key does not exist or doesn't have access
# to the git references, the corresponding git repo cloning will be skipped.
# Keep this as last thing in script. There will be integration test for git cloning (PF-1660). If this is last thing, then
# integration test will ensure that everything in script worked.
${RUN_AS_JUPYTER_USER} "cd '${TERRA_GIT_REPOS_DIR}' && terra git clone --all"

# Create a script for starting the ssh-agent, which will be run as a daemon
# process on boot.
#
# The ssh-agent information is deposited into the jupyter user's HOME directory
# (under ~/.ssh-agent), including the socket file and the environment variables
# that clients need.
#
# Writing to the HOME directory allows for the ssh-agent socket to be accessible
# from inside Docker containers that have mounted the Jupyter user's HOME directory.

cat << 'EOF' >>"${TERRA_SSH_AGENT_SCRIPT}"
#!/bin/bash

set -o nounset

mkdir -p ~/.ssh-agent

readonly SOCKET_FILE=~/.ssh-agent/ssh-socket
readonly ENVIRONMENT_FILE=~/.ssh-agent/environment

# Start a new ssh-agent if one is not already running.
# If the ssh-agent is already running, but we don't have the environment
# variables (SSH_AUTH_SOCK and SSH_AGENT_PID), then we look for them in
# a file ~/.ssh-agent/environment.
#
# If we can't connect to the ssh-agent, it'll return ENOENT (no entity).
ssh-add -l &>/dev/null
if [[ "$?" == 2 ]]; then
  # If a .ssh-agent/environment file already exists, then it has the environment
  # variables we need: SSH_AUTH_SOCK and SSH_AGENT_PID
  if [[ -e "${ENVIRONMENT_FILE}" ]]; then
    eval "$(<"${ENVIRONMENT_FILE}")" >/dev/null
  fi

  # Try again to connect to the agent to list keys
  ssh-add -l &>/dev/null
  if [[ "$?" == 2 ]]; then
    # Start the ssh-agent, writing connection variables to ~/.ssh-agent
    rm -f "${SOCKET_FILE}"
    (umask 066; ssh-agent -a "${SOCKET_FILE}" > "${ENVIRONMENT_FILE}")

    # Set the variables in the environment
    eval "$(<"${ENVIRONMENT_FILE}")" >/dev/null
  fi
fi

# Add ssh keys (if any)
ssh-add -q

# This script is intended to be run as a daemon process.
# Block until the ssh-agent goes away.
while [[ -e /proc/"${SSH_AGENT_PID}" ]]; do
  sleep 10s
done
echo "SSH agent ${SSH_AGENT_PID} has exited."
EOF
chmod +x "${TERRA_SSH_AGENT_SCRIPT}"
chown ${JUPYTER_USER}:${JUPYTER_USER} "${TERRA_SSH_AGENT_SCRIPT}"

# Create a systemd service to run the boot script on system boot
cat << EOF >"${TERRA_SSH_AGENT_SERVICE}"
[Unit]
Description=Run an SSH agent for the Jupyter user

[Service]
ExecStart=${TERRA_SSH_AGENT_SCRIPT}
User=${JUPYTER_USER}
Restart=always

[Install]
WantedBy=multi-user.target
EOF

# Enable and start the startup service
systemctl daemon-reload
systemctl enable "${TERRA_SSH_AGENT_SERVICE_NAME}"
systemctl start "${TERRA_SSH_AGENT_SERVICE_NAME}"

# Set ssh-agent launch command in ~/.bashrc so everytime
# user starts a shell, we start the ssh-agent.
cat << EOF >> "${USER_BASHRC}"

# Get the ssh-agent environment variables
if [[ -f ~/.ssh-agent/environment ]]; then
  eval "\$(<~/.ssh-agent/environment)" >/dev/null
fi
EOF

#############################
# Setup instance boot service
#############################
# Create a script to perform the following steps every time the instance boots:
# 1. Mount terra workspace resources. This command requires system user home
#    directories to be mounted. We run the startup service after
#    jupyter.service to meet this requirement.

emit "Setting up Terra boot script and service..."

# Create the boot script
cat << EOF >"${TERRA_BOOT_SCRIPT}"
#!/bin/bash
# This script is run on instance boot to configure the instance for terra.

# Pick up environment from the ~/.bashrc
source "${USER_BASHRC}"

# Mount terra workspace resources
"${USER_HOME_LOCAL_BIN}/terra" resource mount
EOF
chmod +x "${TERRA_BOOT_SCRIPT}"
chown ${JUPYTER_USER}:${JUPYTER_USER} "${TERRA_BOOT_SCRIPT}"

# Create a systemd service to run the boot script on system boot
cat << EOF >"${TERRA_BOOT_SERVICE}"
[Unit]
Description=Configure environment for terra
After=jupyter.service

[Service]
ExecStart=${TERRA_BOOT_SCRIPT}
User=${JUPYTER_USER}
RemainAfterExit=yes

[Install]
WantedBy=multi-user.target
EOF

# Enable and start the startup service
systemctl daemon-reload
systemctl enable "${TERRA_BOOT_SERVICE_NAME}"
systemctl start "${TERRA_BOOT_SERVICE_NAME}"

# Setup gitignore to avoid accidental checkin of data.

cat << EOF | sudo --preserve-env -u "${JUPYTER_USER}" tee "${GIT_IGNORE}"
# By default, all files should be ignored by git.
# We want to be sure to exclude files containing data such as CSVs and images such as PNGs.
*.*
# Now, allow the file types that we do want to track via source control.
!*.ipynb
!*.py
!*.r
!*.R
!*.wdl
!*.sh
# Allow documentation files.
!*.md
!*.rst
!LICENSE*
EOF

${RUN_AS_JUPYTER_USER} "git config --global core.excludesfile '${GIT_IGNORE}'"

# Indicate the end of Terra customizations of the ~/.bashrc
cat << EOF >> "${USER_BASHRC}"

### END: Terra-specific customizations ###
EOF

if [[ -n "${INSTANCE_CONTAINER}" ]]; then

# Indicate the end of Terra customizations of the jupyter_notebook_config.py
<<<<<<< HEAD
cat << EOF >> "${CONTAINER_NOTEBOOK_CONFIG}"
=======
cat << EOF >> "${CONTAINER_NOTEBOOK_CONFIG=}"
>>>>>>> 4f1bb078

### END: Terra-specific customizations ###
EOF

fi

# Make sure the ~/.bashrc and ~/.bash_profile are owned by the jupyter user
chown ${JUPYTER_USER}:${JUPYTER_USER} "${USER_BASHRC}"
chown ${JUPYTER_USER}:${JUPYTER_USER} "${USER_BASH_PROFILE}"

####################################
# Restart JupyterLab or Docker so environment variables are picked up in Jupyter environment. See PF-2178.
####################################
if [[ -n "${INSTANCE_CONTAINER}" ]]; then
  emit "Restarting Docker service..."
  systemctl restart docker.service
else
  emit "Restarting Jupyter service..."
  systemctl restart jupyter.service
fi

####################################################################################
# Run a set of tests that should be invariant to the workspace or user configuration
####################################################################################

# Test java (existence and version)

emit "--  Checking if installed Java version is ${REQ_JAVA_VERSION} or higher"

# Get the current major version of Java: "11.0.12" => "11"
readonly INSTALLED_JAVA_VERSION="$(${RUN_AS_JUPYTER_USER} "${JAVA_INSTALL_PATH} -version" 2>&1 | awk -F\" '{ split($2,a,"."); print a[1]}')"
if [[ "${INSTALLED_JAVA_VERSION}" -lt ${REQ_JAVA_VERSION} ]]; then
  >&2 emit "ERROR: Java version detected (${INSTALLED_JAVA_VERSION}) is less than required (${REQ_JAVA_VERSION})"
  exit 1
fi

emit "SUCCESS: Java installed and version detected as ${INSTALLED_JAVA_VERSION}"

# Test nextflow
emit "--  Checking if Nextflow is properly installed"

readonly INSTALLED_NEXTFLOW_VERSION="$(${RUN_AS_JUPYTER_USER} "${NEXTFLOW_INSTALL_PATH} -v" | sed -e 's#nextflow version \(.*\)#\1#')"

emit "SUCCESS: Nextflow installed and version detected as ${INSTALLED_NEXTFLOW_VERSION}"

# Test Cromwell
emit "--  Checking if installed Cromwell version is ${CROMWELL_LATEST_VERSION}"

readonly INSTALLED_CROMWELL_VERSION="$(${RUN_AS_JUPYTER_USER} "java -jar ${CROMWELL_INSTALL_JAR} --version" | sed -e 's#cromwell \(.*\)#\1#')"
if [[ "${INSTALLED_CROMWELL_VERSION}" -ne ${CROMWELL_LATEST_VERSION} ]]; then
  >&2 emit "ERROR: Cromwell version detected (${INSTALLED_CROMWELL_VERSION}) is not equal to expected (${CROMWELL_LATEST_VERSION})"
  exit 1
fi

emit "SUCCESS: Cromwell installed and version detected as ${INSTALLED_CROMWELL_VERSION}"

# Test Cromshell
emit "--  Checking if Cromshell is properly installed"

if [[ ! -e "${CROMSHELL_INSTALL_PATH}" ]]; then
  >&2 emit "ERROR: Cromshell not found at ${CROMSHELL_INSTALL_PATH}"
  exit 1
fi
if [[ ! -x "${CROMSHELL_INSTALL_PATH}" ]]; then
  >&2 emit "ERROR: Cromshell not executable at ${CROMSHELL_INSTALL_PATH}"
  exit 1
fi

emit "SUCCESS: Cromshell installed"

# Test Terra
emit "--  Checking if Terra CLI is properly installed"

if [[ ! -e "${TERRA_INSTALL_PATH}" ]]; then
  >&2 emit "ERROR: Terra CLI not found at ${TERRA_INSTALL_PATH}"
  exit 1
fi

readonly INSTALLED_TERRA_VERSION="$(${RUN_AS_JUPYTER_USER} "${TERRA_INSTALL_PATH} version")"

if [[ -z "${INSTALLED_TERRA_VERSION}" ]]; then
  >&2 emit "ERROR: Terra CLI did not execute or did not return a version number"
  exit 1
fi

emit "SUCCESS: Terra CLI installed and version detected as ${INSTALLED_TERRA_VERSION}"

# SSH
emit "--  Checking if .ssh directory is properly set up"

if [[ ! -e "${USER_SSH_DIR}" ]]; then
  >&2 emit "ERROR: user SSH directory does not exist"
  exit 1
fi
readonly SSH_DIR_MODE="$(stat -c "%a %G %U" "${USER_SSH_DIR}")"
if [[ "${SSH_DIR_MODE}" != "700 jupyter jupyter" ]]; then
  >&2 emit "ERROR: user SSH directory permissions are incorrect: ${SSH_DIR_MODE}"
  exit 1
fi

# If the user didn't have an SSH key configured, then the id_rsa file won't exist.
# If they do have the file, check the permissions
if [[ -e "${USER_SSH_DIR}/id_rsa" ]]; then
  readonly SSH_KEY_FILE_MODE="$(stat -c "%a %G %U" "${USER_SSH_DIR}/id_rsa")"
  if [[ "${SSH_KEY_FILE_MODE}" != "600 jupyter jupyter" ]]; then
    >&2 emit "ERROR: user SSH key file permissions are incorrect: ${SSH_DIR_MODE}/id_rsa"
    exit 1
  fi
fi


# GIT_IGNORE
emit "--  Checking if gitignore is properly installed"

readonly INSTALLED_GITIGNORE="$(${RUN_AS_JUPYTER_USER} "git config --global core.excludesfile")"

if [[ "${INSTALLED_GITIGNORE}" != "${GIT_IGNORE}" ]]; then
  >&2 emit "ERROR: gitignore not set up at ${GIT_IGNORE}"
  exit 1
fi

emit "SUCCESS: Gitignore installed at ${INSTALLED_GITIGNORE}"

# This block is for test only. If the notebook execute successfully down to
# here, we knows that the script executed successfully.
readonly TERRA_TEST_VALUE="$(get_metadata_value "instance/attributes/terra-test-value")"
readonly TERRA_GCP_NOTEBOOK_RESOURCE_NAME="$(get_metadata_value "instance/attributes/terra-gcp-notebook-resource-name")"
if [[ -n "${TERRA_TEST_VALUE}" ]]; then
  ${RUN_AS_JUPYTER_USER} "terra resource update gcp-notebook --name=${TERRA_GCP_NOTEBOOK_RESOURCE_NAME} --new-metadata=terra-test-result=${TERRA_TEST_VALUE}"
fi

# Let the UI know the script completed
set_guest_attributes "${STATUS_ATTRIBUTE}" "COMPLETE"<|MERGE_RESOLUTION|>--- conflicted
+++ resolved
@@ -429,11 +429,7 @@
 # GOOGLE_SERVICE_ACCOUNT_EMAIL is the pet service account for the Terra user
 # and is specific to the GCP project backing the workspace.
 
-<<<<<<< HEAD
-emit "Adding Terra environment variables to .bash_profile ..."
-=======
-echo "Adding Terra environment variables to ~/.bashrc ..."
->>>>>>> 4f1bb078
+emit "Adding Terra environment variables to ~/.bashrc ..."
 
 cat << EOF >> "${USER_BASHRC}"
 
@@ -692,11 +688,7 @@
 if [[ -n "${INSTANCE_CONTAINER}" ]]; then
 
 # Indicate the end of Terra customizations of the jupyter_notebook_config.py
-<<<<<<< HEAD
 cat << EOF >> "${CONTAINER_NOTEBOOK_CONFIG}"
-=======
-cat << EOF >> "${CONTAINER_NOTEBOOK_CONFIG=}"
->>>>>>> 4f1bb078
 
 ### END: Terra-specific customizations ###
 EOF
