package bio.terra.workspace.service.workspace;

import bio.terra.workspace.service.iam.model.WsmIamRole;
import bio.terra.workspace.service.resource.controlled.cloud.gcp.CustomGcpIamRole;
import com.google.common.collect.ImmutableList;
import com.google.common.collect.ImmutableMap;
import java.util.List;

/**
 * This mapping describes the project-level GCP roles granted to members of a workspace.
 *
 * <p>Granting these roles at the project level was implemented as a temporary workaround to support
 * objects in a cloud context before controlled resources were built. As controlled resources become
 * available, roles should be granted directly on controlled resources instead (see {@code
 * CustomGcpIamRoleMapping}), and should be removed from this list. Some permissions must be granted
 * at the project level, and will continue to live here.
 */
public class CloudSyncRoleMapping {

  // Note that custom roles defined at the project level cannot contain the
  // "resourcemanager.projects.list" permission, even though it was previously included here.
  // See https://cloud.google.com/iam/docs/understanding-custom-roles#known_limitations
  private static final List<String> PROJECT_READER_PERMISSIONS =
      ImmutableList.of(
          // View and get artifacts, view repository metadata. See
          // https://cloud.google.com/artifact-registry/docs/access-control.
          "artifactregistry.repositories.list",
          "artifactregistry.repositories.get",
          "artifactregistry.repositories.downloadArtifacts",
          "artifactregistry.files.list",
          "artifactregistry.files.get",
          "artifactregistry.packages.list",
          "artifactregistry.repositories.listEffectiveTags",
          "artifactregistry.packages.list",
          "artifactregistry.tags.list",
          "artifactregistry.tags.get",
          "artifactregistry.versions.list",
          "artifactregistry.versions.get",
          "artifactregistry.locations.list",
          "artifactregistry.locations.get",
          "bigquery.jobs.create",
          "bigquery.readsessions.create",
          "bigquery.readsessions.getData",
          "bigquery.readsessions.update",
          "cloudbuild.builds.get",
          "cloudbuild.builds.list",
          "compute.acceleratorTypes.list",
          "compute.diskTypes.list",
          "compute.instances.list",
          "compute.machineTypes.list",
          "compute.subnetworks.list",
          "lifesciences.operations.get",
          "lifesciences.operations.list",
          "monitoring.timeSeries.list",
          "notebooks.instances.list",
          "resourcemanager.projects.get",
          "serviceusage.operations.get",
          "serviceusage.operations.list",
          "serviceusage.quotas.get",
          "serviceusage.services.get",
          "serviceusage.services.list",
          "storage.buckets.list");
  private static final List<String> PROJECT_WRITER_PERMISSIONS =
      new ImmutableList.Builder<String>()
          .addAll(PROJECT_READER_PERMISSIONS)
          .add(
              // read and write artifacts. See
              // https://cloud.google.com/artifact-registry/docs/access-control
              "artifactregistry.repositories.uploadArtifacts",
              "artifactregistry.tags.create",
              "artifactregistry.tags.update",
              "cloudbuild.builds.create",
              "cloudbuild.builds.update",
<<<<<<< HEAD
              "compute.instances.get",
              "compute.instances.getGuestAttributes",
=======
>>>>>>> a7d002ad
              "iam.serviceAccounts.get",
              "iam.serviceAccounts.list",
              "lifesciences.operations.cancel",
              "lifesciences.workflows.run",
              "notebooks.operations.cancel",
              "notebooks.operations.delete",
              "notebooks.operations.get",
              "notebooks.operations.list",
              "serviceusage.services.use")
          .build();

  private static final List<String> PROJECT_OWNER_PERMISSIONS =
      new ImmutableList.Builder<String>()
          .addAll(PROJECT_WRITER_PERMISSIONS)
          .add(
              // Create and manage repositories and artifacts.
              // See https://cloud.google.com/artifact-registry/docs/access-control.
              "artifactregistry.repositories.deleteArtifacts",
              "artifactregistry.packages.delete",
              "artifactregistry.projectsettings.update",
              "artifactregistry.tags.delete",
              "artifactregistry.versions.delete",
              "artifactregistry.repositories.create",
              "artifactregistry.repositories.createTagBinding",
              "artifactregistry.repositories.delete",
              "artifactregistry.repositories.deleteTagBinding",
              "artifactregistry.repositories.getIamPolicy",
              "artifactregistry.repositories.setIamPolicy",
              "artifactregistry.repositories.update",
              "cloudbuild.builds.approve")
          .build();

  private static final CustomGcpIamRole PROJECT_READER =
      CustomGcpIamRole.of("PROJECT_READER", PROJECT_READER_PERMISSIONS);
  private static final CustomGcpIamRole PROJECT_WRITER =
      CustomGcpIamRole.of("PROJECT_WRITER", PROJECT_WRITER_PERMISSIONS);
  private static final CustomGcpIamRole PROJECT_OWNER =
      CustomGcpIamRole.of("PROJECT_OWNER", PROJECT_OWNER_PERMISSIONS);
  // Currently, workspace editors, applications and owners have the same cloud permissions as
  // writers. If that changes, create a new CustomGcpIamRole and modify the map below.
  public static final ImmutableMap<WsmIamRole, CustomGcpIamRole> CUSTOM_GCP_PROJECT_IAM_ROLES =
      ImmutableMap.of(
          WsmIamRole.OWNER, PROJECT_OWNER,
          // TODO: this should map to PROJECT_APPLICATION if that's created.
          WsmIamRole.APPLICATION, PROJECT_WRITER,
          WsmIamRole.WRITER, PROJECT_WRITER,
          WsmIamRole.READER, PROJECT_READER);
}<|MERGE_RESOLUTION|>--- conflicted
+++ resolved
@@ -71,11 +71,7 @@
               "artifactregistry.tags.update",
               "cloudbuild.builds.create",
               "cloudbuild.builds.update",
-<<<<<<< HEAD
-              "compute.instances.get",
               "compute.instances.getGuestAttributes",
-=======
->>>>>>> a7d002ad
               "iam.serviceAccounts.get",
               "iam.serviceAccounts.list",
               "lifesciences.operations.cancel",
