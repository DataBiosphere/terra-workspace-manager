package bio.terra.workspace.service.resource.controlled.cloud.azure.relayNamespace;

import bio.terra.common.exception.BadRequestException;
import bio.terra.common.exception.InconsistentFieldsException;
import bio.terra.common.exception.MissingRequiredFieldException;
import bio.terra.stairway.RetryRule;
import bio.terra.workspace.common.utils.FlightBeanBag;
import bio.terra.workspace.common.utils.RetryRules;
import bio.terra.workspace.db.DbSerDes;
import bio.terra.workspace.db.model.UniquenessCheckAttributes;
import bio.terra.workspace.db.model.UniquenessCheckAttributes.UniquenessScope;
import bio.terra.workspace.generated.model.ApiAzureRelayNamespaceAttributes;
import bio.terra.workspace.generated.model.ApiAzureRelayNamespaceResource;
import bio.terra.workspace.generated.model.ApiResourceAttributesUnion;
import bio.terra.workspace.service.iam.AuthenticatedUserRequest;
import bio.terra.workspace.service.resource.ResourceValidationUtils;
import bio.terra.workspace.service.resource.controlled.flight.create.CreateControlledResourceFlight;
import bio.terra.workspace.service.resource.controlled.flight.delete.DeleteControlledResourcesFlight;
import bio.terra.workspace.service.resource.controlled.model.AccessScopeType;
import bio.terra.workspace.service.resource.controlled.model.ControlledResource;
import bio.terra.workspace.service.resource.controlled.model.ControlledResourceFields;
import bio.terra.workspace.service.resource.controlled.model.ManagedByType;
import bio.terra.workspace.service.resource.controlled.model.PrivateResourceState;
import bio.terra.workspace.service.resource.model.CloningInstructions;
import bio.terra.workspace.service.resource.model.ResourceLineageEntry;
import bio.terra.workspace.service.resource.model.StewardshipType;
import bio.terra.workspace.service.resource.model.WsmResourceFamily;
import bio.terra.workspace.service.resource.model.WsmResourceType;
import com.fasterxml.jackson.annotation.JsonCreator;
import com.fasterxml.jackson.annotation.JsonProperty;
import java.time.OffsetDateTime;
import java.util.List;
import java.util.Map;
import java.util.Optional;
import java.util.UUID;

public class ControlledAzureRelayNamespaceResource extends ControlledResource {
  private final String namespaceName;
  private final String region;

  @JsonCreator
  public ControlledAzureRelayNamespaceResource(
      @JsonProperty("workspaceId") UUID workspaceId,
      @JsonProperty("resourceId") UUID resourceId,
      @JsonProperty("name") String name,
      @JsonProperty("description") String description,
      @JsonProperty("cloningInstructions") CloningInstructions cloningInstructions,
      @JsonProperty("assignedUser") String assignedUser,
      @JsonProperty("privateResourceState") PrivateResourceState privateResourceState,
      @JsonProperty("accessScope") AccessScopeType accessScope,
      @JsonProperty("managedBy") ManagedByType managedBy,
      @JsonProperty("applicationId") String applicationId,
      @JsonProperty("namespaceName") String namespaceName,
      @JsonProperty("region") String region,
      @JsonProperty("resourceLineage") List<ResourceLineageEntry> resourceLineage,
      @JsonProperty("properties") Map<String, String> properties,
      @JsonProperty("createdByEmail") String createdByEmail,
      @JsonProperty("createdDate") OffsetDateTime createdDate,
      @JsonProperty("lastUpdatedByEmail") String lastUpdatedByEmail,
      @JsonProperty("lastUpdatedDate") OffsetDateTime lastUpdatedDate) {

    super(
        workspaceId,
        resourceId,
        name,
        description,
        cloningInstructions,
        assignedUser,
        accessScope,
        managedBy,
        applicationId,
        privateResourceState,
        resourceLineage,
        properties,
        createdByEmail,
        createdDate,
<<<<<<< HEAD
=======
        lastUpdatedByEmail,
        lastUpdatedDate,
>>>>>>> b81e2d91
        region);
    this.namespaceName = namespaceName;
    this.region = region;
    validate();
  }

  public ControlledAzureRelayNamespaceResource(
      ControlledResourceFields common, String namespaceName, String region) {
    super(common);
    this.namespaceName = namespaceName;
    this.region = region;
    validate();
  }

  public static Builder builder() {
    return new Builder();
  }

  /** {@inheritDoc} */
  @Override
  @SuppressWarnings("unchecked")
  public <T> T castByEnum(WsmResourceType expectedType) {
    if (getResourceType() != expectedType) {
      throw new BadRequestException(String.format("Resource is not a %s", expectedType));
    }
    return (T) this;
  }

  /** {@inheritDoc} */
  @Override
  public Optional<UniquenessCheckAttributes> getUniquenessCheckAttributes() {
    return Optional.of(
        new UniquenessCheckAttributes()
            .uniquenessScope(UniquenessScope.WORKSPACE)
            .addParameter("Name", getName()));
  }

  /** {@inheritDoc} */
  @Override
  public void addCreateSteps(
      CreateControlledResourceFlight flight,
      String petSaEmail,
      AuthenticatedUserRequest userRequest,
      FlightBeanBag flightBeanBag) {
    RetryRule cloudRetry = RetryRules.cloud();
    flight.addStep(
        new GetAzureRelayNamespaceStep(
            flightBeanBag.getAzureConfig(), flightBeanBag.getCrlService(), this),
        cloudRetry);
    flight.addStep(
        new CreateAzureRelayNamespaceStep(
            flightBeanBag.getAzureConfig(), flightBeanBag.getCrlService(), this),
        cloudRetry);
  }

  /** {@inheritDoc} */
  @Override
  public void addDeleteSteps(DeleteControlledResourcesFlight flight, FlightBeanBag flightBeanBag) {
    flight.addStep(
        new DeleteAzureRelayNamespaceStep(
            flightBeanBag.getAzureConfig(), flightBeanBag.getCrlService(), this),
        RetryRules.cloud());
  }

  public String getNamespaceName() {
    return namespaceName;
  }

  public String getRegion() {
    return region;
  }

  public ApiAzureRelayNamespaceAttributes toApiAttributes() {
    return new ApiAzureRelayNamespaceAttributes().namespaceName(getNamespaceName()).region(region);
  }

  public ApiAzureRelayNamespaceResource toApiResource() {
    return new ApiAzureRelayNamespaceResource()
        .metadata(super.toApiMetadata())
        .attributes(toApiAttributes());
  }

  @Override
  public WsmResourceType getResourceType() {
    return WsmResourceType.CONTROLLED_AZURE_RELAY_NAMESPACE;
  }

  @Override
  public WsmResourceFamily getResourceFamily() {
    return WsmResourceFamily.AZURE_RELAY_NAMESPACE;
  }

  @Override
  public String attributesToJson() {
    return DbSerDes.toJson(
        new ControlledAzureRelayNamespaceAttributes(getNamespaceName(), getRegion()));
  }

  @Override
  public ApiResourceAttributesUnion toApiAttributesUnion() {
    ApiResourceAttributesUnion union = new ApiResourceAttributesUnion();
    union.azureRelayNamespace(toApiAttributes());
    return union;
  }

  @Override
  public void validate() {
    super.validate();
    if (getResourceType() != WsmResourceType.CONTROLLED_AZURE_RELAY_NAMESPACE
        || getResourceFamily() != WsmResourceFamily.AZURE_RELAY_NAMESPACE
        || getStewardshipType() != StewardshipType.CONTROLLED) {
      throw new InconsistentFieldsException("Expected controlled AZURE_RELAY_NAMESPACE");
    }
    if (getName() == null) {
      throw new MissingRequiredFieldException(
          "Missing required Name field for ControlledAzureRelayNamespace.");
    }
    if (getRegion() == null) {
      throw new MissingRequiredFieldException(
          "Missing required region field for ControlledAzureRelayNamespace.");
    }
    ResourceValidationUtils.validateRegion(getRegion());
    ResourceValidationUtils.validateAzureNamespace(getNamespaceName());
  }

  @Override
  public boolean equals(Object o) {
    if (this == o) return true;
    if (o == null || getClass() != o.getClass()) return false;
    if (!super.equals(o)) return false;

    ControlledAzureRelayNamespaceResource that = (ControlledAzureRelayNamespaceResource) o;

    return namespaceName.equals(that.getNamespaceName());
  }

  @Override
  public int hashCode() {
    int result = super.hashCode();
    result = 31 * result + namespaceName.hashCode();
    return result;
  }

  public static class Builder {
    private ControlledResourceFields common;
    private String namespaceName;
    private String region;

    public ControlledAzureRelayNamespaceResource.Builder common(ControlledResourceFields common) {
      this.common = common;
      return this;
    }

    public Builder namespaceName(String namespaceName) {
      this.namespaceName = namespaceName;
      return this;
    }

    public Builder region(String region) {
      this.region = region;
      return this;
    }

    public ControlledAzureRelayNamespaceResource build() {
      return new ControlledAzureRelayNamespaceResource(common, namespaceName, region);
    }
  }
}<|MERGE_RESOLUTION|>--- conflicted
+++ resolved
@@ -74,11 +74,8 @@
         properties,
         createdByEmail,
         createdDate,
-<<<<<<< HEAD
-=======
         lastUpdatedByEmail,
         lastUpdatedDate,
->>>>>>> b81e2d91
         region);
     this.namespaceName = namespaceName;
     this.region = region;
