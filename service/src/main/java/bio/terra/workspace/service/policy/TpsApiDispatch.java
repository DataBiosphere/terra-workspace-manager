--- conflicted
+++ resolved
@@ -5,10 +5,7 @@
 import bio.terra.policy.client.ApiClient;
 import bio.terra.policy.client.ApiException;
 import bio.terra.policy.model.TpsComponent;
-<<<<<<< HEAD
 import bio.terra.policy.model.TpsLocation;
-=======
->>>>>>> 5829c1db
 import bio.terra.policy.model.TpsObjectType;
 import bio.terra.policy.model.TpsPaoCreateRequest;
 import bio.terra.policy.model.TpsPaoGetResult;
@@ -185,15 +182,9 @@
   public List<String> listValidRegions(UUID workspaceId, String platform) {
     features.tpsEnabledCheck();
     TpsApi tpsApi = policyApi();
-<<<<<<< HEAD
-    TpsRegions tpsDatacenterList;
-    try {
-      tpsDatacenterList = tpsApi.listValidRegions(workspaceId, platform);
-=======
     TpsRegions tpsRegions;
     try {
       tpsRegions = tpsApi.listValidRegions(workspaceId, platform);
->>>>>>> 5829c1db
     } catch (ApiException e) {
       throw convertApiException(e);
     }
