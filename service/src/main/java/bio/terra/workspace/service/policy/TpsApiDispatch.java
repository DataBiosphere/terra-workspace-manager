package bio.terra.workspace.service.policy;

import bio.terra.common.logging.RequestIdFilter;
import bio.terra.policy.api.TpsApi;
import bio.terra.policy.client.ApiClient;
import bio.terra.policy.client.ApiException;
import bio.terra.policy.model.TpsComponent;
<<<<<<< HEAD
import bio.terra.policy.model.TpsLocation;
=======
>>>>>>> a6acf609
import bio.terra.policy.model.TpsObjectType;
import bio.terra.policy.model.TpsPaoCreateRequest;
import bio.terra.policy.model.TpsPaoGetResult;
import bio.terra.policy.model.TpsPaoReplaceRequest;
import bio.terra.policy.model.TpsPaoSourceRequest;
import bio.terra.policy.model.TpsPaoUpdateRequest;
import bio.terra.policy.model.TpsPaoUpdateResult;
import bio.terra.policy.model.TpsPolicyInputs;
import bio.terra.policy.model.TpsRegions;
import bio.terra.policy.model.TpsUpdateMode;
import bio.terra.workspace.app.configuration.external.FeatureConfiguration;
import bio.terra.workspace.app.configuration.external.PolicyServiceConfiguration;
import bio.terra.workspace.service.policy.exception.PolicyServiceAPIException;
import bio.terra.workspace.service.policy.exception.PolicyServiceAuthorizationException;
import bio.terra.workspace.service.policy.exception.PolicyServiceDuplicateException;
import bio.terra.workspace.service.policy.exception.PolicyServiceNotFoundException;
import io.opencensus.contrib.http.jaxrs.JaxrsClientExtractor;
import io.opencensus.contrib.http.jaxrs.JaxrsClientFilter;
import io.opencensus.contrib.spring.aop.Traced;
import io.opencensus.trace.Tracing;
import java.io.IOException;
import java.util.ArrayList;
import java.util.List;
import java.util.Optional;
import java.util.UUID;
import java.util.concurrent.TimeUnit;
import javax.annotation.Nullable;
import javax.ws.rs.client.Client;
import org.apache.commons.lang3.StringUtils;
import org.slf4j.Logger;
import org.slf4j.LoggerFactory;
import org.slf4j.MDC;
import org.springframework.beans.factory.annotation.Autowired;
import org.springframework.cache.annotation.CacheEvict;
import org.springframework.cache.annotation.Cacheable;
import org.springframework.http.HttpStatus;
import org.springframework.scheduling.annotation.Scheduled;
import org.springframework.stereotype.Component;

@Component
public class TpsApiDispatch {
  private static final Logger logger = LoggerFactory.getLogger(TpsApiDispatch.class);
  private final FeatureConfiguration features;
  private final PolicyServiceConfiguration policyServiceConfiguration;
  private final Client commonHttpClient;

  @Autowired
  public TpsApiDispatch(
      FeatureConfiguration features, PolicyServiceConfiguration policyServiceConfiguration) {
    this.features = features;
    this.policyServiceConfiguration = policyServiceConfiguration;
    this.commonHttpClient =
        new ApiClient()
            .getHttpClient()
            .register(
                new JaxrsClientFilter(
                    new JaxrsClientExtractor(), Tracing.getPropagationComponent().getB3Format()));
  }

  // -- Policy Attribute Object Interface --
  @Traced
  public void createPao(UUID workspaceUuid, @Nullable TpsPolicyInputs policyInputs) {
    features.tpsEnabledCheck();
    TpsPolicyInputs inputs = (policyInputs == null) ? new TpsPolicyInputs() : policyInputs;

    TpsApi tpsApi = policyApi();
    try {
      tpsApi.createPao(
          new TpsPaoCreateRequest()
              .objectId(workspaceUuid)
              .component(TpsComponent.WSM)
              .objectType(TpsObjectType.WORKSPACE)
              .attributes(inputs));
    } catch (ApiException e) {
      throw convertApiException(e);
    }
  }

  @Traced
  public void deletePao(UUID workspaceUuid) {
    features.tpsEnabledCheck();
    TpsApi tpsApi = policyApi();
    try {
      try {
        tpsApi.deletePao(workspaceUuid);
      } catch (ApiException e) {
        throw convertApiException(e);
      }
    } catch (PolicyServiceNotFoundException e) {
      // Not found is not an error as far as WSM is concerned.
    }
  }

  public Optional<TpsPaoGetResult> getPaoIfExists(UUID workspaceUuid) {
    features.tpsEnabledCheck();
    try {
      TpsPaoGetResult pao = getPao(workspaceUuid);
      return Optional.of(pao);
    } catch (PolicyServiceNotFoundException e) {
      return Optional.empty();
    }
  }

  @Traced
  public TpsPaoGetResult getPao(UUID workspaceUuid) {
    features.tpsEnabledCheck();
    TpsApi tpsApi = policyApi();
    try {
      return tpsApi.getPao(workspaceUuid);
    } catch (ApiException e) {
      throw convertApiException(e);
    }
  }

  @Traced
  public TpsPaoUpdateResult linkPao(
      UUID workspaceUuid, UUID sourceObjectId, TpsUpdateMode updateMode) {
    features.tpsEnabledCheck();
    TpsApi tpsApi = policyApi();

    try {
      return tpsApi.linkPao(
          new TpsPaoSourceRequest().sourceObjectId(sourceObjectId).updateMode(updateMode),
          workspaceUuid);
    } catch (ApiException e) {
      throw convertApiException(e);
    }
  }

  @Traced
  public TpsPaoUpdateResult mergePao(
      UUID workspaceUuid, UUID sourceObjectId, TpsUpdateMode updateMode) {
    features.tpsEnabledCheck();
    TpsApi tpsApi = policyApi();

    try {
      return tpsApi.mergePao(
          new TpsPaoSourceRequest().sourceObjectId(sourceObjectId).updateMode(updateMode),
          workspaceUuid);
    } catch (ApiException e) {
      throw convertApiException(e);
    }
  }

  @Traced
  public TpsPaoUpdateResult replacePao(
      UUID workspaceUuid, TpsPolicyInputs policyInputs, TpsUpdateMode updateMode) {
    features.tpsEnabledCheck();
    TpsApi tpsApi = policyApi();

    try {
      return tpsApi.replacePao(
          new TpsPaoReplaceRequest().newAttributes(policyInputs).updateMode(updateMode),
          workspaceUuid);
    } catch (ApiException e) {
      throw convertApiException(e);
    }
  }

  @Traced
  public TpsPaoUpdateResult updatePao(
      UUID workspaceUuid,
      TpsPolicyInputs addAttributes,
      TpsPolicyInputs removeAttributes,
      TpsUpdateMode updateMode) {
    features.tpsEnabledCheck();
    TpsApi tpsApi = policyApi();
    try {
      return tpsApi.updatePao(
          new TpsPaoUpdateRequest()
              .addAttributes(addAttributes)
              .removeAttributes(removeAttributes)
              .updateMode(updateMode),
          workspaceUuid);
    } catch (ApiException e) {
      throw convertApiException(e);
    }
  }

  @Traced
  public List<String> listValidRegions(UUID workspaceId, String platform) {
    features.tpsEnabledCheck();
    TpsApi tpsApi = policyApi();
<<<<<<< HEAD
    TpsRegions tpsDatacenterList;
    try {
      tpsDatacenterList = tpsApi.listValidRegions(workspaceId, platform);
=======
    TpsRegions tpsRegions;
    try {
      tpsRegions = tpsApi.listValidRegions(workspaceId, platform);
>>>>>>> a6acf609
    } catch (ApiException e) {
      throw convertApiException(e);
    }
    if (tpsRegions != null) {
      return tpsRegions.stream().toList();
    }
    return new ArrayList<>();
  }

  @Traced
  public TpsLocation getLocationInfo(String platform, String location) {
    features.tpsEnabledCheck();
    TpsApi tpsApi = policyApi();
    try {
      return tpsApi.getLocationInfo(platform, location);
    } catch (ApiException e) {
      throw convertApiException(e);
    }
  }

  private ApiClient getApiClient(String accessToken) {
    ApiClient client =
        new ApiClient()
            .setHttpClient(commonHttpClient)
            .addDefaultHeader(
                RequestIdFilter.REQUEST_ID_HEADER, MDC.get(RequestIdFilter.REQUEST_ID_MDC_KEY));
    client.setAccessToken(accessToken);
    return client;
  }

  private TpsApi policyApi() {
    try {
      return new TpsApi(
          getApiClient(policyServiceConfiguration.getAccessToken())
              .setBasePath(policyServiceConfiguration.getBasePath()));
    } catch (IOException e) {
      throw new PolicyServiceAuthorizationException(
          String.format(
              "Error reading or parsing credentials file at %s",
              policyServiceConfiguration.getClientCredentialFilePath()),
          e.getCause());
    }
  }

  private RuntimeException convertApiException(ApiException ex) {
    if (ex.getCode() == HttpStatus.UNAUTHORIZED.value()) {
      return new PolicyServiceAuthorizationException(
          "Not authorized to access Terra Policy Service", ex.getCause());
    } else if (ex.getCode() == HttpStatus.NOT_FOUND.value()) {
      return new PolicyServiceNotFoundException("Policy service throws Not found exception", ex);
    } else if (ex.getCode() == HttpStatus.BAD_REQUEST.value()
        && StringUtils.containsIgnoreCase(ex.getMessage(), "duplicate")) {
      return new PolicyServiceDuplicateException("Policy service duplicate", ex);
    } else {
      return new PolicyServiceAPIException(ex);
    }
  }
}<|MERGE_RESOLUTION|>--- conflicted
+++ resolved
@@ -5,10 +5,7 @@
 import bio.terra.policy.client.ApiClient;
 import bio.terra.policy.client.ApiException;
 import bio.terra.policy.model.TpsComponent;
-<<<<<<< HEAD
-import bio.terra.policy.model.TpsLocation;
-=======
->>>>>>> a6acf609
+import bio.terra.policy.model.TpsDatacenterList;
 import bio.terra.policy.model.TpsObjectType;
 import bio.terra.policy.model.TpsPaoCreateRequest;
 import bio.terra.policy.model.TpsPaoGetResult;
@@ -17,7 +14,6 @@
 import bio.terra.policy.model.TpsPaoUpdateRequest;
 import bio.terra.policy.model.TpsPaoUpdateResult;
 import bio.terra.policy.model.TpsPolicyInputs;
-import bio.terra.policy.model.TpsRegions;
 import bio.terra.policy.model.TpsUpdateMode;
 import bio.terra.workspace.app.configuration.external.FeatureConfiguration;
 import bio.terra.workspace.app.configuration.external.PolicyServiceConfiguration;
@@ -34,23 +30,16 @@
 import java.util.List;
 import java.util.Optional;
 import java.util.UUID;
-import java.util.concurrent.TimeUnit;
 import javax.annotation.Nullable;
 import javax.ws.rs.client.Client;
 import org.apache.commons.lang3.StringUtils;
-import org.slf4j.Logger;
-import org.slf4j.LoggerFactory;
 import org.slf4j.MDC;
 import org.springframework.beans.factory.annotation.Autowired;
-import org.springframework.cache.annotation.CacheEvict;
-import org.springframework.cache.annotation.Cacheable;
 import org.springframework.http.HttpStatus;
-import org.springframework.scheduling.annotation.Scheduled;
 import org.springframework.stereotype.Component;
 
 @Component
 public class TpsApiDispatch {
-  private static final Logger logger = LoggerFactory.getLogger(TpsApiDispatch.class);
   private final FeatureConfiguration features;
   private final PolicyServiceConfiguration policyServiceConfiguration;
   private final Client commonHttpClient;
@@ -189,36 +178,19 @@
   }
 
   @Traced
-  public List<String> listValidRegions(UUID workspaceId, String platform) {
-    features.tpsEnabledCheck();
-    TpsApi tpsApi = policyApi();
-<<<<<<< HEAD
-    TpsRegions tpsDatacenterList;
-    try {
-      tpsDatacenterList = tpsApi.listValidRegions(workspaceId, platform);
-=======
-    TpsRegions tpsRegions;
-    try {
-      tpsRegions = tpsApi.listValidRegions(workspaceId, platform);
->>>>>>> a6acf609
-    } catch (ApiException e) {
-      throw convertApiException(e);
-    }
-    if (tpsRegions != null) {
-      return tpsRegions.stream().toList();
+  public List<String> listValidDataCenter(UUID workspaceId, String platform) {
+    features.tpsEnabledCheck();
+    TpsApi tpsApi = policyApi();
+    TpsDatacenterList tpsDatacenterList;
+    try {
+      tpsDatacenterList = tpsApi.listValidDatacenters(workspaceId, platform);
+    } catch (ApiException e) {
+      throw convertApiException(e);
+    }
+    if (tpsDatacenterList != null) {
+      return tpsDatacenterList.stream().toList();
     }
     return new ArrayList<>();
-  }
-
-  @Traced
-  public TpsLocation getLocationInfo(String platform, String location) {
-    features.tpsEnabledCheck();
-    TpsApi tpsApi = policyApi();
-    try {
-      return tpsApi.getLocationInfo(platform, location);
-    } catch (ApiException e) {
-      throw convertApiException(e);
-    }
   }
 
   private ApiClient getApiClient(String accessToken) {
@@ -250,7 +222,7 @@
       return new PolicyServiceAuthorizationException(
           "Not authorized to access Terra Policy Service", ex.getCause());
     } else if (ex.getCode() == HttpStatus.NOT_FOUND.value()) {
-      return new PolicyServiceNotFoundException("Policy service throws Not found exception", ex);
+      return new PolicyServiceNotFoundException("Policy service not found", ex);
     } else if (ex.getCode() == HttpStatus.BAD_REQUEST.value()
         && StringUtils.containsIgnoreCase(ex.getMessage(), "duplicate")) {
       return new PolicyServiceDuplicateException("Policy service duplicate", ex);
