--- conflicted
+++ resolved
@@ -89,12 +89,7 @@
         addStep(new CreateStorageTransferServiceJobStep(flightBeanBag.getStoragetransfer()));
         addStep(new CompleteTransferOperationStep(flightBeanBag.getStoragetransfer()));
         addStep(
-<<<<<<< HEAD
-            new DeleteStorageTransferServiceJobStep(
-                flightBeanBag.getStoragetransfer(), resolvedCloningInstructions));
-=======
-            new DeleteStorageTransferServiceJobStep(flightBeanBag.getStoragetransfer()));
->>>>>>> 04a09cf5
+    addStep(new DeleteStorageTransferServiceJobStep());
         addStep(new RemoveBucketRolesStep(flightBeanBag.getBucketCloneRolesComponent()));
       }
     }
