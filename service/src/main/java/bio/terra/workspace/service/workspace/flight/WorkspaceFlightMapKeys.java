package bio.terra.workspace.service.workspace.flight;

public final class WorkspaceFlightMapKeys {
  public static final String WORKSPACE_ID = "workspaceId";
  public static final String SPEND_PROFILE_ID = "spendProfileId";
  public static final String GCP_PROJECT_ID = "gcpProjectId";
  public static final String WORKSPACE_ID_TO_GCP_PROJECT_ID_MAP = "workspaceIdToGcpProjectIdMap";
  public static final String WORKSPACE_STAGE = "workspaceStage";
  public static final String IAM_GROUP_EMAIL_MAP = "iamGroupEmailMap";
  public static final String RBS_RESOURCE_ID = "rbsResourceId";
  public static final String DESCRIPTION = "descriptionId";
  public static final String USER_TO_REMOVE = "userToRemove";
  public static final String ROLE_TO_REMOVE = "roleToRemove";
  public static final String APPLICATION_IDS = "applicationIds";
  public static final String OPERATION_TYPE = "operationType";
  public static final String POLICIES = "policies";
  public static final String FOLDER_ID = "folderId";
  public static final String MERGE_POLICIES = "mergePolicies";
  public static final String IS_WET_RUN = "isWetRun";
  public static final String UPDATED_WORKSPACES = "updatedWorkspaces";
  public static final String SPEND_PROFILE = "spendProfile";

  private WorkspaceFlightMapKeys() {}

  /** Use inner class for new set of keys so it's easy to spot duplicates */
  public static class ControlledResourceKeys {

    private ControlledResourceKeys() {}

    public static final String CREATION_PARAMETERS = "creationParameters";
    public static final String PRIVATE_RESOURCE_IAM_ROLE = "privateResourceIamRole";
    public static final String GCP_CLOUD_CONTEXT = "gcpCloudContext";
    public static final String AZURE_CLOUD_CONTEXT = "azureCloudContext";
    public static final String UPDATE_PARAMETERS = "updateParameters";
    public static final String PREVIOUS_UPDATE_PARAMETERS = "previousUpdateParameters";

    public static final String RESOURCE_ROLES_TO_REMOVE = "resourceRolesToRemove";
    public static final String REMOVED_USER_IS_WORKSPACE_MEMBER = "removedUserIsWorkspaceMember";

    // Notebooks keys
    public static final String CREATE_NOTEBOOK_NETWORK_NAME = "createNotebookNetworkName";
    public static final String CREATE_NOTEBOOK_PARAMETERS = "createNotebookParameters";
    public static final String CREATE_NOTEBOOK_REGION = "createNotebookRegion";
    public static final String CREATE_NOTEBOOK_SUBNETWORK_NAME = "createNotebookSubnetworkName";
    public static final String NOTEBOOK_PET_SERVICE_ACCOUNT = "notebookPetServiceAccount";

    // Cloning Keys
    public static final String CLONE_ALL_RESOURCES_FLIGHT_ID = "cloneAllResourcesFlightId";
    public static final String CLONE_DEFINITION_RESULT = "cloneDefinitionResult";
    public static final String CLONED_RESOURCE_DEFINITION = "clonedResourceDefinition";
    public static final String CLONING_INSTRUCTIONS = "cloningInstructions";
    public static final String CONTROL_PLANE_PROJECT_ID = "controlPlaneProjectId";
    public static final String CREATE_CLOUD_CONTEXT_FLIGHT_ID = "createCloudContextFlightId";
    public static final String DESTINATION_BUCKET_NAME = "destinationBucketName";
    public static final String DESTINATION_CLONE_INPUTS = "destinationCloneInputs";
    public static final String DESTINATION_DATASET_NAME = "destinationDatasetName";
    public static final String DESTINATION_REFERENCED_RESOURCE = "destinationReferencedResource";
    public static final String DESTINATION_WORKSPACE_ID = "destinationWorkspaceId";
    public static final String LOCATION = "location";
    public static final String RESOURCE_ID_TO_CLONE_RESULT = "resourceIdToCloneResult";
    public static final String RESOURCES_TO_CLONE = "resourcesToClone";
    public static final String CONTROLLED_RESOURCES_TO_DELETE = "controlledResourcesToDelete";
    public static final String SOURCE_CLONE_INPUTS = "sourceCloneInputs";
    public static final String SOURCE_WORKSPACE_ID = "sourceWorkspaceId";
    public static final String STORAGE_TRANSFER_JOB_NAME = "storageTransferJobName";
    public static final String STORAGE_TRANSFER_SERVICE_SA_EMAIL = "storageTransferServiceSAEmail";
    public static final String TABLE_TO_JOB_ID_MAP = "tableToJobIdMap";
    public static final String WORKSPACE_CREATE_FLIGHT_ID = "workspaceCreateFlightId";
    public static final String STORAGE_ACCOUNT_NAME = "storageAccountName";
    public static final String DESTINATION_RESOURCE_ID = "destinationResourceId";
<<<<<<< HEAD
    public static final String DESTINATION_CONTAINER_NAME = "destinationContainerName";
    public static final String DESTINATION_STORAGE_ACCOUNT_RESOURCE_ID =
        "destinationStorageAccountId";
=======
    public static final String DESTINATION_FOLDER_ID = "destinationFolderId";
  }

  public static class FolderKeys {

    private FolderKeys() {}

    // Mapping the source workspace folder id to the new created destination workspace folder id
    public static final String FOLDER_IDS_TO_CLONE_MAP = "folderIdsToCloneMap";
>>>>>>> 6c85db7b
  }

  public static class ReferencedResourceKeys {

    private ReferencedResourceKeys() {}

    public static final String REFERENCED_RESOURCES_TO_DELETE = "referencedResourcesToDelete";
  }

  /** Common resource keys */
  public static class ResourceKeys {
    public static final String RESOURCE_ID = "resourceId";
    public static final String RESOURCE_TYPE = "resourceType";
    public static final String RESOURCE_NAME = "resourceName";
    public static final String PREVIOUS_RESOURCE_NAME = "previousResourceName";
    public static final String RESOURCE_DESCRIPTION = "resourceDescription";
    public static final String PREVIOUS_RESOURCE_DESCRIPTION = "previousResourceDescription";
    public static final String PREVIOUS_ATTRIBUTES = "previousAttributes";
    public static final String PREVIOUS_CLONING_INSTRUCTIONS = "previousCloningInstructions";
    // additional keys for job filtering
    public static final String STEWARDSHIP_TYPE = "stewardshipType";
    public static final String RESOURCE = "resource";

    private ResourceKeys() {}
  }

  /** Pet SA keys */
  public static class PetSaKeys {
    public static final String MODIFIED_PET_SA_POLICY_ETAG = "modifiedPetSaPolicyEtag";

    private PetSaKeys() {}
  }

  /** Workspace application keys */
  public static class WsmApplicationKeys {
    public static final String WSM_APPLICATION = "wsmApplication";
    public static final String APPLICATION_ABLE_DAO = "applicationAbleDao";
    public static final String APPLICATION_ABLE_SAM = "applicationAbleSam";
    public static final String APPLICATION_ABLE_ENUM = "applicationAbleEnum";

    private WsmApplicationKeys() {}
  }
}<|MERGE_RESOLUTION|>--- conflicted
+++ resolved
@@ -68,12 +68,9 @@
     public static final String WORKSPACE_CREATE_FLIGHT_ID = "workspaceCreateFlightId";
     public static final String STORAGE_ACCOUNT_NAME = "storageAccountName";
     public static final String DESTINATION_RESOURCE_ID = "destinationResourceId";
-<<<<<<< HEAD
+    public static final String DESTINATION_FOLDER_ID = "destinationFolderId";
     public static final String DESTINATION_CONTAINER_NAME = "destinationContainerName";
-    public static final String DESTINATION_STORAGE_ACCOUNT_RESOURCE_ID =
-        "destinationStorageAccountId";
-=======
-    public static final String DESTINATION_FOLDER_ID = "destinationFolderId";
+    public static final String DESTINATION_STORAGE_ACCOUNT_RESOURCE_ID = "destinationStorageAccountResourceId";
   }
 
   public static class FolderKeys {
@@ -82,7 +79,6 @@
 
     // Mapping the source workspace folder id to the new created destination workspace folder id
     public static final String FOLDER_IDS_TO_CLONE_MAP = "folderIdsToCloneMap";
->>>>>>> 6c85db7b
   }
 
   public static class ReferencedResourceKeys {
