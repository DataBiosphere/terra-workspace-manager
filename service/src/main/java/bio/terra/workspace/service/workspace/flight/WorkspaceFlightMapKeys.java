package bio.terra.workspace.service.workspace.flight;

public final class WorkspaceFlightMapKeys {
  public static final String WORKSPACE_ID = "workspaceId";
  public static final String SPEND_PROFILE_ID = "spendProfileId";
  public static final String GCP_PROJECT_ID = "gcpProjectId";
  public static final String WORKSPACE_ID_TO_GCP_PROJECT_ID_MAP = "workspaceIdToGcpProjectIdMap";
  public static final String WORKSPACE_STAGE = "workspaceStage";
  public static final String IAM_GROUP_EMAIL_MAP = "iamGroupEmailMap";
  public static final String RBS_RESOURCE_ID = "rbsResourceId";
  public static final String USER_TO_REMOVE = "userToRemove";
  public static final String ROLE_TO_REMOVE = "roleToRemove";
  public static final String APPLICATION_IDS = "applicationIds";
  public static final String OPERATION_TYPE = "operationType";
  public static final String POLICIES = "policies";
  public static final String EFFECTIVE_POLICIES = "effectivePolicies";
  public static final String FOLDER_ID = "folderId";
  public static final String MERGE_POLICIES = "mergePolicies";
  public static final String IS_WET_RUN = "isWetRun";
  public static final String UPDATED_WORKSPACES = "updatedWorkspaces";
  public static final String SPEND_PROFILE = "spendProfile";
  public static final String PET_SA_CREDENTIALS = "petSaCredentials";
  public static final String CLOUD_PLATFORM = "cloudPlatform";
  public static final String CLOUD_CONTEXT = "cloudContext";
  public static final String FLIGHT_IDS = "flightIds";
  public static final String CREATE_CLOUD_CONTEXT_FLIGHT_ID = "createCloudContextFlightId";
  public static final String RESOURCE_DELETE_FLIGHT_PAIR_LIST = "resourceDeleteFlightPairList";
  public static final String PROJECT_OWNER_GROUP_ID = "projectOwnerGroupId";
  public static final String AWS_APPLICATION_SECURITY_GROUP_ID = "awsApplicationSecurityGroupId";

  private WorkspaceFlightMapKeys() {}

  /** Use inner class for new set of keys so it's easy to spot duplicates */
  public static class ControlledResourceKeys {

    private ControlledResourceKeys() {}

    public static final String CREATION_PARAMETERS = "creationParameters";
    public static final String PRIVATE_RESOURCE_IAM_ROLE = "privateResourceIamRole";
    public static final String PREVIOUS_UPDATE_PARAMETERS = "previousUpdateParameters";
    public static final String CREATE_RESOURCE_REGION = "createResourceRegion";

    public static final String WORKSPACE_ID = "workspaceId";
    public static final String RESOURCE = "resource";
    public static final String RESOURCE_ROLES_TO_REMOVE = "resourceRolesToRemove";
    public static final String REMOVED_USER_CAN_READ_WORKSPACE = "removedUserIsWorkspaceMember";
    public static final String REMOVED_USER_CAN_WRITE_WORKSPACE = "removedUserCanWrite";

    public static final String CLOUD_PET_SERVICE_ACCOUNT = "cloudPetServiceAccount";

    // Shared Instance Keys
    public static final String CREATE_GCE_INSTANCE_NETWORK_NAME = "createGceInstanceNetworkName";
    public static final String CREATE_GCE_INSTANCE_LOCATION = "createGceInstanceLocation";
    public static final String CREATE_GCE_INSTANCE_SUBNETWORK_NAME =
        "createGceInstanceSubnetworkName";

    // Notebooks keys
    public static final String CREATE_NOTEBOOK_PARAMETERS = "createNotebookParameters";

    // GCE Instance keys
    public static final String CREATE_GCE_INSTANCE_PARAMETERS = "createGceInstanceParameters";

    // Dataproc Cluster keys
    public static final String CREATE_DATAPROC_CLUSTER_PARAMETERS =
        "createDataprocClusterParameters";

    // Cloning Keys
    public static final String CLONE_ALL_RESOURCES_FLIGHT_ID = "cloneAllResourcesFlightId";
    public static final String CLONE_DEFINITION_RESULT = "cloneDefinitionResult";
    public static final String CLONED_RESOURCE_DEFINITION = "clonedResourceDefinition";
    public static final String CLONED_RESOURCE = "clonedResource";
    public static final String CONTROL_PLANE_PROJECT_ID = "controlPlaneProjectId";
    public static final String DESTINATION_BUCKET_NAME = "destinationBucketName";
    public static final String CLONE_DB_DUMPFILE = "cloneDbDumpfile";
    public static final String CLONED_MANAGED_IDENTITY = "clonedManagedIdentity";

    public static final String SIGNED_URL_LIST = "signedUrlList";
    public static final String DESTINATION_BUCKET_NAME_FOR_SIGNED_URL_LIST =
        "destinationBucketNameForSignedUrlList";
    public static final String DESTINATION_STORAGE_TRANSFER_INPUTS =
        "destinationStorageTransferInputs";
    public static final String DESTINATION_DATASET_NAME = "destinationDatasetName";
    public static final String DESTINATION_REFERENCED_RESOURCE = "destinationReferencedResource";
    public static final String DESTINATION_WORKSPACE_ID = "destinationWorkspaceId";
    public static final String LOCATION = "location";
    public static final String RESOURCE_ID_TO_CLONE_RESULT = "resourceIdToCloneResult";
    public static final String RESOURCES_TO_CLONE = "resourcesToClone";
    public static final String PREFIXES_TO_CLONE = "prefixesToClone";
    public static final String CONTROLLED_RESOURCES_TO_DELETE = "controlledResourcesToDelete";
    public static final String SOURCE_CLONE_INPUTS = "sourceCloneInputs";
    public static final String SOURCE_WORKSPACE_ID = "sourceWorkspaceId";
    public static final String STORAGE_TRANSFER_JOB_NAME = "storageTransferJobName";
    public static final String STORAGE_TRANSFER_SERVICE_SA_EMAIL = "storageTransferServiceSAEmail";
    public static final String TABLE_TO_JOB_ID_MAP = "tableToJobIdMap";
    public static final String WORKSPACE_CREATE_FLIGHT_ID = "workspaceCreateFlightId";
    public static final String SHARED_STORAGE_ACCOUNT = "sharedStorageAccount";
    public static final String STORAGE_ACCOUNT_NAME = "storageAccountName";
    public static final String BATCH_ACCOUNT_NAME = "batchAccountName";
    public static final String DESTINATION_RESOURCE_ID = "destinationResourceId";
    public static final String DESTINATION_FOLDER_ID = "destinationFolderId";
<<<<<<< HEAD
    public static final String DESTINATION_RESOURCE_NAME = "destinationResourceName";
=======
    public static final String DESTINATION_CONTAINER_NAME = "destinationContainerName";
    public static final String DESTINATION_IDENTITY_NAME = "destinationIdentityName";
>>>>>>> db53de79

    // Deletion keys
    public static final String FORCE_DELETE = "forceDelete";

    // GCP
    public static final String GCP_CLOUD_CONTEXT = "gcpCloudContext";
    public static final String CREATE_GCP_CLOUD_CONTEXT_FLIGHT_ID = "createGcpCloudContextFlightId";

    // Azure
    public static final String AZURE_CLOUD_CONTEXT = "azureCloudContext";
    public static final String CREATE_AZURE_CLOUD_CONTEXT_FLIGHT_ID =
        "createAzureCloudContextFlightId";
    public static final String AZURE_STORAGE_CONTAINER_NAME = "azureStorageContainerName";

    // AWS
    public static final String AWS_CLOUD_CONTEXT = "awsCloudContext";
    public static final String AWS_APPLICATION_SECURITY_GROUP = "awsApplicationSecurityGroup";
    public static final String AWS_ENVIRONMENT_USER_ROLE_ARN = "awsEnvironmentUserRoleArn";
    public static final String AWS_ENVIRONMENT_NOTEBOOK_ROLE_ARN = "awsEnvironmentNotebookRoleArn";
    public static final String AWS_LANDING_ZONE_KMS_KEY_ARN = "awsLandingZoneKmsKeyArn";
    public static final String AWS_LANDING_ZONE_NOTEBOOK_LIFECYCLE_CONFIG_ARN =
        "awsLandingZoneNotebookLifecycleConfigArn";
  }

  public static class FolderKeys {

    private FolderKeys() {}

    // Mapping the source workspace folder id to the new created destination workspace folder id
    public static final String FOLDER_IDS_TO_CLONE_MAP = "folderIdsToCloneMap";
  }

  public static class ReferencedResourceKeys {

    private ReferencedResourceKeys() {}

    public static final String REFERENCED_RESOURCES_TO_DELETE = "referencedResourcesToDelete";
  }

  /** Common resource keys */
  public static class ResourceKeys {
    public static final String RESOURCE_ID = "resourceId";
    public static final String RESOURCE_TYPE = "resourceType";
    public static final String RESOURCE_NAME = "resourceName";
    public static final String PREVIOUS_RESOURCE_NAME = "previousResourceName";
    public static final String RESOURCE_DESCRIPTION = "resourceDescription";
    public static final String PREVIOUS_RESOURCE_DESCRIPTION = "previousResourceDescription";
    public static final String PREVIOUS_ATTRIBUTES = "previousAttributes";
    public static final String PREVIOUS_CLONING_INSTRUCTIONS = "previousCloningInstructions";
    public static final String STEWARDSHIP_TYPE = "stewardshipType";
    public static final String RESOURCE = "resource";
    public static final String DESTINATION_RESOURCE = "destinationResource";
    public static final String CLONING_INSTRUCTIONS = "cloningInstructions";
    public static final String RESOURCE_STATE_RULE = "resourceStateRule";
    public static final String RESOURCE_STATE_CHANGED = "resourceStateChanged";
    public static final String UPDATE_PARAMETERS = "updateParameters";
    public static final String COMMON_UPDATE_PARAMETERS = "commonUpdateParameters";
    public static final String DB_UPDATER = "dbUpdater";
    public static final String UPDATE_COMPLETE = "updateComplete";

    private ResourceKeys() {}
  }

  /** Pet SA keys */
  public static class PetSaKeys {
    public static final String MODIFIED_PET_SA_POLICY_ETAG = "modifiedPetSaPolicyEtag";

    private PetSaKeys() {}
  }

  /** Workspace application keys */
  public static class WsmApplicationKeys {
    public static final String WSM_APPLICATION = "wsmApplication";
    public static final String APPLICATION_ABLE_DAO = "applicationAbleDao";
    public static final String APPLICATION_ABLE_SAM = "applicationAbleSam";
    public static final String APPLICATION_ABLE_ENUM = "applicationAbleEnum";

    private WsmApplicationKeys() {}
  }
}<|MERGE_RESOLUTION|>--- conflicted
+++ resolved
@@ -98,12 +98,8 @@
     public static final String BATCH_ACCOUNT_NAME = "batchAccountName";
     public static final String DESTINATION_RESOURCE_ID = "destinationResourceId";
     public static final String DESTINATION_FOLDER_ID = "destinationFolderId";
-<<<<<<< HEAD
-    public static final String DESTINATION_RESOURCE_NAME = "destinationResourceName";
-=======
     public static final String DESTINATION_CONTAINER_NAME = "destinationContainerName";
     public static final String DESTINATION_IDENTITY_NAME = "destinationIdentityName";
->>>>>>> db53de79
 
     // Deletion keys
     public static final String FORCE_DELETE = "forceDelete";
