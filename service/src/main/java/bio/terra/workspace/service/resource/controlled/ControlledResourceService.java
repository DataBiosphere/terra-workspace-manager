package bio.terra.workspace.service.resource.controlled;

import static bio.terra.workspace.service.workspace.flight.WorkspaceFlightMapKeys.ControlledResourceKeys.CONTROLLED_RESOURCES_TO_DELETE;

import bio.terra.common.exception.BadRequestException;
import bio.terra.common.exception.ServiceUnavailableException;
import bio.terra.stairway.FlightState;
import bio.terra.workspace.app.configuration.external.FeatureConfiguration;
import bio.terra.workspace.common.exception.InternalLogicException;
import bio.terra.workspace.common.utils.GcpUtils;
import bio.terra.workspace.db.ApplicationDao;
import bio.terra.workspace.db.ResourceDao;
import bio.terra.workspace.generated.model.ApiAzureVmCreationParameters;
import bio.terra.workspace.generated.model.ApiCloningInstructionsEnum;
import bio.terra.workspace.generated.model.ApiFlexibleResourceUpdateParameters;
import bio.terra.workspace.generated.model.ApiGcpAiNotebookInstanceCreationParameters;
import bio.terra.workspace.generated.model.ApiGcpAiNotebookUpdateParameters;
import bio.terra.workspace.generated.model.ApiGcpBigQueryDatasetUpdateParameters;
import bio.terra.workspace.generated.model.ApiGcpGcsBucketUpdateParameters;
import bio.terra.workspace.generated.model.ApiJobControl;
import bio.terra.workspace.service.grant.GrantService;
import bio.terra.workspace.service.iam.AuthenticatedUserRequest;
import bio.terra.workspace.service.iam.SamRethrow;
import bio.terra.workspace.service.iam.SamService;
import bio.terra.workspace.service.iam.model.ControlledResourceIamRole;
import bio.terra.workspace.service.job.JobBuilder;
import bio.terra.workspace.service.job.JobMapKeys;
import bio.terra.workspace.service.job.JobService;
import bio.terra.workspace.service.policy.TpsApiDispatch;
import bio.terra.workspace.service.resource.ResourceValidationUtils;
import bio.terra.workspace.service.resource.controlled.ControlledResourceSyncMapping.SyncMapping;
import bio.terra.workspace.service.resource.controlled.cloud.any.flexibleresource.ControlledFlexibleResource;
import bio.terra.workspace.service.resource.controlled.cloud.azure.vm.ControlledAzureVmResource;
import bio.terra.workspace.service.resource.controlled.cloud.gcp.GcpPolicyBuilder;
import bio.terra.workspace.service.resource.controlled.cloud.gcp.ainotebook.ControlledAiNotebookInstanceResource;
import bio.terra.workspace.service.resource.controlled.cloud.gcp.bqdataset.ControlledBigQueryDatasetResource;
import bio.terra.workspace.service.resource.controlled.cloud.gcp.gcsbucket.ControlledGcsBucketResource;
import bio.terra.workspace.service.resource.controlled.flight.clone.azure.container.CloneControlledAzureStorageContainerResourceFlight;
import bio.terra.workspace.service.resource.controlled.flight.clone.bucket.CloneControlledGcsBucketResourceFlight;
import bio.terra.workspace.service.resource.controlled.flight.clone.dataset.CloneControlledGcpBigQueryDatasetResourceFlight;
import bio.terra.workspace.service.resource.controlled.flight.clone.flexibleresource.CloneControlledFlexibleResourceFlight;
import bio.terra.workspace.service.resource.controlled.flight.create.CreateControlledResourceFlight;
import bio.terra.workspace.service.resource.controlled.flight.delete.DeleteControlledResourcesFlight;
import bio.terra.workspace.service.resource.controlled.flight.update.UpdateControlledResourceFlight;
import bio.terra.workspace.service.resource.controlled.model.ControlledResource;
import bio.terra.workspace.service.resource.controlled.model.ManagedByType;
import bio.terra.workspace.service.resource.model.CloningInstructions;
import bio.terra.workspace.service.resource.model.StewardshipType;
import bio.terra.workspace.service.resource.model.WsmResource;
import bio.terra.workspace.service.resource.model.WsmResourceType;
import bio.terra.workspace.service.workspace.GcpCloudContextService;
import bio.terra.workspace.service.workspace.flight.WorkspaceFlightMapKeys;
import bio.terra.workspace.service.workspace.flight.WorkspaceFlightMapKeys.ControlledResourceKeys;
import bio.terra.workspace.service.workspace.flight.WorkspaceFlightMapKeys.ResourceKeys;
import bio.terra.workspace.service.workspace.model.GcpCloudContext;
import bio.terra.workspace.service.workspace.model.OperationType;
import bio.terra.workspace.service.workspace.model.WsmApplication;
import com.google.cloud.Policy;
import io.opencensus.contrib.spring.aop.Traced;
import java.time.Duration;
import java.time.Instant;
import java.util.ArrayList;
import java.util.List;
import java.util.Optional;
import java.util.UUID;
import java.util.concurrent.TimeUnit;
import java.util.function.Supplier;
import javax.annotation.Nullable;
import org.slf4j.Logger;
import org.slf4j.LoggerFactory;
import org.springframework.beans.factory.annotation.Autowired;
import org.springframework.stereotype.Component;

/** CRUD methods for controlled objects. */
@Component
public class ControlledResourceService {
  private static final Logger logger = LoggerFactory.getLogger(ControlledResourceService.class);
  // These are chosen to retry a maximum wait time so we return under a 30 second
  // network timeout.
  private static final int RESOURCE_ROW_WAIT_SECONDS = 1;
  private static final Duration RESOURCE_ROW_MAX_WAIT_TIME = Duration.ofSeconds(28);
  private static final Supplier<InternalLogicException> BAD_STATE =
      () -> new InternalLogicException("Invalid sync mapping or bad context");

  private final JobService jobService;
  private final ResourceDao resourceDao;
  private final ApplicationDao applicationDao;
  private final SamService samService;
  private final GcpCloudContextService gcpCloudContextService;
  private final FeatureConfiguration features;
  private final TpsApiDispatch tpsApiDispatch;
  private final GrantService grantService;

  @Autowired
  public ControlledResourceService(
      JobService jobService,
      ResourceDao resourceDao,
      ApplicationDao applicationDao,
      SamService samService,
      GcpCloudContextService gcpCloudContextService,
      FeatureConfiguration features,
      TpsApiDispatch tpsApiDispatch,
      GrantService grantService) {
    this.jobService = jobService;
    this.resourceDao = resourceDao;
    this.applicationDao = applicationDao;
    this.samService = samService;
    this.gcpCloudContextService = gcpCloudContextService;
    this.features = features;
    this.tpsApiDispatch = tpsApiDispatch;
    this.grantService = grantService;
  }

  public String createAzureVm(
      ControlledAzureVmResource resource,
      ApiAzureVmCreationParameters creationParameters,
      ControlledResourceIamRole privateResourceIamRole,
      ApiJobControl jobControl,
      String resultPath,
      AuthenticatedUserRequest userRequest) {
    JobBuilder jobBuilder =
        commonCreationJobBuilder(
                resource, privateResourceIamRole, jobControl, resultPath, userRequest)
            .addParameter(ControlledResourceKeys.CREATION_PARAMETERS, creationParameters);

    String jobId = jobBuilder.submit();
    waitForResourceOrJob(resource.getWorkspaceId(), resource.getResourceId(), jobId);
    return jobId;
  }

  public ControlledGcsBucketResource updateGcsBucket(
      ControlledGcsBucketResource resource,
      @Nullable ApiGcpGcsBucketUpdateParameters updateParameters,
      @Nullable String resourceName,
      @Nullable String resourceDescription,
      AuthenticatedUserRequest userRequest) {
    if (null != updateParameters && null != updateParameters.getCloningInstructions()) {
      ResourceValidationUtils.validateCloningInstructions(
          StewardshipType.CONTROLLED,
          CloningInstructions.fromApiModel(updateParameters.getCloningInstructions()));
    }
    final String jobDescription =
        String.format(
            "Update controlled GCS Bucket resource %s; id %s; name %s",
            resource.getBucketName(), resource.getResourceId(), resource.getName());
    final JobBuilder jobBuilder =
        jobService
            .newJob()
            .description(jobDescription)
            .flightClass(UpdateControlledResourceFlight.class)
            .resource(resource)
            .operationType(OperationType.UPDATE)
            .userRequest(userRequest)
            .workspaceId(resource.getWorkspaceId().toString())
            // TODO: [PF-1282] need to disambiguate the RESOURCE and RESOURCE_NAME usage
            .resourceType(resource.getResourceType())
            .stewardshipType(resource.getStewardshipType())
            .addParameter(ControlledResourceKeys.UPDATE_PARAMETERS, updateParameters)
            .addParameter(ResourceKeys.RESOURCE_NAME, resourceName)
            .addParameter(ResourceKeys.RESOURCE_DESCRIPTION, resourceDescription);
    return jobBuilder.submitAndWait(ControlledGcsBucketResource.class);
  }

  /**
   * Clone a GCS Bucket to another workspace.
   *
   * @param sourceWorkspaceId - workspace ID fo source bucket
   * @param sourceResourceId - resource ID of source bucket
   * @param destinationWorkspaceId - workspace ID to clone into
   * @param jobControl - job service control structure
   * @param userRequest - incoming request
   * @param destinationResourceName - override value for resource name. Re-uses previous name if
   *     null
   * @param destinationDescription - override value for resource description. Re-uses previous value
   *     if null
   * @param destinationBucketName - GCS bucket name for cloned bucket. If null, a random name will
   *     be generated
   * @param destinationLocation - location string for the destination bucket. If null, the source
   *     bucket's location will be used.
   * @param cloningInstructionsOverride - cloning instructions for this operation. If null, the
   *     source bucket's cloning instructions will be honored.
   * @return - Job ID of submitted flight
   */
  public String cloneGcsBucket(
      UUID sourceWorkspaceId,
      UUID sourceResourceId,
      UUID destinationWorkspaceId,
      UUID destinationResourceId,
      ApiJobControl jobControl,
      AuthenticatedUserRequest userRequest,
      @Nullable String destinationResourceName,
      @Nullable String destinationDescription,
      @Nullable String destinationBucketName,
      @Nullable String destinationLocation,
      @Nullable ApiCloningInstructionsEnum cloningInstructionsOverride) {
    final ControlledResource sourceBucketResource =
        getControlledResource(sourceWorkspaceId, sourceResourceId);

    // Write access to the target workspace will be established in the create flight
    final String jobDescription =
        String.format(
            "Clone controlled resource %s; id %s; name %s",
            sourceBucketResource.getResourceType(),
            sourceBucketResource.getResourceId(),
            sourceBucketResource.getName());

    // If TPS is enabled, then we want to merge policies when cloning a bucket
    boolean mergePolicies = features.isTpsEnabled();

    final JobBuilder jobBuilder =
        jobService
            .newJob()
            .description(jobDescription)
            .jobId(jobControl.getId())
            .flightClass(CloneControlledGcsBucketResourceFlight.class)
            .resource(sourceBucketResource)
            .userRequest(userRequest)
            .workspaceId(sourceWorkspaceId.toString())
            .operationType(OperationType.CLONE)
            .addParameter(ControlledResourceKeys.DESTINATION_WORKSPACE_ID, destinationWorkspaceId)
            .addParameter(ControlledResourceKeys.DESTINATION_RESOURCE_ID, destinationResourceId)
            .addParameter(ResourceKeys.RESOURCE_NAME, destinationResourceName)
            .addParameter(ResourceKeys.RESOURCE_DESCRIPTION, destinationDescription)
            .addParameter(ControlledResourceKeys.DESTINATION_BUCKET_NAME, destinationBucketName)
            .addParameter(ControlledResourceKeys.LOCATION, destinationLocation)
            .addParameter(WorkspaceFlightMapKeys.MERGE_POLICIES, mergePolicies)
            .addParameter(
                ResourceKeys.CLONING_INSTRUCTIONS,
                Optional.ofNullable(cloningInstructionsOverride)
                    .map(CloningInstructions::fromApiModel)
                    .orElse(sourceBucketResource.getCloningInstructions()));
    return jobBuilder.submit();
  }

  public String cloneAzureContainer(
      UUID sourceWorkspaceId,
      UUID sourceResourceId,
      UUID destinationWorkspaceId,
      UUID destinationResourceId,
      ApiJobControl jobControl,
      AuthenticatedUserRequest userRequest,
      @Nullable String destinationResourceName,
      @Nullable String destinationDescription,
      @Nullable String destinationContainerName,
      @Nullable ApiCloningInstructionsEnum cloningInstructionsOverride) {
    final ControlledResource sourceContainer =
        getControlledResource(sourceWorkspaceId, sourceResourceId);

    // Write access to the target workspace will be established in the create flight
    final String jobDescription =
        String.format(
            "Clone controlled resource %s; id %s; name %s",
            sourceContainer.getResourceType(),
            sourceContainer.getResourceId(),
            sourceContainer.getName());

    // If TPS is enabled, then we want to merge policies when cloning a container
    boolean mergePolicies = features.isTpsEnabled();

    final JobBuilder jobBuilder =
        jobService
            .newJob()
            .description(jobDescription)
            .jobId(jobControl.getId())
            .flightClass(CloneControlledAzureStorageContainerResourceFlight.class)
            .resource(sourceContainer)
            .userRequest(userRequest)
            .workspaceId(sourceWorkspaceId.toString())
            .operationType(OperationType.CLONE)
            .addParameter(ControlledResourceKeys.DESTINATION_WORKSPACE_ID, destinationWorkspaceId)
            .addParameter(ControlledResourceKeys.DESTINATION_RESOURCE_ID, destinationResourceId)
            .addParameter(ResourceKeys.RESOURCE_NAME, destinationResourceName)
            .addParameter(ResourceKeys.RESOURCE_DESCRIPTION, destinationDescription)
            .addParameter(
                ControlledResourceKeys.DESTINATION_CONTAINER_NAME, destinationContainerName)
            .addParameter(WorkspaceFlightMapKeys.MERGE_POLICIES, mergePolicies)
            .addParameter(
                ResourceKeys.CLONING_INSTRUCTIONS,
                Optional.ofNullable(cloningInstructionsOverride)
                    .map(CloningInstructions::fromApiModel)
                    .orElse(sourceContainer.getCloningInstructions()));
    return jobBuilder.submit();
  }

  public <T> ControlledResource createControlledResourceSync(
      ControlledResource resource,
      ControlledResourceIamRole privateResourceIamRole,
      AuthenticatedUserRequest userRequest,
      T creationParameters) {
    JobBuilder jobBuilder =
        commonCreationJobBuilder(resource, privateResourceIamRole, userRequest)
            .addParameter(ControlledResourceKeys.CREATION_PARAMETERS, creationParameters);
    return jobBuilder.submitAndWait(ControlledResource.class);
  }

  /** Starts an update controlled BigQuery dataset resource, blocking until its job is finished. */
  public ControlledBigQueryDatasetResource updateBqDataset(
      ControlledBigQueryDatasetResource resource,
      @Nullable ApiGcpBigQueryDatasetUpdateParameters updateParameters,
      @Nullable String resourceName,
      @Nullable String resourceDescription,
      AuthenticatedUserRequest userRequest) {
    if (null != updateParameters && null != updateParameters.getCloningInstructions()) {
      ResourceValidationUtils.validateCloningInstructions(
          StewardshipType.CONTROLLED,
          CloningInstructions.fromApiModel(updateParameters.getCloningInstructions()));
    }
    final String jobDescription =
        String.format(
            "Update controlled BigQuery Dataset name %s ; resource id %s; resource name %s",
            resource.getDatasetName(), resource.getResourceId(), resource.getName());
    final JobBuilder jobBuilder =
        jobService
            .newJob()
            .description(jobDescription)
            .flightClass(UpdateControlledResourceFlight.class)
            .resource(resource)
            .operationType(OperationType.UPDATE)
            .resourceType(resource.getResourceType())
            .resourceName(resource.getName())
            .userRequest(userRequest)
            .workspaceId(resource.getWorkspaceId().toString())
            .stewardshipType(resource.getStewardshipType())
            .addParameter(ControlledResourceKeys.UPDATE_PARAMETERS, updateParameters)
            .addParameter(ResourceKeys.RESOURCE_NAME, resourceName)
            .addParameter(ResourceKeys.RESOURCE_DESCRIPTION, resourceDescription)
            .addParameter(ResourceKeys.RESOURCE_STATE_RULE, features.getStateRule());
    return jobBuilder.submitAndWait(ControlledBigQueryDatasetResource.class);
  }

  /** Starts an update controlled flexible resource, blocking until its job is finished. */
  public void updateFlexResource(
      ControlledFlexibleResource resource,
      @Nullable ApiFlexibleResourceUpdateParameters updateParameters,
      @Nullable String resourceName,
      @Nullable String resourceDescription,
      AuthenticatedUserRequest userRequest) {
    if (null != updateParameters && null != updateParameters.getCloningInstructions()) {
      ResourceValidationUtils.validateCloningInstructions(
          StewardshipType.CONTROLLED,
          CloningInstructions.fromApiModel(updateParameters.getCloningInstructions()));
    }

    // Name may be null if the user is not updating it in this request.
    if (resourceName != null) {
      ResourceValidationUtils.validateResourceName(resourceName);
    }
    // Description may also be null, but this validator accepts null descriptions.
    ResourceValidationUtils.validateResourceDescriptionName(resourceDescription);

    // Decode the base64, so we can store the string directly in the database.
    byte[] encodedJSON = updateParameters != null ? updateParameters.getData() : null;
    String decodedData = ControlledFlexibleResource.getDecodedJSONFromByteArray(encodedJSON);

    // The validator accepts null data.
    ResourceValidationUtils.validateFlexResourceDataSize(decodedData);

    final String jobDescription =
        String.format(
            "Update controlled flexible resource type %s (typeNamespace %s); resource id %s; resource name %s",
            resource.getType(),
            resource.getTypeNamespace(),
            resource.getResourceId(),
            resource.getName());

    CloningInstructions resolvedCloningInstructions =
        (updateParameters == null || updateParameters.getCloningInstructions() == null)
            ? resource.getCloningInstructions()
            : CloningInstructions.fromApiModel(updateParameters.getCloningInstructions());

    final JobBuilder jobBuilder =
        jobService
            .newJob()
            .description(jobDescription)
            .flightClass(UpdateControlledResourceFlight.class)
            .resource(resource)
            .operationType(OperationType.UPDATE)
            .resourceType(resource.getResourceType())
            .resourceName(resource.getName())
            .userRequest(userRequest)
            .workspaceId(resource.getWorkspaceId().toString())
            .stewardshipType(resource.getStewardshipType())
            .addParameter(ControlledResourceKeys.UPDATE_FLEX_DATA, decodedData)
            .addParameter(ResourceKeys.CLONING_INSTRUCTIONS, resolvedCloningInstructions)
            .addParameter(ResourceKeys.RESOURCE_NAME, resourceName)
            .addParameter(ResourceKeys.RESOURCE_DESCRIPTION, resourceDescription);
    jobBuilder.submitAndWait();
  }

  public ControlledFlexibleResource cloneFlexResource(
      UUID sourceWorkspaceId,
      UUID sourceResourceId,
      UUID destinationWorkspaceId,
      UUID destinationResourceId,
      AuthenticatedUserRequest userRequest,
      @Nullable String destinationResourceName,
      @Nullable String destinationDescription,
      @Nullable ApiCloningInstructionsEnum cloningInstructionsOverride) {
    final ControlledResource sourceFlexResource =
        getControlledResource(sourceWorkspaceId, sourceResourceId);

    final String jobDescription =
        String.format(
            "Clone controlled flex resource id %s; name %s",
            sourceResourceId, sourceFlexResource.getName());

    final CloningInstructions effectiveCloningInstructions =
        Optional.ofNullable(cloningInstructionsOverride)
            .map(CloningInstructions::fromApiModel)
            .orElse(sourceFlexResource.getCloningInstructions());

    // If TPS is enabled, then we want to merge policies when cloning a flex resource.
    boolean mergePolicies = features.isTpsEnabled();

    final JobBuilder jobBuilder =
        jobService
            .newJob()
            .description(jobDescription)
            .flightClass(CloneControlledFlexibleResourceFlight.class)
            .resourceType(WsmResourceType.CONTROLLED_FLEXIBLE_RESOURCE)
            .resource(sourceFlexResource)
            .workspaceId(destinationWorkspaceId.toString())
            .operationType(OperationType.CLONE)
            .addParameter(ControlledResourceKeys.DESTINATION_WORKSPACE_ID, destinationWorkspaceId)
            .addParameter(ControlledResourceKeys.DESTINATION_RESOURCE_ID, destinationResourceId)
            .addParameter(ResourceKeys.RESOURCE_NAME, destinationResourceName)
            .addParameter(ResourceKeys.RESOURCE_DESCRIPTION, destinationDescription)
            .addParameter(ResourceKeys.CLONING_INSTRUCTIONS, effectiveCloningInstructions)
            .addParameter(ResourceKeys.RESOURCE, sourceFlexResource)
            .addParameter(WorkspaceFlightMapKeys.MERGE_POLICIES, mergePolicies)
            .addParameter(JobMapKeys.AUTH_USER_INFO.getKeyName(), userRequest);

    return jobBuilder.submitAndWait(ControlledFlexibleResource.class);
  }

  /**
   * Make a clone of a BigQuery dataset
   *
   * @param sourceWorkspaceId - workspace ID of original dataset
   * @param sourceResourceId - resource ID of original dataset
   * @param destinationWorkspaceId - destination (sink) workspace ID
   * @param jobControl - job control structure (should already have ID)
   * @param userRequest - request object for this call
   * @param destinationResourceName - resource name. Uses source name if null
   * @param destinationDescription - description string for cloned dataset. Source description if
   *     null.
   * @param destinationDatasetName - name for new resource. Can equal source name. If null, a random
   *     name will be generated
   * @param destinationLocation - location override. Uses source location if null
   * @param cloningInstructionsOverride - Cloning instructions for this clone operation, overriding
   *     any existing instructions. Existing instructions are used if null.
   */
  public String cloneBigQueryDataset(
      UUID sourceWorkspaceId,
      UUID sourceResourceId,
      UUID destinationWorkspaceId,
      UUID destinationResourceId,
      ApiJobControl jobControl,
      AuthenticatedUserRequest userRequest,
      @Nullable String destinationResourceName,
      @Nullable String destinationDescription,
      @Nullable String destinationDatasetName,
      @Nullable String destinationLocation,
      @Nullable ApiCloningInstructionsEnum cloningInstructionsOverride) {
    final ControlledResource sourceDatasetResource =
        getControlledResource(sourceWorkspaceId, sourceResourceId);
    // Authorization check is handled as the first flight step rather than before the flight, as
    // this flight is re-used for cloneWorkspace.

    // Write access to the target workspace will be established in the create flight
    final String jobDescription =
        String.format(
            "Clone controlled resource %s; id %s; name %s",
            sourceDatasetResource.getResourceType(),
            sourceDatasetResource.getResourceId(),
            sourceDatasetResource.getName());

    // If TPS is enabled, then we want to merge policies when cloning a bucket
    boolean mergePolicies = features.isTpsEnabled();

    final JobBuilder jobBuilder =
        jobService
            .newJob()
            .description(jobDescription)
            .jobId(jobControl.getId())
            .flightClass(CloneControlledGcpBigQueryDatasetResourceFlight.class)
            .resource(sourceDatasetResource)
            .userRequest(userRequest)
            .operationType(OperationType.CLONE)
            // TODO: fix resource name key for this case
            .resourceType(sourceDatasetResource.getResourceType())
            .stewardshipType(sourceDatasetResource.getStewardshipType())
            .workspaceId(sourceWorkspaceId.toString())
            .addParameter(ControlledResourceKeys.DESTINATION_WORKSPACE_ID, destinationWorkspaceId)
            .addParameter(ControlledResourceKeys.DESTINATION_RESOURCE_ID, destinationResourceId)
            .addParameter(ResourceKeys.RESOURCE_NAME, destinationResourceName)
            .addParameter(ResourceKeys.RESOURCE_DESCRIPTION, destinationDescription)
            .addParameter(ControlledResourceKeys.LOCATION, destinationLocation)
            .addParameter(ControlledResourceKeys.DESTINATION_DATASET_NAME, destinationDatasetName)
            .addParameter(WorkspaceFlightMapKeys.MERGE_POLICIES, mergePolicies)
            .addParameter(
                ResourceKeys.CLONING_INSTRUCTIONS,
                // compute effective cloning instructions
                Optional.ofNullable(cloningInstructionsOverride)
                    .map(CloningInstructions::fromApiModel)
                    .orElse(sourceDatasetResource.getCloningInstructions()));
    return jobBuilder.submit();
  }

  /** Starts a create controlled AI Notebook instance resource job, returning the job id. */
  public String createAiNotebookInstance(
      ControlledAiNotebookInstanceResource resource,
      ApiGcpAiNotebookInstanceCreationParameters creationParameters,
      @Nullable ControlledResourceIamRole privateResourceIamRole,
      @Nullable ApiJobControl jobControl,
      String resultPath,
      AuthenticatedUserRequest userRequest) {

    // Special check for notebooks: READER is not a useful role
    if (privateResourceIamRole == ControlledResourceIamRole.READER) {
      throw new BadRequestException(
          "A private, controlled AI Notebook instance must have the writer or editor role or else it is not useful.");
    }

    JobBuilder jobBuilder =
        commonCreationJobBuilder(
            resource, privateResourceIamRole, jobControl, resultPath, userRequest);
    String petSaEmail =
        SamRethrow.onInterrupted(
            () ->
                samService.getOrCreatePetSaEmail(
                    gcpCloudContextService.getRequiredGcpProject(resource.getWorkspaceId()),
                    userRequest.getRequiredToken()),
            "enablePet");
    jobBuilder.addParameter(ControlledResourceKeys.CREATE_NOTEBOOK_PARAMETERS, creationParameters);
    jobBuilder.addParameter(ControlledResourceKeys.NOTEBOOK_PET_SERVICE_ACCOUNT, petSaEmail);
    String jobId = jobBuilder.submit();
    waitForResourceOrJob(resource.getWorkspaceId(), resource.getResourceId(), jobId);
    return jobId;
  }

  public ControlledAiNotebookInstanceResource updateAiNotebookInstance(
      ControlledAiNotebookInstanceResource resource,
      @Nullable ApiGcpAiNotebookUpdateParameters updateParameters,
      @Nullable String newName,
      @Nullable String newDescription,
      AuthenticatedUserRequest userRequest) {
    final String jobDescription =
        String.format(
            "Update controlled AI notebook resource %s; id %s; name %s",
            resource.getInstanceId(), resource.getResourceId(), resource.getName());
    final JobBuilder jobBuilder =
        jobService
            .newJob()
            .description(jobDescription)
            .flightClass(UpdateControlledResourceFlight.class)
            .resource(resource)
            .operationType(OperationType.UPDATE)
            .userRequest(userRequest)
            .workspaceId(resource.getWorkspaceId().toString())
            .resourceType(resource.getResourceType())
            .stewardshipType(resource.getStewardshipType())
            .addParameter(ControlledResourceKeys.UPDATE_PARAMETERS, updateParameters)
            .addParameter(ResourceKeys.RESOURCE_NAME, newName)
            .addParameter(ResourceKeys.RESOURCE_DESCRIPTION, newDescription);
    return jobBuilder.submitAndWait(ControlledAiNotebookInstanceResource.class);
  }

  /** Simpler interface for synchronous controlled resource creation */
  private JobBuilder commonCreationJobBuilder(
      ControlledResource resource,
      ControlledResourceIamRole privateResourceIamRole,
      AuthenticatedUserRequest userRequest) {
    return commonCreationJobBuilder(resource, privateResourceIamRole, null, null, userRequest);
  }

  /** Create a JobBuilder for creating controlled resources with the common parameters populated. */
  private JobBuilder commonCreationJobBuilder(
      ControlledResource resource,
      @Nullable ControlledResourceIamRole privateResourceIamRole,
      @Nullable ApiJobControl jobControl,
      @Nullable String resultPath,
      AuthenticatedUserRequest userRequest) {

    final String jobDescription =
        String.format(
            "Create controlled resource %s; id %s; name %s",
            resource.getResourceType(), resource.getResourceId(), resource.getName());

    if (features.isTpsEnabled()) {
      ResourceValidationUtils.validateRegionAgainstPolicy(
          tpsApiDispatch,
          resource.getWorkspaceId(),
          resource.getRegion(),
          resource.getResourceType().getCloudPlatform());
    }

    return jobService
        .newJob()
        .description(jobDescription)
        .jobId(Optional.ofNullable(jobControl).map(ApiJobControl::getId).orElse(null))
        .flightClass(CreateControlledResourceFlight.class)
        .resource(resource)
        .userRequest(userRequest)
        .operationType(OperationType.CREATE)
        .workspaceId(resource.getWorkspaceId().toString())
        .resourceName(resource.getName())
        .resourceType(resource.getResourceType())
        .stewardshipType(resource.getStewardshipType())
        .addParameter(ControlledResourceKeys.PRIVATE_RESOURCE_IAM_ROLE, privateResourceIamRole)
        .addParameter(JobMapKeys.RESULT_PATH.getKeyName(), resultPath)
        .addParameter(ResourceKeys.RESOURCE_STATE_RULE, features.getStateRule());
  }

  /**
   * When creating application-owned resources, we need to hold the UUID of the application in the
   * ControlledResource object. On the one hand, maybe this should be done as part of the create
   * flight. On the other hand, the pattern we have is to assemble the complete ControlledResource
   * in the controller and have that class be immutable. So we do this lookup and error check early
   * on. Throws ApplicationNotFound if there is no matching application record.
   *
   * @param managedBy the managed by type
   * @param userRequest the user request
   * @return null if not an application managed resource; application UUID otherwise
   */
  public @Nullable String getAssociatedApp(
      ManagedByType managedBy, AuthenticatedUserRequest userRequest) {
    if (managedBy != ManagedByType.MANAGED_BY_APPLICATION) {
      return null;
    }

    WsmApplication application =
        applicationDao.getApplicationByEmail(
            samService.getUserEmailFromSamAndRethrowOnInterrupt(userRequest));
    return application.getApplicationId();
  }

  public ControlledResource getControlledResource(UUID workspaceUuid, UUID resourceId) {
    return resourceDao.getResource(workspaceUuid, resourceId).castToControlledResource();
  }

  /** Synchronously delete a controlled resource. */
  public void deleteControlledResourceSync(
      UUID workspaceUuid, UUID resourceId, AuthenticatedUserRequest userRequest) {
    JobBuilder deleteJob =
        commonDeletionJobBuilder(
            UUID.randomUUID().toString(), workspaceUuid, resourceId, null, userRequest);
    // Delete flight does not produce a result, so the resultClass parameter here is never used.
    deleteJob.submitAndWait(Void.class);
  }

  /**
   * Asynchronously delete a controlled resource. Returns the ID of the flight running the delete
   * job.
   */
  public String deleteControlledResourceAsync(
      ApiJobControl jobControl,
      UUID workspaceUuid,
      UUID resourceId,
      String resultPath,
      AuthenticatedUserRequest userRequest) {

    JobBuilder deleteJob =
        commonDeletionJobBuilder(
            jobControl.getId(), workspaceUuid, resourceId, resultPath, userRequest);
    return deleteJob.submit();
  }

  public Policy configureGcpPolicyForResource(
      ControlledResource resource,
      GcpCloudContext cloudContext,
      Policy currentPolicy,
      AuthenticatedUserRequest userRequest)
      throws InterruptedException {

    GcpPolicyBuilder gcpPolicyBuilder =
        new GcpPolicyBuilder(resource, cloudContext.getGcpProjectId(), currentPolicy);

    List<SyncMapping> syncMappings = resource.getCategory().getSyncMappings();
    for (SyncMapping syncMapping : syncMappings) {
      String policyGroup = null;
      switch (syncMapping.getRoleSource()) {
        case RESOURCE:
          policyGroup =
              samService.syncResourcePolicy(
                  resource, syncMapping.getResourceRole().orElseThrow(BAD_STATE), userRequest);
          break;

        case WORKSPACE:
          switch (syncMapping.getWorkspaceRole().orElseThrow(BAD_STATE)) {
            case OWNER -> policyGroup = cloudContext.getSamPolicyOwner().orElseThrow(BAD_STATE);
            case WRITER -> policyGroup = cloudContext.getSamPolicyWriter().orElseThrow(BAD_STATE);
            case READER -> policyGroup = cloudContext.getSamPolicyReader().orElseThrow(BAD_STATE);
            case APPLICATION -> policyGroup =
                cloudContext.getSamPolicyApplication().orElseThrow(BAD_STATE);
            default -> {
            }
          }
          break;
      }
      if (policyGroup == null) {
        throw new InternalLogicException("Policy group not set");
      }

      gcpPolicyBuilder.addResourceBinding(
          syncMapping.getTargetRole(), GcpUtils.toGroupMember(policyGroup));
    }

    if (features.isTemporaryGrantEnabled()) {
      // Get the user emails we are granting
      String userEmail = samService.getUserEmailFromSam(userRequest);
      String userMember =
          (grantService.isUserGrantAllowed(userEmail)) ? GcpUtils.toUserMember(userEmail) : null;
      String petMember =
          GcpUtils.toSaMember(
              samService.getOrCreatePetSaEmail(
                  gcpCloudContextService.getRequiredGcpProject(resource.getWorkspaceId()),
                  userRequest.getRequiredToken()));

      // NOTE: We always set the role to EDITOR and that is currently always the right
      // role from the sync mappings. If we change the mappings, we may need to change
      // this code. Since this is a temporary measure, I don't think it is worth
      // restructuring at this time.
      gcpPolicyBuilder.addResourceBinding(ControlledResourceIamRole.EDITOR, petMember);
      if (userMember != null) {
        gcpPolicyBuilder.addResourceBinding(ControlledResourceIamRole.EDITOR, userMember);
      }

      // Store the temporary grant - it will be revoked in the background
      grantService.recordResourceGrant(
          resource.getWorkspaceId(),
          userMember,
          petMember,
          gcpPolicyBuilder.getCustomRole(ControlledResourceIamRole.EDITOR),
          resource.getResourceId());
    }

    return gcpPolicyBuilder.build();
  }

<<<<<<< HEAD
  // TODO (PF-2368): clean this up once back-fill is done in all Terra environment.
  @Traced
  @Nullable
  public String updateAzureControlledResourcesRegionAsync(
      AuthenticatedUserRequest userRequest, boolean wetRun) {
    return jobService
        .newJob()
        .description(
            "A flight to update controlled resource's missing region in all the existing"
                + "terra managed azure projects")
        .flightClass(UpdateAzureControlledResourceRegionFlight.class)
        .userRequest(userRequest)
        .addParameter(IS_WET_RUN, wetRun)
        .operationType(OperationType.UPDATE)
        .submit();
  }

  // TODO (PF-2368): clean this up once back-fill is done in all Terra environment.
  @Traced
  @Nullable
  public String updateGcpControlledResourcesRegionAsync(
      AuthenticatedUserRequest userRequest, boolean wetRun) {
    return jobService
        .newJob()
        .description(
            "A flight to update controlled resource's missing region in all the existing"
                + "terra managed gcp projects")
        .flightClass(UpdateGcpControlledResourceRegionFlight.class)
        .userRequest(userRequest)
        .operationType(OperationType.UPDATE)
        .addParameter(IS_WET_RUN, wetRun)
=======
  // TODO (PF-2269): Clean this up once the back-fill is done in all Terra environments.

  /**
   * Starts a flight to update missing lifetime for controlled BigQuery datasets.
   *
   * @return the job ID string (to await job completion in the connected tests.)
   */
  @Traced
  @Nullable
  public String updateControlledBigQueryDatasetsLifetimeAsync() {
    String wsmSaToken = samService.getWsmServiceAccountToken();
    // wsmSaToken is null for unit test when samService is mocked out.
    if (wsmSaToken == null) {
      logger.warn(
          "#updateGcpControlledBigQueryDatasetsLifetimeAsync: workspace manager service account token is null");
      return null;
    }
    AuthenticatedUserRequest wsmSaRequest =
        new AuthenticatedUserRequest().token(Optional.of(wsmSaToken));
    return jobService
        .newJob()
        .description(
            "A flight to update controlled BigQuery datasets' missing "
                + "default table lifetime and default partition lifetime "
                + "in all the existing terra managed gcp projects")
        .flightClass(UpdateControlledBigQueryDatasetsLifetimeFlight.class)
        .userRequest(wsmSaRequest)
        .operationType(OperationType.UPDATE)
>>>>>>> cd81c80a
        .submit();
  }

  /**
   * Creates and returns a JobBuilder object for deleting a controlled resource. Depending on the
   * type of resource being deleted, this job may need to run asynchronously.
   */
  private JobBuilder commonDeletionJobBuilder(
      String jobId,
      UUID workspaceUuid,
      UUID resourceId,
      String resultPath,
      AuthenticatedUserRequest userRequest) {
    WsmResource resource = resourceDao.getResource(workspaceUuid, resourceId);
    final String jobDescription = "Delete controlled resource; id: " + resourceId;

    List<WsmResource> resourceToDelete = new ArrayList<>();
    resourceToDelete.add(resource);
    return jobService
        .newJob()
        .description(jobDescription)
        .jobId(jobId)
        .flightClass(DeleteControlledResourcesFlight.class)
        .userRequest(userRequest)
        .workspaceId(workspaceUuid.toString())
        .operationType(OperationType.DELETE)
        // resourceType, resourceName, stewardshipType are set for flight job filtering.
        .resourceType(resource.getResourceType())
        .resourceName(resource.getName())
        .stewardshipType(resource.getStewardshipType())
        .workspaceId(workspaceUuid.toString())
        .addParameter(JobMapKeys.RESULT_PATH.getKeyName(), resultPath)
        .addParameter(CONTROLLED_RESOURCES_TO_DELETE, resourceToDelete);
  }

  /**
   * For async resource creation, we do not want to return to the caller until the resource row is
   * in the database and, thus, visible to enumeration. This method waits for either the row to show
   * up (the expected success case) or the job to complete (the expected error case). If one of
   * those doesn't happen in the retry window, we throw SERVICE_UNAVAILABLE. The theory is for it
   * not to complete, either WSM is so busy that it cannot schedule the flight or something bad has
   * happened. Either way, SERVICE_UNAVAILABLE seems like a reasonable response.
   *
   * <p>There is no race condition between the two checks. For either termination test, we will make
   * the async return to the client. That path returns the current job state. If the job is
   * complete, the client calls the result endpoint and gets the full result.
   *
   * @param workspaceUuid workspace of the resource create
   * @param resourceId id of resource being created
   * @param jobId id of the create flight.
   */
  private void waitForResourceOrJob(UUID workspaceUuid, UUID resourceId, String jobId) {
    Instant exitTime = Instant.now().plus(RESOURCE_ROW_MAX_WAIT_TIME);
    try {
      while (Instant.now().isBefore(exitTime)) {
        if (resourceDao.resourceExists(workspaceUuid, resourceId)) {
          return;
        }
        FlightState flightState = jobService.getStairway().getFlightState(jobId);
        if (flightState.getCompleted().isPresent()) {
          return;
        }
        TimeUnit.SECONDS.sleep(RESOURCE_ROW_WAIT_SECONDS);
      }
    } catch (InterruptedException e) {
      // fall through to throw
    }

    throw new ServiceUnavailableException("Failed to make prompt progress on resource");
  }
}<|MERGE_RESOLUTION|>--- conflicted
+++ resolved
@@ -738,71 +738,6 @@
     return gcpPolicyBuilder.build();
   }
 
-<<<<<<< HEAD
-  // TODO (PF-2368): clean this up once back-fill is done in all Terra environment.
-  @Traced
-  @Nullable
-  public String updateAzureControlledResourcesRegionAsync(
-      AuthenticatedUserRequest userRequest, boolean wetRun) {
-    return jobService
-        .newJob()
-        .description(
-            "A flight to update controlled resource's missing region in all the existing"
-                + "terra managed azure projects")
-        .flightClass(UpdateAzureControlledResourceRegionFlight.class)
-        .userRequest(userRequest)
-        .addParameter(IS_WET_RUN, wetRun)
-        .operationType(OperationType.UPDATE)
-        .submit();
-  }
-
-  // TODO (PF-2368): clean this up once back-fill is done in all Terra environment.
-  @Traced
-  @Nullable
-  public String updateGcpControlledResourcesRegionAsync(
-      AuthenticatedUserRequest userRequest, boolean wetRun) {
-    return jobService
-        .newJob()
-        .description(
-            "A flight to update controlled resource's missing region in all the existing"
-                + "terra managed gcp projects")
-        .flightClass(UpdateGcpControlledResourceRegionFlight.class)
-        .userRequest(userRequest)
-        .operationType(OperationType.UPDATE)
-        .addParameter(IS_WET_RUN, wetRun)
-=======
-  // TODO (PF-2269): Clean this up once the back-fill is done in all Terra environments.
-
-  /**
-   * Starts a flight to update missing lifetime for controlled BigQuery datasets.
-   *
-   * @return the job ID string (to await job completion in the connected tests.)
-   */
-  @Traced
-  @Nullable
-  public String updateControlledBigQueryDatasetsLifetimeAsync() {
-    String wsmSaToken = samService.getWsmServiceAccountToken();
-    // wsmSaToken is null for unit test when samService is mocked out.
-    if (wsmSaToken == null) {
-      logger.warn(
-          "#updateGcpControlledBigQueryDatasetsLifetimeAsync: workspace manager service account token is null");
-      return null;
-    }
-    AuthenticatedUserRequest wsmSaRequest =
-        new AuthenticatedUserRequest().token(Optional.of(wsmSaToken));
-    return jobService
-        .newJob()
-        .description(
-            "A flight to update controlled BigQuery datasets' missing "
-                + "default table lifetime and default partition lifetime "
-                + "in all the existing terra managed gcp projects")
-        .flightClass(UpdateControlledBigQueryDatasetsLifetimeFlight.class)
-        .userRequest(wsmSaRequest)
-        .operationType(OperationType.UPDATE)
->>>>>>> cd81c80a
-        .submit();
-  }
-
   /**
    * Creates and returns a JobBuilder object for deleting a controlled resource. Depending on the
    * type of resource being deleted, this job may need to run asynchronously.
