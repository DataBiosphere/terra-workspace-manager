package bio.terra.workspace.service.resource.controlled;

import bio.terra.common.exception.BadRequestException;
import bio.terra.workspace.db.ResourceDao;
import bio.terra.workspace.generated.model.ApiCloningInstructionsEnum;
import bio.terra.workspace.generated.model.ApiGcpAiNotebookInstanceCreationParameters;
import bio.terra.workspace.generated.model.ApiGcpBigQueryDatasetCreationParameters;
import bio.terra.workspace.generated.model.ApiGcpBigQueryDatasetUpdateParameters;
import bio.terra.workspace.generated.model.ApiGcpGcsBucketCreationParameters;
import bio.terra.workspace.generated.model.ApiGcpGcsBucketUpdateParameters;
import bio.terra.workspace.generated.model.ApiJobControl;
import bio.terra.workspace.service.iam.AuthenticatedUserRequest;
import bio.terra.workspace.service.iam.SamRethrow;
import bio.terra.workspace.service.iam.SamService;
import bio.terra.workspace.service.iam.model.ControlledResourceIamRole;
import bio.terra.workspace.service.iam.model.SamConstants.SamControlledResourceActions;
import bio.terra.workspace.service.job.JobBuilder;
import bio.terra.workspace.service.job.JobMapKeys;
import bio.terra.workspace.service.job.JobService;
import bio.terra.workspace.service.resource.controlled.flight.clone.bucket.CloneControlledGcsBucketResourceFlight;
import bio.terra.workspace.service.resource.controlled.flight.clone.dataset.CloneControlledGcpBigQueryDatasetResourceFlight;
import bio.terra.workspace.service.resource.controlled.flight.create.CreateControlledResourceFlight;
import bio.terra.workspace.service.resource.controlled.flight.delete.DeleteControlledResourceFlight;
import bio.terra.workspace.service.resource.controlled.flight.update.UpdateControlledBigQueryDatasetResourceFlight;
import bio.terra.workspace.service.resource.controlled.flight.update.UpdateControlledGcsBucketResourceFlight;
import bio.terra.workspace.service.resource.model.CloningInstructions;
import bio.terra.workspace.service.stage.StageService;
import bio.terra.workspace.service.workspace.WorkspaceService;
import bio.terra.workspace.service.workspace.flight.WorkspaceFlightMapKeys;
import bio.terra.workspace.service.workspace.flight.WorkspaceFlightMapKeys.ControlledResourceKeys;
import bio.terra.workspace.service.workspace.flight.WorkspaceFlightMapKeys.ResourceKeys;
import java.util.List;
import java.util.Optional;
import java.util.UUID;
import javax.annotation.Nullable;
import org.springframework.beans.factory.annotation.Autowired;
import org.springframework.stereotype.Component;

/** CRUD methods for controlled objects. */
@Component
public class ControlledResourceService {

  private final JobService jobService;
  private final WorkspaceService workspaceService;
  private final ResourceDao resourceDao;
  private final StageService stageService;
  private final SamService samService;
  private final ControlledResourceMetadataManager controlledResourceMetadataManager;

  @Autowired
  public ControlledResourceService(
      JobService jobService,
      WorkspaceService workspaceService,
      ResourceDao resourceDao,
      StageService stageService,
      SamService samService,
      ControlledResourceMetadataManager controlledResourceMetadataManager) {
    this.jobService = jobService;
    this.workspaceService = workspaceService;
    this.resourceDao = resourceDao;
    this.stageService = stageService;
    this.samService = samService;
    this.controlledResourceMetadataManager = controlledResourceMetadataManager;
  }

  /** Starts a create controlled bucket resource, blocking until its job is finished. */
  public ControlledGcsBucketResource createBucket(
      ControlledGcsBucketResource resource,
      ApiGcpGcsBucketCreationParameters creationParameters,
      List<ControlledResourceIamRole> privateResourceIamRoles,
      AuthenticatedUserRequest userRequest) {
    JobBuilder jobBuilder =
        commonCreationJobBuilder(
                resource,
                privateResourceIamRoles,
                new ApiJobControl().id(UUID.randomUUID().toString()),
                null,
                userRequest)
            .addParameter(ControlledResourceKeys.CREATION_PARAMETERS, creationParameters);
    return jobBuilder.submitAndWait(ControlledGcsBucketResource.class);
  }

  public ControlledGcsBucketResource updateGcsBucket(
      ControlledGcsBucketResource resource,
      @Nullable ApiGcpGcsBucketUpdateParameters updateParameters,
      AuthenticatedUserRequest userRequest,
      @Nullable String resourceName,
      @Nullable String resourceDescription) {
    final String jobDescription =
        String.format(
            "Update controlled GCS Bucket resource %s; id %s; name %s",
            resource.getBucketName(), resource.getResourceId(), resource.getName());
    final JobBuilder jobBuilder =
        jobService
            .newJob(
                jobDescription,
                UUID.randomUUID().toString(), // no need to track ID
                UpdateControlledGcsBucketResourceFlight.class,
                resource,
                userRequest)
            .addParameter(ControlledResourceKeys.UPDATE_PARAMETERS, updateParameters)
            .addParameter(ControlledResourceKeys.RESOURCE_NAME, resourceName)
            .addParameter(ControlledResourceKeys.RESOURCE_DESCRIPTION, resourceDescription);
    return jobBuilder.submitAndWait(ControlledGcsBucketResource.class);
  }

  /**
   * Clone a GCS Bucket to another workspace.
   *
   * @param sourceWorkspaceId - workspace ID fo source bucket
   * @param sourceResourceId - resource ID of source bucket
   * @param destinationWorkspaceId - workspace ID to clone into
   * @param jobControl - job service control structure
   * @param userRequest - incoming request
   * @param destinationResourceName - override value for resource name. Re-uses previous name if
   *     null
   * @param destinationDescription - override value for resource description. Re-uses previous value
   *     if null
   * @param destinationBucketName - GCS bucket name for cloned bucket. If null, a random name will
   *     be generated
   * @param destinationLocation - location string for the destination bucket. If null, the source
   *     bucket's location will be used.
   * @param cloningInstructionsOverride - cloning instructions for this operation. If null, the
   *     source bucket's cloning instructions will be honored.
   * @return - Job ID of submitted flight
   */
  public String cloneGcsBucket(
      UUID sourceWorkspaceId,
      UUID sourceResourceId,
      UUID destinationWorkspaceId,
      ApiJobControl jobControl,
      AuthenticatedUserRequest userRequest,
      @Nullable String destinationResourceName,
      @Nullable String destinationDescription,
      @Nullable String destinationBucketName,
      @Nullable String destinationLocation,
      @Nullable ApiCloningInstructionsEnum cloningInstructionsOverride) {
    stageService.assertMcWorkspace(destinationWorkspaceId, "cloneGcsBucket");

    final ControlledResource sourceBucketResource =
        getControlledResource(sourceWorkspaceId, sourceResourceId, userRequest);

    // Verify user can read source resource in Sam
    controlledResourceMetadataManager.validateControlledResourceAndAction(
        userRequest,
        sourceBucketResource.getWorkspaceId(),
        sourceBucketResource.getResourceId(),
        SamControlledResourceActions.READ_ACTION);

    // Write access to the target workspace will be established in the create flight
    final String jobDescription =
        String.format(
            "Clone controlled resource %s; id %s; name %s",
            sourceBucketResource.getResourceType(),
            sourceBucketResource.getResourceId(),
            sourceBucketResource.getName());

    final JobBuilder jobBuilder =
        jobService
            .newJob(
                jobDescription,
                jobControl.getId(),
                CloneControlledGcsBucketResourceFlight.class,
                sourceBucketResource,
                userRequest)
            .addParameter(ControlledResourceKeys.DESTINATION_WORKSPACE_ID, destinationWorkspaceId)
            .addParameter(ControlledResourceKeys.RESOURCE_NAME, destinationResourceName)
            .addParameter(ControlledResourceKeys.RESOURCE_DESCRIPTION, destinationDescription)
            .addParameter(ControlledResourceKeys.DESTINATION_BUCKET_NAME, destinationBucketName)
            .addParameter(ControlledResourceKeys.LOCATION, destinationLocation)
            .addParameter(
                ControlledResourceKeys.CLONING_INSTRUCTIONS,
                Optional.ofNullable(cloningInstructionsOverride)
                    .map(CloningInstructions::fromApiModel)
                    .orElse(sourceBucketResource.getCloningInstructions()));
    return jobBuilder.submit();
  }

  /** Starts a create controlled BigQuery dataset resource, blocking until its job is finished. */
  public ControlledBigQueryDatasetResource createBigQueryDataset(
      ControlledBigQueryDatasetResource resource,
      ApiGcpBigQueryDatasetCreationParameters creationParameters,
      List<ControlledResourceIamRole> privateResourceIamRoles,
      AuthenticatedUserRequest userRequest) {
    JobBuilder jobBuilder =
        commonCreationJobBuilder(
                resource,
                privateResourceIamRoles,
                new ApiJobControl().id(UUID.randomUUID().toString()),
                null,
                userRequest)
            .addParameter(ControlledResourceKeys.CREATION_PARAMETERS, creationParameters);
    return jobBuilder.submitAndWait(ControlledBigQueryDatasetResource.class);
  }

  /** Starts an update controlled BigQuery dataset resource, blocking until its job is finished. */
  public ControlledBigQueryDatasetResource updateBqDataset(
      ControlledBigQueryDatasetResource resource,
      @Nullable ApiGcpBigQueryDatasetUpdateParameters updateParameters,
      AuthenticatedUserRequest userRequest,
      @Nullable String resourceName,
      @Nullable String resourceDescription) {
    final String jobDescription =
        String.format(
            "Update controlled BigQuery Dataset name %s ; resource id %s; resource name %s",
            resource.getDatasetName(), resource.getResourceId(), resource.getName());
    final JobBuilder jobBuilder =
        jobService
            .newJob(
                jobDescription,
                UUID.randomUUID().toString(), // no need to track ID
                UpdateControlledBigQueryDatasetResourceFlight.class,
                resource,
                userRequest)
            .addParameter(ControlledResourceKeys.UPDATE_PARAMETERS, updateParameters)
            .addParameter(ControlledResourceKeys.RESOURCE_NAME, resourceName)
            .addParameter(ControlledResourceKeys.RESOURCE_DESCRIPTION, resourceDescription);
    return jobBuilder.submitAndWait(ControlledBigQueryDatasetResource.class);
  }

  /**
   * Make a clone of a BigQuery dataset
   *
   * @param sourceWorkspaceId - workspace ID of original dataset
   * @param sourceResourceId - resource ID of original dataset
   * @param destinationWorkspaceId - destination (sink) workspace ID
   * @param jobControl - job control structure (should already have ID)
   * @param userRequest - request object for this call
   * @param destinationResourceName - resource name. Uses source name if null
   * @param destinationDescription - description string for cloned dataset. Source description if
   *     null.
   * @param destinationDatasetName - name for new resource. Can equal source name. If null, a random
   *     name will be generated
   * @param destinationLocation - location override. Uses source location if null
   * @param cloningInstructionsOverride - Cloning instructions for this clone operation, overriding
   *     any existing instructions. Existing instructions are used if null.
   * @return
   */
  public String cloneBigQueryDataset(
      UUID sourceWorkspaceId,
      UUID sourceResourceId,
      UUID destinationWorkspaceId,
      ApiJobControl jobControl,
      AuthenticatedUserRequest userRequest,
      @Nullable String destinationResourceName,
      @Nullable String destinationDescription,
      @Nullable String destinationDatasetName,
      @Nullable String destinationLocation,
      @Nullable ApiCloningInstructionsEnum cloningInstructionsOverride) {
    stageService.assertMcWorkspace(destinationWorkspaceId, "cloneGcpBigQueryDataset");
    final ControlledResource sourceDatasetResource =
        getControlledResource(sourceWorkspaceId, sourceResourceId, userRequest);

    // Verify user can read source resource in Sam
    controlledResourceMetadataManager.validateControlledResourceAndAction(
        userRequest,
        sourceDatasetResource.getWorkspaceId(),
        sourceDatasetResource.getResourceId(),
        SamControlledResourceActions.READ_ACTION);

    // Write access to the target workspace will be established in the create flight
    final String jobDescription =
        String.format(
            "Clone controlled resource %s; id %s; name %s",
            sourceDatasetResource.getResourceType(),
            sourceDatasetResource.getResourceId(),
            sourceDatasetResource.getName());
    final JobBuilder jobBuilder =
        jobService
            .newJob(
                jobDescription,
                jobControl.getId(),
                CloneControlledGcpBigQueryDatasetResourceFlight.class,
                sourceDatasetResource,
                userRequest)
            .addParameter(ControlledResourceKeys.DESTINATION_WORKSPACE_ID, destinationWorkspaceId)
            .addParameter(ControlledResourceKeys.RESOURCE_NAME, destinationResourceName)
            .addParameter(ControlledResourceKeys.RESOURCE_DESCRIPTION, destinationDescription)
            .addParameter(ControlledResourceKeys.LOCATION, destinationLocation)
            .addParameter(ControlledResourceKeys.DESTINATION_DATASET_NAME, destinationDatasetName)
            .addParameter(
                ControlledResourceKeys.CLONING_INSTRUCTIONS,
                // compute effective cloning instructions
                Optional.ofNullable(cloningInstructionsOverride)
                    .map(CloningInstructions::fromApiModel)
                    .orElse(sourceDatasetResource.getCloningInstructions()));
    return jobBuilder.submit();
  }

  /** Starts a create controlled AI Notebook instance resource job, returning the job id. */
  public String createAiNotebookInstance(
      ControlledAiNotebookInstanceResource resource,
      ApiGcpAiNotebookInstanceCreationParameters creationParameters,
      List<ControlledResourceIamRole> privateResourceIamRoles,
      ApiJobControl jobControl,
      String resultPath,
      AuthenticatedUserRequest userRequest) {
    if (privateResourceIamRoles.stream()
        .noneMatch(role -> role.equals(ControlledResourceIamRole.WRITER))) {
      throw new BadRequestException(
          "A private, controlled AI Notebook instance must have the writer role or else it is not useful.");
    }
    JobBuilder jobBuilder =
        commonCreationJobBuilder(
            resource, privateResourceIamRoles, jobControl, resultPath, userRequest);
    jobBuilder.addParameter(ControlledResourceKeys.CREATE_NOTEBOOK_PARAMETERS, creationParameters);
    return jobBuilder.submit();
  }

  /** Create a JobBuilder for creating controlled resources with the common parameters populated. */
  private JobBuilder commonCreationJobBuilder(
      ControlledResource resource,
      List<ControlledResourceIamRole> privateResourceIamRoles,
      ApiJobControl jobControl,
      String resultPath,
      AuthenticatedUserRequest userRequest) {
    // Pre-flight assertions
    validateCreateFlightPrerequisites(resource, userRequest);

    final String jobDescription =
        String.format(
            "Create controlled resource %s; id %s; name %s",
            resource.getResourceType(), resource.getResourceId(), resource.getName());

    return jobService
        .newJob(
            jobDescription,
            jobControl.getId(),
            CreateControlledResourceFlight.class,
            resource,
            userRequest)
        .addParameter(ControlledResourceKeys.PRIVATE_RESOURCE_IAM_ROLES, privateResourceIamRoles)
        .addParameter(JobMapKeys.RESULT_PATH.getKeyName(), resultPath);
  }

  private void validateCreateFlightPrerequisites(
      ControlledResource resource, AuthenticatedUserRequest userRequest) {
    stageService.assertMcWorkspace(resource.getWorkspaceId(), "createControlledResource");
    workspaceService.validateWorkspaceAndAction(
        userRequest,
        resource.getWorkspaceId(),
        resource.getCategory().getSamCreateResourceAction());
    validateOnlySelfAssignment(resource, userRequest);
  }

  public ControlledResource getControlledResource(
      UUID workspaceId, UUID resourceId, AuthenticatedUserRequest userRequest) {
    stageService.assertMcWorkspace(workspaceId, "getControlledResource");
    controlledResourceMetadataManager.validateControlledResourceAndAction(
        userRequest, workspaceId, resourceId, SamControlledResourceActions.READ_ACTION);
    return resourceDao.getResource(workspaceId, resourceId).castToControlledResource();
  }

  /** Synchronously delete a controlled resource. */
  public void deleteControlledResourceSync(
      UUID workspaceId, UUID resourceId, AuthenticatedUserRequest userRequest) {

    JobBuilder deleteJob =
        commonDeletionJobBuilder(
            UUID.randomUUID().toString(), workspaceId, resourceId, null, userRequest);
    // Delete flight does not produce a result, so the resultClass parameter here is never used.
    deleteJob.submitAndWait(Void.class);
  }

  /**
   * Asynchronously delete a controlled resource. Returns the ID of the flight running the delete
   * job.
   */
  public String deleteControlledResourceAsync(
      ApiJobControl jobControl,
      UUID workspaceId,
      UUID resourceId,
      String resultPath,
      AuthenticatedUserRequest userRequest) {

    JobBuilder deleteJob =
        commonDeletionJobBuilder(
            jobControl.getId(), workspaceId, resourceId, resultPath, userRequest);
    return deleteJob.submit();
  }

  /**
   * Creates and returns a JobBuilder object for deleting a controlled resource. Depending on the
   * type of resource being deleted, this job may need to run asynchronously.
   */
  private JobBuilder commonDeletionJobBuilder(
      String jobId,
      UUID workspaceId,
      UUID resourceId,
      String resultPath,
      AuthenticatedUserRequest userRequest) {
    stageService.assertMcWorkspace(workspaceId, "deleteControlledResource");
    controlledResourceMetadataManager.validateControlledResourceAndAction(
        userRequest, workspaceId, resourceId, SamControlledResourceActions.DELETE_ACTION);
    final String jobDescription = "Delete controlled resource; id: " + resourceId.toString();

    return jobService
        .newJob(jobDescription, jobId, DeleteControlledResourceFlight.class, null, userRequest)
        .addParameter(WorkspaceFlightMapKeys.WORKSPACE_ID, workspaceId.toString())
        .addParameter(ResourceKeys.RESOURCE_ID, resourceId.toString())
        .addParameter(JobMapKeys.RESULT_PATH.getKeyName(), resultPath);
  }

  private void validateOnlySelfAssignment(
      ControlledResource controlledResource, AuthenticatedUserRequest userRequest) {
    if (!controlledResource.getAccessScope().equals(AccessScopeType.ACCESS_SCOPE_PRIVATE)) {
      // No need to handle SHARED resources
      return;
    }
    final String requestUserEmail =
        SamRethrow.onInterrupted(
<<<<<<< HEAD
            () -> samService.getEmailFromRequestOrSam(userRequest), "validateOnlySelfAssignment");
=======
            () -> samService.getEmailFromRequestOrSam(userRequest), "getEmailFromRequestOrSam");
>>>>>>> 20e0cfc3
    // If there is no assigned user, this condition is satisfied.
    //noinspection deprecation
    final boolean isAllowed =
        controlledResource.getAssignedUser().map(requestUserEmail::equalsIgnoreCase).orElse(true);
    if (!isAllowed) {
      throw new BadRequestException(
          "User ("
              + requestUserEmail
              + ") may only assign a private controlled resource to themselves ("
              + controlledResource.getAssignedUser().orElse("")
              + ").");
    }
  }
}<|MERGE_RESOLUTION|>--- conflicted
+++ resolved
@@ -409,11 +409,7 @@
     }
     final String requestUserEmail =
         SamRethrow.onInterrupted(
-<<<<<<< HEAD
-            () -> samService.getEmailFromRequestOrSam(userRequest), "validateOnlySelfAssignment");
-=======
             () -> samService.getEmailFromRequestOrSam(userRequest), "getEmailFromRequestOrSam");
->>>>>>> 20e0cfc3
     // If there is no assigned user, this condition is satisfied.
     //noinspection deprecation
     final boolean isAllowed =
