package bio.terra.workspace.service.resource.controlled;

import bio.terra.common.exception.BadRequestException;
import bio.terra.workspace.db.DbRetryUtils;
import bio.terra.workspace.db.ResourceDao;
import bio.terra.workspace.generated.model.ApiCloningInstructionsEnum;
import bio.terra.workspace.generated.model.ApiGcpAiNotebookInstanceCreationParameters;
import bio.terra.workspace.generated.model.ApiGcpBigQueryDatasetCreationParameters;
import bio.terra.workspace.generated.model.ApiGcpBigQueryDatasetUpdateParameters;
import bio.terra.workspace.generated.model.ApiGcpGcsBucketCreationParameters;
import bio.terra.workspace.generated.model.ApiGcpGcsBucketUpdateParameters;
import bio.terra.workspace.generated.model.ApiJobControl;
import bio.terra.workspace.service.iam.AuthenticatedUserRequest;
import bio.terra.workspace.service.iam.SamService;
import bio.terra.workspace.service.iam.model.ControlledResourceIamRole;
import bio.terra.workspace.service.iam.model.SamConstants.SamControlledResourceActions;
import bio.terra.workspace.service.job.JobBuilder;
import bio.terra.workspace.service.job.JobMapKeys;
import bio.terra.workspace.service.job.JobService;
import bio.terra.workspace.service.resource.controlled.flight.clone.bucket.CloneControlledGcsBucketResourceFlight;
import bio.terra.workspace.service.resource.controlled.flight.clone.dataset.CloneControlledGcpBigQueryDatasetResourceFlight;
import bio.terra.workspace.service.resource.controlled.flight.create.CreateControlledResourceFlight;
import bio.terra.workspace.service.resource.controlled.flight.delete.DeleteControlledResourceFlight;
import bio.terra.workspace.service.resource.controlled.flight.update.UpdateControlledBigQueryDatasetResourceFlight;
import bio.terra.workspace.service.resource.controlled.flight.update.UpdateControlledGcsBucketResourceFlight;
import bio.terra.workspace.service.resource.model.CloningInstructions;
import bio.terra.workspace.service.stage.StageService;
import bio.terra.workspace.service.workspace.WorkspaceService;
import bio.terra.workspace.service.workspace.flight.WorkspaceFlightMapKeys;
import bio.terra.workspace.service.workspace.flight.WorkspaceFlightMapKeys.ControlledResourceKeys;
import bio.terra.workspace.service.workspace.flight.WorkspaceFlightMapKeys.ResourceKeys;
import java.util.List;
import java.util.Optional;
import java.util.UUID;
import javax.annotation.Nullable;
import org.springframework.beans.factory.annotation.Autowired;
import org.springframework.stereotype.Component;

/** CRUD methods for controlled objects. */
@Component
public class ControlledResourceService {

  private final JobService jobService;
  private final WorkspaceService workspaceService;
  private final ResourceDao resourceDao;
  private final StageService stageService;
  private final SamService samService;
  private final ControlledResourceMetadataManager controlledResourceMetadataManager;

  @Autowired
  public ControlledResourceService(
      JobService jobService,
      WorkspaceService workspaceService,
      ResourceDao resourceDao,
      StageService stageService,
      SamService samService,
      ControlledResourceMetadataManager controlledResourceMetadataManager) {
    this.jobService = jobService;
    this.workspaceService = workspaceService;
    this.resourceDao = resourceDao;
    this.stageService = stageService;
    this.samService = samService;
    this.controlledResourceMetadataManager = controlledResourceMetadataManager;
  }

  /** Starts a create controlled bucket resource, blocking until its job is finished. */
  public ControlledGcsBucketResource createBucket(
      ControlledGcsBucketResource resource,
      ApiGcpGcsBucketCreationParameters creationParameters,
      List<ControlledResourceIamRole> privateResourceIamRoles,
      AuthenticatedUserRequest userRequest) {
    JobBuilder jobBuilder =
        commonCreationJobBuilder(
                resource,
                privateResourceIamRoles,
                new ApiJobControl().id(UUID.randomUUID().toString()),
                null,
                userRequest)
            .addParameter(ControlledResourceKeys.CREATION_PARAMETERS, creationParameters);
    return jobBuilder.submitAndWait(ControlledGcsBucketResource.class);
  }

  public ControlledGcsBucketResource updateGcsBucket(
      ControlledGcsBucketResource resource,
      @Nullable ApiGcpGcsBucketUpdateParameters updateParameters,
      AuthenticatedUserRequest userRequest,
      @Nullable String resourceName,
      @Nullable String resourceDescription) {
    final String jobDescription =
        String.format(
            "Update controlled GCS Bucket resource %s; id %s; name %s",
            resource.getBucketName(), resource.getResourceId(), resource.getName());
    final JobBuilder jobBuilder =
        jobService
            .newJob(
                jobDescription,
                UUID.randomUUID().toString(), // no need to track ID
                UpdateControlledGcsBucketResourceFlight.class,
                resource,
                userRequest)
            .addParameter(ControlledResourceKeys.UPDATE_PARAMETERS, updateParameters)
            .addParameter(ControlledResourceKeys.RESOURCE_NAME, resourceName)
            .addParameter(ControlledResourceKeys.RESOURCE_DESCRIPTION, resourceDescription);
    return jobBuilder.submitAndWait(ControlledGcsBucketResource.class);
  }

  /**
   * Clone a GCS Bucket to another workspace.
   *
   * @param sourceWorkspaceId - workspace ID fo source bucket
   * @param sourceResourceId - resource ID of source bucket
   * @param destinationWorkspaceId - workspace ID to clone into
   * @param jobControl - job service control structure
   * @param userRequest - incoming request
   * @param destinationResourceName - override value for resource name. Re-uses previous name if
   *     null
   * @param destinationDescription - override value for resource description. Re-uses previous value
   *     if null
   * @param destinationBucketName - GCS bucket name for cloned bucket. If null, a random name will
   *     be generated
   * @param destinationLocation - location string for the destination bucket. If null, the source
   *     bucket's location will be used.
   * @param cloningInstructionsOverride - cloning instructions for this operation. If null, the
   *     source bucket's cloning instructions will be honored.
   * @return - Job ID of submitted flight
   */
  public String cloneGcsBucket(
      UUID sourceWorkspaceId,
      UUID sourceResourceId,
      UUID destinationWorkspaceId,
      ApiJobControl jobControl,
      AuthenticatedUserRequest userRequest,
      @Nullable String destinationResourceName,
      @Nullable String destinationDescription,
      @Nullable String destinationBucketName,
      @Nullable String destinationLocation,
      @Nullable ApiCloningInstructionsEnum cloningInstructionsOverride) {
    stageService.assertMcWorkspace(destinationWorkspaceId, "cloneGcsBucket");

    final ControlledResource sourceBucketResource =
        getControlledResource(sourceWorkspaceId, sourceResourceId, userRequest);

    // Verify user can read source resource in Sam
    controlledResourceMetadataManager.validateControlledResourceAndAction(
        userRequest,
        sourceBucketResource.getWorkspaceId(),
        sourceBucketResource.getResourceId(),
        SamControlledResourceActions.READ_ACTION);

    // Write access to the target workspace will be established in the create flight
    final String jobDescription =
        String.format(
            "Clone controlled resource %s; id %s; name %s",
            sourceBucketResource.getResourceType(),
            sourceBucketResource.getResourceId(),
            sourceBucketResource.getName());

    final JobBuilder jobBuilder =
        jobService
            .newJob(
                jobDescription,
                jobControl.getId(),
                CloneControlledGcsBucketResourceFlight.class,
                sourceBucketResource,
                userRequest)
            .addParameter(ControlledResourceKeys.DESTINATION_WORKSPACE_ID, destinationWorkspaceId)
            .addParameter(ControlledResourceKeys.RESOURCE_NAME, destinationResourceName)
            .addParameter(ControlledResourceKeys.RESOURCE_DESCRIPTION, destinationDescription)
            .addParameter(ControlledResourceKeys.DESTINATION_BUCKET_NAME, destinationBucketName)
            .addParameter(ControlledResourceKeys.LOCATION, destinationLocation)
            .addParameter(
                ControlledResourceKeys.CLONING_INSTRUCTIONS,
                Optional.ofNullable(cloningInstructionsOverride)
                    .map(CloningInstructions::fromApiModel)
                    .orElse(sourceBucketResource.getCloningInstructions()));
    return jobBuilder.submit();
  }

  /** Starts a create controlled BigQuery dataset resource, blocking until its job is finished. */
  public ControlledBigQueryDatasetResource createBigQueryDataset(
      ControlledBigQueryDatasetResource resource,
      ApiGcpBigQueryDatasetCreationParameters creationParameters,
      List<ControlledResourceIamRole> privateResourceIamRoles,
      AuthenticatedUserRequest userRequest) {
    JobBuilder jobBuilder =
        commonCreationJobBuilder(
                resource,
                privateResourceIamRoles,
                new ApiJobControl().id(UUID.randomUUID().toString()),
                null,
                userRequest)
            .addParameter(ControlledResourceKeys.CREATION_PARAMETERS, creationParameters);
    return jobBuilder.submitAndWait(ControlledBigQueryDatasetResource.class);
  }

<<<<<<< HEAD
  /** Starts an update controlled BigQuery dataset resource, blocking until its job is finished. */
  public ControlledBigQueryDatasetResource updateBqDataset(
      ControlledBigQueryDatasetResource resource,
      @Nullable ApiGcpBigQueryDatasetUpdateParameters updateParameters,
      AuthenticatedUserRequest userRequest,
      @Nullable String resourceName,
      @Nullable String resourceDescription) {
    final String jobDescription =
        String.format(
            "Update controlled BigQuery Dataset resource %s; id %s; name %s",
            resource.getDatasetName(), resource.getResourceId(), resource.getName());
=======
  /**
   * Make a clone of a BigQuery dataset
   *
   * @param sourceWorkspaceId - workspace ID of original dataset
   * @param sourceResourceId - resource ID of original dataset
   * @param destinationWorkspaceId - destination (sink) workspace ID
   * @param jobControl - job control structure (should already have ID)
   * @param userRequest - request object for this call
   * @param destinationResourceName - resource name. Uses source name if null
   * @param destinationDescription - description string for cloned dataset. Source description if
   *     null.
   * @param destinationDatasetName - name for new resource. Can equal source name. If null, a random
   *     name will be generated
   * @param destinationLocation - location override. Uses source location if null
   * @param cloningInstructionsOverride - Cloning instructions for this clone operation, overriding
   *     any existing instructions. Existing instructions are used if null.
   * @return
   */
  public String cloneBigQueryDataset(
      UUID sourceWorkspaceId,
      UUID sourceResourceId,
      UUID destinationWorkspaceId,
      ApiJobControl jobControl,
      AuthenticatedUserRequest userRequest,
      @Nullable String destinationResourceName,
      @Nullable String destinationDescription,
      @Nullable String destinationDatasetName,
      @Nullable String destinationLocation,
      @Nullable ApiCloningInstructionsEnum cloningInstructionsOverride) {
    stageService.assertMcWorkspace(destinationWorkspaceId, "cloneGcpBigQueryDataset");
    final ControlledResource sourceDatasetResource =
        getControlledResource(sourceWorkspaceId, sourceResourceId, userRequest);

    // Verify user can read source resource in Sam
    controlledResourceMetadataManager.validateControlledResourceAndAction(
        userRequest,
        sourceDatasetResource.getWorkspaceId(),
        sourceDatasetResource.getResourceId(),
        SamControlledResourceActions.READ_ACTION);

    // Write access to the target workspace will be established in the create flight
    final String jobDescription =
        String.format(
            "Clone controlled resource %s; id %s; name %s",
            sourceDatasetResource.getResourceType(),
            sourceDatasetResource.getResourceId(),
            sourceDatasetResource.getName());
>>>>>>> 31cdff86
    final JobBuilder jobBuilder =
        jobService
            .newJob(
                jobDescription,
<<<<<<< HEAD
                UUID.randomUUID().toString(), // no need to track ID
                UpdateControlledBigQueryDatasetResourceFlight.class,
                resource,
                userRequest)
            .addParameter(ControlledResourceKeys.UPDATE_PARAMETERS, updateParameters)
            .addParameter(ControlledResourceKeys.RESOURCE_NAME, resourceName)
            .addParameter(ControlledResourceKeys.RESOURCE_DESCRIPTION, resourceDescription);
    return jobBuilder.submitAndWait(ControlledBigQueryDatasetResource.class);
=======
                jobControl.getId(),
                CloneControlledGcpBigQueryDatasetResourceFlight.class,
                sourceDatasetResource,
                userRequest)
            .addParameter(ControlledResourceKeys.DESTINATION_WORKSPACE_ID, destinationWorkspaceId)
            .addParameter(ControlledResourceKeys.RESOURCE_NAME, destinationResourceName)
            .addParameter(ControlledResourceKeys.RESOURCE_DESCRIPTION, destinationDescription)
            .addParameter(ControlledResourceKeys.LOCATION, destinationLocation)
            .addParameter(ControlledResourceKeys.DESTINATION_DATASET_NAME, destinationDatasetName)
            .addParameter(
                ControlledResourceKeys.CLONING_INSTRUCTIONS,
                // compute effective cloning instructions
                Optional.ofNullable(cloningInstructionsOverride)
                    .map(CloningInstructions::fromApiModel)
                    .orElse(sourceDatasetResource.getCloningInstructions()));
    return jobBuilder.submit();
>>>>>>> 31cdff86
  }

  /** Starts a create controlled AI Notebook instance resource job, returning the job id. */
  public String createAiNotebookInstance(
      ControlledAiNotebookInstanceResource resource,
      ApiGcpAiNotebookInstanceCreationParameters creationParameters,
      List<ControlledResourceIamRole> privateResourceIamRoles,
      ApiJobControl jobControl,
      String resultPath,
      AuthenticatedUserRequest userRequest) {
    if (privateResourceIamRoles.stream()
        .noneMatch(role -> role.equals(ControlledResourceIamRole.WRITER))) {
      throw new BadRequestException(
          "A private, controlled AI Notebook instance must have the writer role or else it is not useful.");
    }
    JobBuilder jobBuilder =
        commonCreationJobBuilder(
            resource, privateResourceIamRoles, jobControl, resultPath, userRequest);
    jobBuilder.addParameter(ControlledResourceKeys.CREATE_NOTEBOOK_PARAMETERS, creationParameters);
    return jobBuilder.submit();
  }

  /** Create a JobBuilder for creating controlled resources with the common parameters populated. */
  private JobBuilder commonCreationJobBuilder(
      ControlledResource resource,
      List<ControlledResourceIamRole> privateResourceIamRoles,
      ApiJobControl jobControl,
      String resultPath,
      AuthenticatedUserRequest userRequest) {
    // Pre-flight assertions
    validateCreateFlightPrerequisites(resource, userRequest);

    final String jobDescription =
        String.format(
            "Create controlled resource %s; id %s; name %s",
            resource.getResourceType(), resource.getResourceId(), resource.getName());

    return jobService
        .newJob(
            jobDescription,
            jobControl.getId(),
            CreateControlledResourceFlight.class,
            resource,
            userRequest)
        .addParameter(ControlledResourceKeys.PRIVATE_RESOURCE_IAM_ROLES, privateResourceIamRoles)
        .addParameter(JobMapKeys.RESULT_PATH.getKeyName(), resultPath);
  }

  private void validateCreateFlightPrerequisites(
      ControlledResource resource, AuthenticatedUserRequest userRequest) {
    stageService.assertMcWorkspace(resource.getWorkspaceId(), "createControlledResource");
    workspaceService.validateWorkspaceAndAction(
        userRequest,
        resource.getWorkspaceId(),
        resource.getCategory().getSamCreateResourceAction());
    validateOnlySelfAssignment(resource, userRequest);
  }

  public ControlledResource getControlledResource(
      UUID workspaceId, UUID resourceId, AuthenticatedUserRequest userReq) {
    stageService.assertMcWorkspace(workspaceId, "getControlledResource");
    controlledResourceMetadataManager.validateControlledResourceAndAction(
        userReq, workspaceId, resourceId, SamControlledResourceActions.READ_ACTION);
    return DbRetryUtils.throwIfInterrupted(
        () -> resourceDao.getResource(workspaceId, resourceId).castToControlledResource());
  }

  /** Synchronously delete a controlled resource. */
  public void deleteControlledResourceSync(
      UUID workspaceId, UUID resourceId, AuthenticatedUserRequest userRequest) {

    JobBuilder deleteJob =
        commonDeletionJobBuilder(
            UUID.randomUUID().toString(), workspaceId, resourceId, null, userRequest);
    // Delete flight does not produce a result, so the resultClass parameter here is never used.
    deleteJob.submitAndWait(Void.class);
  }

  /**
   * Asynchronously delete a controlled resource. Returns the ID of the flight running the delete
   * job.
   */
  public String deleteControlledResourceAsync(
      ApiJobControl jobControl,
      UUID workspaceId,
      UUID resourceId,
      String resultPath,
      AuthenticatedUserRequest userRequest) {

    JobBuilder deleteJob =
        commonDeletionJobBuilder(
            jobControl.getId(), workspaceId, resourceId, resultPath, userRequest);
    return deleteJob.submit();
  }

  /**
   * Creates and returns a JobBuilder object for deleting a controlled resource. Depending on the
   * type of resource being deleted, this job may need to run asynchronously.
   */
  private JobBuilder commonDeletionJobBuilder(
      String jobId,
      UUID workspaceId,
      UUID resourceId,
      String resultPath,
      AuthenticatedUserRequest userRequest) {
    stageService.assertMcWorkspace(workspaceId, "deleteControlledResource");
    controlledResourceMetadataManager.validateControlledResourceAndAction(
        userRequest, workspaceId, resourceId, SamControlledResourceActions.DELETE_ACTION);
    final String jobDescription = "Delete controlled resource; id: " + resourceId.toString();

    return jobService
        .newJob(jobDescription, jobId, DeleteControlledResourceFlight.class, null, userRequest)
        .addParameter(WorkspaceFlightMapKeys.WORKSPACE_ID, workspaceId.toString())
        .addParameter(ResourceKeys.RESOURCE_ID, resourceId.toString())
        .addParameter(JobMapKeys.RESULT_PATH.getKeyName(), resultPath);
  }

  private void validateOnlySelfAssignment(
      ControlledResource controlledResource, AuthenticatedUserRequest userRequest) {
    if (!controlledResource.getAccessScope().equals(AccessScopeType.ACCESS_SCOPE_PRIVATE)) {
      // No need to handle SHARED resources
      return;
    }
    final String requestUserEmail =
        SamService.rethrowIfSamInterrupted(
            () -> samService.getRequestUserEmail(userRequest), "validateOnlySelfAssignment");
    // If there is no assigned user, this condition is satisfied.
    //noinspection deprecation
    final boolean isAllowed =
        controlledResource.getAssignedUser().map(requestUserEmail::equalsIgnoreCase).orElse(true);
    if (!isAllowed) {
      throw new BadRequestException(
          "User ("
              + requestUserEmail
              + ") may only assign a private controlled resource to themselves ("
              + controlledResource.getAssignedUser().orElse("")
              + ").");
    }
  }
}<|MERGE_RESOLUTION|>--- conflicted
+++ resolved
@@ -193,7 +193,6 @@
     return jobBuilder.submitAndWait(ControlledBigQueryDatasetResource.class);
   }
 
-<<<<<<< HEAD
   /** Starts an update controlled BigQuery dataset resource, blocking until its job is finished. */
   public ControlledBigQueryDatasetResource updateBqDataset(
       ControlledBigQueryDatasetResource resource,
@@ -205,7 +204,20 @@
         String.format(
             "Update controlled BigQuery Dataset resource %s; id %s; name %s",
             resource.getDatasetName(), resource.getResourceId(), resource.getName());
-=======
+    final JobBuilder jobBuilder =
+        jobService
+            .newJob(
+                jobDescription,
+                UUID.randomUUID().toString(), // no need to track ID
+                UpdateControlledBigQueryDatasetResourceFlight.class,
+                resource,
+                userRequest)
+            .addParameter(ControlledResourceKeys.UPDATE_PARAMETERS, updateParameters)
+            .addParameter(ControlledResourceKeys.RESOURCE_NAME, resourceName)
+            .addParameter(ControlledResourceKeys.RESOURCE_DESCRIPTION, resourceDescription);
+    return jobBuilder.submitAndWait(ControlledBigQueryDatasetResource.class);
+  }
+
   /**
    * Make a clone of a BigQuery dataset
    *
@@ -253,21 +265,10 @@
             sourceDatasetResource.getResourceType(),
             sourceDatasetResource.getResourceId(),
             sourceDatasetResource.getName());
->>>>>>> 31cdff86
     final JobBuilder jobBuilder =
         jobService
             .newJob(
                 jobDescription,
-<<<<<<< HEAD
-                UUID.randomUUID().toString(), // no need to track ID
-                UpdateControlledBigQueryDatasetResourceFlight.class,
-                resource,
-                userRequest)
-            .addParameter(ControlledResourceKeys.UPDATE_PARAMETERS, updateParameters)
-            .addParameter(ControlledResourceKeys.RESOURCE_NAME, resourceName)
-            .addParameter(ControlledResourceKeys.RESOURCE_DESCRIPTION, resourceDescription);
-    return jobBuilder.submitAndWait(ControlledBigQueryDatasetResource.class);
-=======
                 jobControl.getId(),
                 CloneControlledGcpBigQueryDatasetResourceFlight.class,
                 sourceDatasetResource,
@@ -284,7 +285,6 @@
                     .map(CloningInstructions::fromApiModel)
                     .orElse(sourceDatasetResource.getCloningInstructions()));
     return jobBuilder.submit();
->>>>>>> 31cdff86
   }
 
   /** Starts a create controlled AI Notebook instance resource job, returning the job id. */
