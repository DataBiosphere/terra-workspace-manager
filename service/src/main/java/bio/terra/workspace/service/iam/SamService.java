package bio.terra.workspace.service.iam;

import bio.terra.cloudres.google.iam.ServiceAccountName;
import bio.terra.common.exception.ErrorReportException;
import bio.terra.common.exception.ForbiddenException;
import bio.terra.common.exception.InternalServerErrorException;
import bio.terra.common.iam.BearerToken;
import bio.terra.common.iam.SamUser;
import bio.terra.common.iam.SamUserFactory;
import bio.terra.common.sam.SamRetry;
import bio.terra.common.sam.exception.SamExceptionFactory;
import bio.terra.common.tracing.OkHttpClientTracingInterceptor;
import bio.terra.workspace.app.configuration.external.FeatureConfiguration;
import bio.terra.workspace.app.configuration.external.SamConfiguration;
import bio.terra.workspace.common.exception.InternalLogicException;
import bio.terra.workspace.common.utils.GcpUtils;
import bio.terra.workspace.common.utils.Rethrow;
import bio.terra.workspace.service.iam.model.AccessibleWorkspace;
import bio.terra.workspace.service.iam.model.ControlledResourceIamRole;
import bio.terra.workspace.service.iam.model.RoleBinding;
import bio.terra.workspace.service.iam.model.SamConstants;
import bio.terra.workspace.service.iam.model.WsmIamRole;
import bio.terra.workspace.service.resource.controlled.model.ControlledResource;
import bio.terra.workspace.service.resource.controlled.model.ControlledResourceCategory;
import com.azure.core.credential.AccessToken;
import com.azure.core.credential.TokenCredential;
import com.azure.core.credential.TokenRequestContext;
import com.azure.identity.DefaultAzureCredentialBuilder;
import com.google.auth.oauth2.GoogleCredentials;
import com.google.common.annotations.VisibleForTesting;
import com.google.common.collect.ImmutableList;
import com.google.common.collect.ImmutableSet;
import io.opentelemetry.api.OpenTelemetry;
import io.opentelemetry.instrumentation.annotations.WithSpan;
import jakarta.servlet.http.HttpServletRequest;
import java.io.IOException;
import java.util.HashMap;
import java.util.List;
import java.util.Map;
import java.util.Objects;
import java.util.Optional;
import java.util.Set;
import java.util.UUID;
import java.util.stream.Collectors;
import javax.annotation.Nullable;
import okhttp3.OkHttpClient;
import org.apache.commons.lang3.StringUtils;
import org.broadinstitute.dsde.workbench.client.sam.ApiClient;
import org.broadinstitute.dsde.workbench.client.sam.ApiException;
import org.broadinstitute.dsde.workbench.client.sam.api.AdminApi;
import org.broadinstitute.dsde.workbench.client.sam.api.AzureApi;
import org.broadinstitute.dsde.workbench.client.sam.api.GoogleApi;
import org.broadinstitute.dsde.workbench.client.sam.api.ResourcesApi;
import org.broadinstitute.dsde.workbench.client.sam.api.StatusApi;
import org.broadinstitute.dsde.workbench.client.sam.api.UsersApi;
import org.broadinstitute.dsde.workbench.client.sam.model.AccessPolicyMembershipRequest;
import org.broadinstitute.dsde.workbench.client.sam.model.AccessPolicyResponseEntryV2;
import org.broadinstitute.dsde.workbench.client.sam.model.CreateResourceRequestV2;
import org.broadinstitute.dsde.workbench.client.sam.model.FullyQualifiedResourceId;
import org.broadinstitute.dsde.workbench.client.sam.model.GetOrCreatePetManagedIdentityRequest;
import org.broadinstitute.dsde.workbench.client.sam.model.PolicyIdentifiers;
import org.broadinstitute.dsde.workbench.client.sam.model.UserIdInfo;
import org.broadinstitute.dsde.workbench.client.sam.model.UserResourcesResponse;
import org.broadinstitute.dsde.workbench.client.sam.model.UserStatusInfo;
import org.slf4j.Logger;
import org.slf4j.LoggerFactory;
import org.springframework.beans.factory.annotation.Autowired;
import org.springframework.http.HttpStatus;
import org.springframework.stereotype.Component;

/**
 * SamService encapsulates logic for interacting with Sam. HTTP Statuses returned by Sam are
 * interpreted by the functions in this class.
 *
 * <p>This class is used both by Flights and outside of Flights. Flights need the
 * InterruptedExceptions to be thrown. Outside of flights, use the Rethrow.onInterrupted. See
 * comment there for more detail.
 */
@Component
public class SamService {

  private static final Set<String> SAM_OAUTH_SCOPES = ImmutableSet.of("openid", "email", "profile");
  private static final List<String> PET_SA_OAUTH_SCOPES =
      ImmutableList.of(
          "openid", "email", "profile", "https://www.googleapis.com/auth/cloud-platform");
  private static final Logger logger = LoggerFactory.getLogger(SamService.class);
  private final SamConfiguration samConfig;
  private final SamUserFactory samUserFactory;
  private final OkHttpClient commonHttpClient;
  private final FeatureConfiguration features;
  private boolean wsmServiceAccountInitialized;

  @Autowired
<<<<<<< HEAD
  public SamService(
      SamConfiguration samConfig, FeatureConfiguration features, SamUserFactory samUserFactory) {
=======
  public SamService(SamConfiguration samConfig, FeatureConfiguration features, SamUserFactory samUserFactory, OpenTelemetry openTelemetry) {
>>>>>>> 34b0c0bb
    this.samConfig = samConfig;
    this.samUserFactory = samUserFactory;
    this.features = features;
    this.wsmServiceAccountInitialized = false;
    this.commonHttpClient =
        new ApiClient()
            .getHttpClient()
            .newBuilder()
            .addInterceptor(new OkHttpClientTracingInterceptor(openTelemetry))
            .build();
  }

  private ApiClient getApiClient(String accessToken) {
    // OkHttpClient objects manage their own thread pools, so it's much more performant to share one
    // across requests.
    ApiClient apiClient =
        new ApiClient().setHttpClient(commonHttpClient).setBasePath(samConfig.getBasePath());
    apiClient.setAccessToken(accessToken);
    return apiClient;
  }

  @VisibleForTesting
  public ResourcesApi samResourcesApi(String accessToken) {
    return new ResourcesApi(getApiClient(accessToken));
  }

  private GoogleApi samGoogleApi(String accessToken) {
    return new GoogleApi(getApiClient(accessToken));
  }

  @VisibleForTesting
  public UsersApi samUsersApi(String accessToken) {
    return new UsersApi(getApiClient(accessToken));
  }

  @VisibleForTesting
  public AzureApi samAzureApi(String accessToken) {
    return new AzureApi(getApiClient(accessToken));
  }

  public AdminApi samAdminApi(String accessToken) {
    return new AdminApi(getApiClient(accessToken));
  }

  @WithSpan
  private boolean isAdmin(AuthenticatedUserRequest userRequest) throws InterruptedException {
    try {
      // If the user can successfully call sam admin api, the user has terra level admin access.
      SamRetry.retry(
          () ->
              samAdminApi(userRequest.getRequiredToken())
                  .adminGetUserByEmail(getUserEmailFromSam(userRequest)));
      return true;
    } catch (ApiException apiException) {
      logger.info(
          "Error checking admin permission in Sam. This is expected if requester is not SAM admin.",
          apiException);
      return false;
    }
  }

  public String getWsmServiceAccountToken() {
    try {
      if (features.isAzureControlPlaneEnabled()) {
        TokenCredential credential = new DefaultAzureCredentialBuilder().build();
        // The Microsoft Authentication Library (MSAL) currently specifies offline_access, openid,
        // profile, and email by default in authorization and token requests.
        AccessToken token =
            credential
                .getToken(
                    new TokenRequestContext().addScopes("https://graph.microsoft.com/.default"))
                .block();
        return token.getToken();
      } else {
        GoogleCredentials creds =
            GoogleCredentials.getApplicationDefault().createScoped(SAM_OAUTH_SCOPES);
        creds.refreshIfExpired();
        return creds.getAccessToken().getTokenValue();
      }
    } catch (IOException e) {
      throw new InternalServerErrorException("Internal server error retrieving WSM credentials", e);
    }
  }

  /**
   * Fetch the email associated with user credentials directly from Sam. Call this method outside a
   * flight as we don't need to retry when `InterruptException` happens outside a flight.
   */
  public String getUserEmailFromSamAndRethrowOnInterrupt(AuthenticatedUserRequest userRequest) {
    return Rethrow.onInterrupted(() -> getUserEmailFromSam(userRequest), "Get user email from SAM");
  }

  /**
   * Fetch the email associated with user credentials directly from Sam. This will always call Sam
   * to fetch an email and will never read it from the AuthenticatedUserRequest. This is important
   * for calls made by pet service accounts, which will have a pet email in the
   * AuthenticatedUserRequest, but Sam will return the owner's email.
   */
  public String getUserEmailFromSam(AuthenticatedUserRequest userRequest)
      throws InterruptedException {
    return getUserStatusInfo(userRequest).getUserEmail();
  }

  /** Fetch the Sam user associated with AuthenticatedUserRequest. */
  public SamUser getSamUser(AuthenticatedUserRequest userRequest) {
    return samUserFactory.from(
        new BearerToken(userRequest.getRequiredToken()), samConfig.getBasePath());
  }

  /** Fetch the Sam user associated with HttpServletRequest. */
  public SamUser getSamUser(HttpServletRequest request) {
    return samUserFactory.from(request, samConfig.getBasePath());
  }

  /** Fetch the user status info associated with the user credentials directly from Sam. */
  public UserStatusInfo getUserStatusInfo(AuthenticatedUserRequest userRequest)
      throws InterruptedException {
    UsersApi usersApi = samUsersApi(userRequest.getRequiredToken());
    try {
      return SamRetry.retry(usersApi::getUserStatusInfo);
    } catch (ApiException apiException) {
      throw SamExceptionFactory.create("Error getting user status info from Sam", apiException);
    }
  }

  /** Fetch a user-assigned managed identity from Sam by user email with WSM credentials. */
  public String getOrCreateUserManagedIdentityForUser(
      String userEmail, String subscriptionId, String tenantId, String managedResourceGroupId)
      throws InterruptedException {
    AzureApi azureApi = samAzureApi(getWsmServiceAccountToken());

    GetOrCreatePetManagedIdentityRequest request =
        new GetOrCreatePetManagedIdentityRequest()
            .subscriptionId(subscriptionId)
            .tenantId(tenantId)
            .managedResourceGroupName(managedResourceGroupId);
    try {
      return SamRetry.retry(
          () -> azureApi.getPetManagedIdentityForUser(userEmail.toLowerCase(), request));
    } catch (ApiException apiException) {
      throw SamExceptionFactory.create(
          "Error getting user assigned managed identity from Sam", apiException);
    }
  }

  /**
   * Gets proxy group email.
   *
   * <p>This takes in userEmail instead of AuthenticatedUserRequest because of
   * WorkspaceService.removeWorkspaceRoleFromUser(). When User A removes User B from workspace, we
   * want to get B's proxy group, not A's.
   */
  public String getProxyGroupEmail(String userEmail, String token) throws InterruptedException {
    GoogleApi googleApi = samGoogleApi(token);
    try {
      return SamRetry.retry(() -> googleApi.getProxyGroup(userEmail));
    } catch (ApiException apiException) {
      throw SamExceptionFactory.create("Error getting proxy group from Sam", apiException);
    }
  }

  /**
   * Register WSM's service account as a user in Sam if it isn't already. This should only need to
   * register with Sam once per environment, so it is implemented lazily.
   */
  private void initializeWsmServiceAccount() throws InterruptedException {
    if (!wsmServiceAccountInitialized) {
      final String wsmAccessToken;
      try {
        wsmAccessToken = getWsmServiceAccountToken();
      } catch (InternalServerErrorException e) {
        // In cases where WSM is not running as a service account (e.g. unit tests), the above call
        // will throw. This can be ignored now and later when the credentials are used again.
        logger.warn(
            "Failed to register WSM service account in Sam. This is expected for tests.", e);
        return;
      }
      UsersApi usersApi = samUsersApi(wsmAccessToken);
      // If registering the service account fails, all we can do is to keep trying.
      if (!wsmServiceAccountRegistered(usersApi)) {
        // retries internally
        registerWsmServiceAccount(usersApi);
      }
      wsmServiceAccountInitialized = true;
    }
  }

  @VisibleForTesting
  public boolean wsmServiceAccountRegistered(UsersApi usersApi) throws InterruptedException {
    try {
      // getUserStatusInfo throws a 404 if the calling user is not registered, which will happen
      // the first time WSM is run in each environment.
      SamRetry.retry(usersApi::getUserStatusInfo);
      logger.info("WSM service account already registered in Sam");
      return true;
    } catch (ApiException apiException) {
      if (apiException.getCode() == HttpStatus.NOT_FOUND.value()) {
        logger.info(
            "Sam error was NOT_FOUND when checking user registration. This means the "
                + " user is not registered but is not an exception. Returning false.");
        return false;
      } else {
        throw SamExceptionFactory.create("Error checking user status in Sam", apiException);
      }
    }
  }

  private void registerWsmServiceAccount(UsersApi usersApi) throws InterruptedException {
    try {
      SamRetry.retry(() -> usersApi.createUserV2(""));
    } catch (ApiException apiException) {
      throw SamExceptionFactory.create(
          "Error registering WSM service account with Sam", apiException);
    }
  }

  public List<FullyQualifiedResourceId> getWorkspaceChildResources(
      AuthenticatedUserRequest userRequest, UUID workspaceId) throws InterruptedException {
    var resourceApi = samResourcesApi(userRequest.getRequiredToken());
    try {
      return SamRetry.retry(
          () -> resourceApi.listResourceChildren("workspace", workspaceId.toString()));
    } catch (ApiException apiException) {
      throw SamExceptionFactory.create(
          "Error retrieving workspace child resources in Sam", apiException);
    }
  }

  /**
   * Wrapper around the Sam client to create a workspace resource in Sam.
   *
   * <p>This creates a workspace with the provided ID and requesting user as the sole Owner. Empty
   * reader and writer policies are also created. Errors from the Sam client will be thrown as Sam
   * specific exception types.
   */
  @WithSpan
  public void createWorkspaceWithDefaults(
      AuthenticatedUserRequest userRequest,
      UUID uuid,
      List<String> authDomainList,
      @Nullable String projectOwnerGroupId)
      throws InterruptedException {
    ResourcesApi resourceApi = samResourcesApi(userRequest.getRequiredToken());
    // Sam will throw an error if no owner is specified, so the caller's email is required. It can
    // be looked up using the auth token if that's all the caller provides.

    // If we called WSM as the pet SA and went through the proxy, this becomes the pet SA's email if
    // we use the request email. That caused an issue where the human user wasn't recognized on the
    // workspace.

    String humanUserEmail = getUserEmailFromSam(userRequest);

    CreateResourceRequestV2 workspaceRequest =
        new CreateResourceRequestV2()
            .resourceId(uuid.toString())
            .policies(defaultWorkspacePolicies(humanUserEmail, projectOwnerGroupId))
            .authDomain(authDomainList);
    try {
      SamRetry.retry(
          () -> resourceApi.createResourceV2(SamConstants.SamResource.WORKSPACE, workspaceRequest));
      logger.info("Created Sam resource for workspace {}", uuid);
    } catch (ApiException apiException) {
      throw SamExceptionFactory.create("Error creating a Workspace resource in Sam", apiException);
    }
    dumpRoleBindings(
        SamConstants.SamResource.WORKSPACE, uuid.toString(), userRequest.getRequiredToken());
  }

  /**
   * List all workspace IDs in Sam this user has access to. Note that in environments shared with
   * Rawls, some of these workspaces will be Rawls managed and WSM will not know about them.
   *
   * <p>Additionally, Rawls may create additional roles that WSM does not know about. Those roles
   * will be ignored here.
   *
   * @return map from workspace ID to AccessibleWorkspace record
   */
  @WithSpan
  public Map<UUID, AccessibleWorkspace> listWorkspaceIdsAndHighestRoles(
      AuthenticatedUserRequest userRequest, WsmIamRole minimumHighestRoleFromRequest)
      throws InterruptedException {
    ResourcesApi resourceApi = samResourcesApi(userRequest.getRequiredToken());
    Map<UUID, AccessibleWorkspace> result = new HashMap<>();
    try {
      List<UserResourcesResponse> userResourcesResponses =
          SamRetry.retry(
              () -> resourceApi.listResourcesAndPoliciesV2(SamConstants.SamResource.WORKSPACE));

      for (var userResourcesResponse : userResourcesResponses) {
        try {
          UUID workspaceId = UUID.fromString(userResourcesResponse.getResourceId());
          List<WsmIamRole> roles =
              userResourcesResponse.getDirect().getRoles().stream()
                  .map(WsmIamRole::fromSam)
                  .filter(Objects::nonNull)
                  .collect(Collectors.toList());

          // Skip workspaces with no roles. (That means there's a role this WSM doesn't know
          // about.)
          WsmIamRole.getHighestRole(workspaceId, roles)
              .ifPresent(
                  highestRole -> {
                    if (minimumHighestRoleFromRequest.roleAtLeastAsHighAs(highestRole)) {
                      result.put(
                          workspaceId,
                          new AccessibleWorkspace(
                              workspaceId,
                              highestRole,
                              ImmutableList.copyOf(
                                  userResourcesResponse.getMissingAuthDomainGroups())));
                    }
                  });
        } catch (IllegalArgumentException e) {
          // WSM always uses UUIDs for workspace IDs, but this is not enforced in Sam and there are
          // old workspaces that don't use UUIDs. Any workspace with a non-UUID workspace ID is
          // ignored here.
        }
      }
    } catch (ApiException apiException) {
      throw SamExceptionFactory.create("Error listing Workspace Ids in Sam", apiException);
    }
    return result;
  }

  @WithSpan
  public void deleteWorkspace(AuthenticatedUserRequest userRequest, UUID uuid)
      throws InterruptedException {
    String authToken = userRequest.getRequiredToken();
    ResourcesApi resourceApi = samResourcesApi(authToken);
    try {
      SamRetry.retry(
          () -> resourceApi.deleteResourceV2(SamConstants.SamResource.WORKSPACE, uuid.toString()));
      logger.info("Deleted Sam resource for workspace {}", uuid);
    } catch (ApiException apiException) {
      logger.info("Sam API error while deleting workspace, code is " + apiException.getCode());
      // Do nothing if the resource to delete is not found, this may not be the first time undo is
      // called. Other exceptions still need to be surfaced.
      if (apiException.getCode() == HttpStatus.NOT_FOUND.value()) {
        logger.info(
            "Sam error was NOT_FOUND on a deletion call. "
                + "This just means the deletion was tried twice so no error thrown.");
        return;
      }

      // Diagnostic: if the error was "Cannot delete a resource with children" then fetch and
      // dump the remaining children. Make the Sam exception first, so we get the error message
      // text from inside the Sam response.
      ErrorReportException samException =
          SamExceptionFactory.create("Error deleting a workspace in Sam", apiException);
      if (apiException.getCode() == HttpStatus.BAD_REQUEST.value()
          && StringUtils.contains(
              samException.getMessage(), "Cannot delete a resource with children")) {
        try {
          List<FullyQualifiedResourceId> children =
              resourceApi.listResourceChildren(SamConstants.SamResource.WORKSPACE, uuid.toString());
          logger.error(
              "Found {} child resources in Sam while deleting workspace {}", children.size(), uuid);
          for (FullyQualifiedResourceId child : children) {
            logger.error(
                "  Workspace {} child {} ({})",
                uuid,
                child.getResourceTypeName(),
                child.getResourceId());
          }
        } catch (ApiException innerApiException) {
          logger.error("Failed to retrieve the list of workspace children", innerApiException);
        }
      }
      throw samException;
    }
  }

  @WithSpan
  public List<String> listResourceActions(
      AuthenticatedUserRequest userRequest, String resourceType, String resourceId)
      throws InterruptedException {
    String authToken = userRequest.getRequiredToken();
    ResourcesApi resourceApi = samResourcesApi(authToken);
    try {
      return SamRetry.retry(() -> resourceApi.resourceActionsV2(resourceType, resourceId));
    } catch (ApiException apiException) {
      throw SamExceptionFactory.create("Error listing resources actions in Sam", apiException);
    }
  }

  @WithSpan
  public void addGroupsToAuthDomain(
      AuthenticatedUserRequest userRequest,
      String resourceType,
      String resourceId,
      List<String> groups)
      throws InterruptedException {
    ResourcesApi resourceApi = samResourcesApi(userRequest.getRequiredToken());
    // TODO: [PF-2938] We should use the service account to add these groups.
    // ResourcesApi resourceApi = samResourcesApi(getWsmServiceAccountToken());
    try {
      SamRetry.retry(() -> resourceApi.patchAuthDomainV2(resourceType, resourceId, groups));
    } catch (ApiException apiException) {
      throw SamExceptionFactory.create("Error adding group to auth domain in Sam", apiException);
    }
  }

  @WithSpan
  public boolean isAuthorized(
      AuthenticatedUserRequest userRequest,
      String iamResourceType,
      String resourceId,
      String action)
      throws InterruptedException {
    String accessToken = userRequest.getRequiredToken();
    ResourcesApi resourceApi = samResourcesApi(accessToken);
    try {
      return SamRetry.retry(
          () -> resourceApi.resourcePermissionV2(iamResourceType, resourceId, action));
    } catch (ApiException apiException) {
      throw SamExceptionFactory.create("Error checking resource permission in Sam", apiException);
    }
  }

  /**
   * Check whether a user may perform an action on a Sam resource. Unlike {@code isAuthorized}, this
   * method does not require that the calling user and the authenticating user are the same - e.g.
   * user A may ask Sam whether user B has permission to perform an action.
   *
   * @param iamResourceType The type of the Sam resource to check
   * @param resourceId The ID of the Sam resource to check
   * @param action The action we're querying Sam for
   * @param userToCheck The email of the principle whose permission we are checking
   * @param userRequest Credentials for the call to Sam. These do not need to be from the same user
   *     as userToCheck.
   * @return True if userToCheck may perform the specified action on the specified resource. False
   *     otherwise.
   */
  @WithSpan
  public boolean userIsAuthorized(
      String iamResourceType,
      String resourceId,
      String action,
      String userToCheck,
      AuthenticatedUserRequest userRequest)
      throws InterruptedException {
    ResourcesApi resourceApi = samResourcesApi(userRequest.getRequiredToken());
    try {
      return SamRetry.retry(
          () -> resourceApi.resourceActionV2(iamResourceType, resourceId, action, userToCheck));
    } catch (ApiException apiException) {
      throw SamExceptionFactory.create("Error checking resource permission in Sam", apiException);
    }
  }

  /**
   * Wrapper around {@code userIsAuthorized} which checks authorization using the WSM Service
   * Account's credentials rather than an end user's credentials. This should only be used when user
   * credentials are not available, as WSM's SA has permission to read all workspaces and resources.
   */
  public boolean checkAuthAsWsmSa(
      String iamResourceType, String resourceId, String action, String userToCheck)
      throws InterruptedException {
    String wsmSaToken = getWsmServiceAccountToken();
    AuthenticatedUserRequest wsmSaRequest =
        new AuthenticatedUserRequest().token(Optional.of(wsmSaToken));
    return userIsAuthorized(iamResourceType, resourceId, action, userToCheck, wsmSaRequest);
  }

  /**
   * Wrapper around isAuthorized which throws an appropriate exception if a user does not have
   * access to a resource. The wrapped call will perform a check for the appropriate permission in
   * Sam. This call answers the question "does user X have permission to do action Y on resource Z".
   *
   * @param userRequest Credentials of the user whose permissions are being checked
   * @param type The Sam type of the workspace/resource being checked
   * @param uuid The ID of the resource being checked
   * @param action The action being checked on the resource
   */
  @WithSpan
  public void checkAuthz(
      AuthenticatedUserRequest userRequest, String type, String uuid, String action)
      throws InterruptedException {
    boolean isAuthorized = isAuthorized(userRequest, type, uuid, action);
    final String userEmail = getUserEmailFromSam(userRequest);
    if (!isAuthorized)
      throw new ForbiddenException(
          String.format(
              "User %s is not authorized to perform action %s on %s %s",
              userEmail, action, type, uuid));
    else logger.info("User {} is authorized to {} {} {}", userEmail, action, type, uuid);
  }

  /**
   * Wrapper around isAdmin which throws an appropriate exception if a user does not have admin
   * access.
   *
   * @param userRequest Credentials of the user whose permissions are being checked
   */
  @WithSpan
  public void checkAdminAuthz(AuthenticatedUserRequest userRequest) throws InterruptedException {
    boolean isAuthorized = isAdmin(userRequest);
    final String userEmail = getUserEmailFromSam(userRequest);
    if (!isAuthorized)
      throw new ForbiddenException(
          String.format("User %s is not authorized to perform admin action", userEmail));
    else logger.info("User {} is an authorized admin", userEmail);
  }

  /**
   * Wrapper around Sam client to grant a role to the provided user.
   *
   * <p>This operation is only available to MC_WORKSPACE stage workspaces, as Rawls manages
   * permissions directly on other workspaces.
   *
   * @param workspaceUuid The workspace this operation takes place in
   * @param userRequest Credentials of the user requesting this operation. Only owners have
   *     permission to modify roles in a workspace.
   * @param role The role being granted.
   * @param email The user being granted a role.
   */
  @WithSpan
  public void grantWorkspaceRole(
      UUID workspaceUuid, AuthenticatedUserRequest userRequest, WsmIamRole role, String email)
      throws InterruptedException {
    ResourcesApi resourceApi = samResourcesApi(userRequest.getRequiredToken());
    try {
      // GCP always uses lowercase email identifiers, so we do the same here for consistency.
      SamRetry.retry(
          () ->
              resourceApi.addUserToPolicyV2(
                  SamConstants.SamResource.WORKSPACE,
                  workspaceUuid.toString(),
                  role.toSamRole(),
                  email.toLowerCase(),
                  /* body= */ null));
      logger.info(
          "Granted role {} to user {} in workspace {}", role.toSamRole(), email, workspaceUuid);
    } catch (ApiException apiException) {
      throw SamExceptionFactory.create("Error granting workspace role in Sam", apiException);
    }
  }

  /**
   * Wrapper around Sam client to remove a role from the provided user.
   *
   * <p>This operation is only available to MC_WORKSPACE stage workspaces, as Rawls manages
   * permissions directly on other workspaces. Trying to remove a role that a user does not have
   * will succeed, though Sam will error if the email is not a registered user.
   */
  @WithSpan
  public void removeWorkspaceRole(
      UUID workspaceUuid, AuthenticatedUserRequest userRequest, WsmIamRole role, String email)
      throws InterruptedException {

    ResourcesApi resourceApi = samResourcesApi(userRequest.getRequiredToken());
    try {
      SamRetry.retry(
          () ->
              resourceApi.removeUserFromPolicyV2(
                  SamConstants.SamResource.WORKSPACE,
                  workspaceUuid.toString(),
                  role.toSamRole(),
                  email.toLowerCase()));
      logger.info(
          "Removed role {} from user {} in workspace {}", role.toSamRole(), email, workspaceUuid);
    } catch (ApiException apiException) {
      throw SamExceptionFactory.create("Error removing workspace role in Sam", apiException);
    }
  }

  /**
   * Wrapper around the Sam client to remove a role from the provided user on a controlled resource.
   *
   * <p>Similar to {@link #removeWorkspaceRole}, but for controlled resources. This should only be
   * necessary for private resources, as users do not have individual roles on shared resources.
   *
   * <p>This call to Sam is made as the WSM SA, as users do not have permission to directly modify
   * IAM on resources.
   *
   * @param resource The resource to remove a role from
   * @param role The role to remove
   * @param email Email identifier of the user whose role is being removed.
   */
  @WithSpan
  public void removeResourceRole(
      ControlledResource resource, ControlledResourceIamRole role, String email)
      throws InterruptedException {

    try {
      ResourcesApi wsmSaResourceApi = samResourcesApi(getWsmServiceAccountToken());
      SamRetry.retry(
          () ->
              wsmSaResourceApi.removeUserFromPolicyV2(
                  resource.getCategory().getSamResourceName(),
                  resource.getResourceId().toString(),
                  role.toSamRole(),
                  email));
      logger.info(
          "Removed role {} from user {} on resource {}",
          role.toSamRole(),
          email,
          resource.getResourceId());
    } catch (ApiException apiException) {
      throw SamExceptionFactory.create("Sam error removing resource role in Sam", apiException);
    }
  }

  /**
   * Wrapper around the Sam client to restore a role to a user on a controlled resource. This is
   * only exposed to support undoing Stairway transactions which revoke access. It should not be
   * called otherwise.
   *
   * <p>This call to Sam is made as the WSM SA, as users do not have permission to directly modify
   * IAM on resources.
   *
   * @param resource The resource to restore a role to
   * @param role The role to restore
   * @param email Email identifier of the user whose role is being restored.
   */
  @WithSpan
  public void restoreResourceRole(
      ControlledResource resource, ControlledResourceIamRole role, String email)
      throws InterruptedException {

    try {
      ResourcesApi wsmSaResourceApi = samResourcesApi(getWsmServiceAccountToken());
      SamRetry.retry(
          () ->
              wsmSaResourceApi.addUserToPolicyV2(
                  resource.getCategory().getSamResourceName(),
                  resource.getResourceId().toString(),
                  role.toSamRole(),
                  email,
                  /* body= */ null));
      logger.info(
          "Restored role {} to user {} on resource {}",
          role.toSamRole(),
          email,
          resource.getResourceId());
    } catch (ApiException apiException) {
      throw SamExceptionFactory.create("Sam error restoring resource role in Sam", apiException);
    }
  }

  /**
   * Wrapper around Sam client to retrieve the full current permissions model of a workspace.
   *
   * <p>This operation is only available to MC_WORKSPACE stage workspaces, as Rawls manages
   * permissions directly on other workspaces.
   */
  @WithSpan
  public List<RoleBinding> listRoleBindings(
      UUID workspaceUuid, AuthenticatedUserRequest userRequest) throws InterruptedException {

    ResourcesApi resourceApi = samResourcesApi(userRequest.getRequiredToken());
    try {
      List<AccessPolicyResponseEntryV2> samResult =
          SamRetry.retry(
              () ->
                  resourceApi.listResourcePoliciesV2(
                      SamConstants.SamResource.WORKSPACE, workspaceUuid.toString()));
      return samResult.stream()
          // Don't include WSM's SA as a manager. This is true for all workspaces and not useful to
          // callers.
          .filter(entry -> !entry.getPolicyName().equals(WsmIamRole.MANAGER.toSamRole()))
          // RAWLS_WORKSPACE stage workspaces may have additional roles set by Rawls that WSM
          // doesn't understand, ignore those.
          .filter(entry -> WsmIamRole.fromSam(entry.getPolicyName()) != null)
          .map(
              entry ->
                  RoleBinding.builder()
                      .role(WsmIamRole.fromSam(entry.getPolicyName()))
                      .users(entry.getPolicy().getMemberEmails())
                      .build())
          .collect(Collectors.toList());
    } catch (ApiException apiException) {
      throw SamExceptionFactory.create("Error listing role bindings in Sam", apiException);
    }
  }

  /** Wrapper around Sam client to fetch the list of users with a specific role in a workspace. */
  @WithSpan
  public List<String> listUsersWithWorkspaceRole(
      UUID workspaceUuid, WsmIamRole role, AuthenticatedUserRequest userRequest) {
    ResourcesApi resourcesApi = samResourcesApi(userRequest.getRequiredToken());
    try {
      return resourcesApi
          .getPolicyV2(
              SamConstants.SamResource.WORKSPACE, workspaceUuid.toString(), role.toSamRole())
          .getMemberEmails();
    } catch (ApiException e) {
      throw SamExceptionFactory.create("Error retrieving workspace policy members from Sam", e);
    }
  }

  // Add code to retrieve and dump the role assignments for WSM controlled resources
  // for debugging. No permission check outside of Sam.
  public void dumpRoleBindings(String samResourceType, String resourceId, String token) {
    logger.debug("DUMP ROLE BINDING - resourceType {} resourceId {}", samResourceType, resourceId);

    ResourcesApi resourceApi = samResourcesApi(token);
    try {
      List<AccessPolicyResponseEntryV2> samResult =
          SamRetry.retry(() -> resourceApi.listResourcePoliciesV2(samResourceType, resourceId));
      for (AccessPolicyResponseEntryV2 entry : samResult) {
        logger.debug("  samPolicy: {}", entry);
      }
    } catch (ApiException apiException) {
      throw SamExceptionFactory.create("Error listing role bindings in Sam", apiException);
    } catch (InterruptedException e) {
      logger.warn("dump role binding was interrupted");
    }
  }

  /** Wrapper around Sam client to fetch requester roles on specified resource. */
  @WithSpan
  public List<WsmIamRole> listRequesterRoles(
      AuthenticatedUserRequest userRequest, String samResourceType, String resourceId) {
    ResourcesApi resourcesApi = samResourcesApi(userRequest.getRequiredToken());
    try {
      return resourcesApi.resourceRolesV2(samResourceType, resourceId).stream()
          .map(WsmIamRole::fromSam)
          // RAWLS_WORKSPACE stage workspaces may have additional roles set by Rawls that WSM
          // doesn't understand, ignore those.
          .filter(Objects::nonNull)
          .collect(Collectors.toList());
    } catch (ApiException e) {
      throw SamExceptionFactory.create("Error retrieving requester resource roles from Sam", e);
    }
  }

  @WithSpan
  public boolean isApplicationEnabledInSam(
      UUID workspaceUuid, String email, AuthenticatedUserRequest userRequest) {
    // We detect that an application is enabled in Sam by checking if the application has
    // the create-controlled-application-private action on the workspace.
    try {
      ResourcesApi resourcesApi = samResourcesApi(userRequest.getRequiredToken());
      return resourcesApi.resourceActionV2(
          SamConstants.SamResource.WORKSPACE,
          workspaceUuid.toString(),
          SamConstants.SamWorkspaceAction.CREATE_CONTROLLED_USER_PRIVATE,
          email);
    } catch (ApiException apiException) {
      throw SamExceptionFactory.create("Sam error querying role in Sam", apiException);
    }
  }

  /**
   * Wrapper around Sam client to sync a Sam policy to a Google group. Returns email of that group.
   *
   * <p>This operation in Sam is idempotent, so we don't worry about calling this multiple times.
   */
  @WithSpan
  public String syncWorkspacePolicy(
      UUID workspaceUuid, WsmIamRole role, AuthenticatedUserRequest userRequest)
      throws InterruptedException {
    String group =
        syncPolicyOnObject(
            SamConstants.SamResource.WORKSPACE,
            workspaceUuid.toString(),
            role.toSamRole(),
            userRequest);
    logger.info(
        "Synced workspace role {} to google group {} in workspace {}",
        role.toSamRole(),
        group,
        workspaceUuid);
    return group;
  }

  /**
   * Retrieve the email of a sync'd workspace policy. This is used during controlled resource
   * create.
   *
   * @param workspaceUuid workspace to use
   * @param role workspace role to lookup
   * @param userRequest userRequest
   * @return email of the sync'd policy group
   * @throws InterruptedException on shutdown during retry wait
   */
  public String getWorkspacePolicy(
      UUID workspaceUuid, WsmIamRole role, AuthenticatedUserRequest userRequest)
      throws InterruptedException {
    GoogleApi googleApi = samGoogleApi(userRequest.getRequiredToken());
    try {
      return SamRetry.retry(
              () ->
                  googleApi.syncStatus(
                      SamConstants.SamResource.WORKSPACE,
                      workspaceUuid.toString(),
                      role.toSamRole()))
          .getEmail();
    } catch (ApiException apiException) {
      throw SamExceptionFactory.create("Error getting sync policy in Sam", apiException);
    }
  }

  /**
   * Wrapper around Sam client to sync a Sam policy on a controlled resource to a google group and
   * return the email of that group.
   *
   * <p>This should only be called for controlled resources which require permissions granted to
   * individual users, i.e. user-private or application-controlled resources. All other cases are
   * handled by the permissions that workspace-level roles inherit on resources via Sam's
   * hierarchical resources, and do not use the policies synced by this function.
   *
   * <p>This operation in Sam is idempotent, so we don't worry about calling this multiple times.
   *
   * @param resource The resource to sync a binding for
   * @param role The policy to sync in Sam
   * @param userRequest User authentication
   * @return Sam policy group name
   */
  @WithSpan
  public String syncResourcePolicy(
      ControlledResource resource,
      ControlledResourceIamRole role,
      AuthenticatedUserRequest userRequest)
      throws InterruptedException {
    if (ControlledResourceCategory.get(resource.getAccessScope(), resource.getManagedBy())
        == ControlledResourceCategory.USER_SHARED) {
      throw new InternalLogicException(
          "syncResourcePolicy should not be called for USER managed SHARED access resources!");
    }

    String group =
        syncPolicyOnObject(
            resource.getCategory().getSamResourceName(),
            resource.getResourceId().toString(),
            role.toSamRole(),
            userRequest);
    logger.info(
        "Synced resource role {} to google group {} for resource {}",
        role.toSamRole(),
        group,
        resource.getResourceId());
    return group;
  }

  /**
   * Common implementation for syncing a policy to a Google group on an object in Sam.
   *
   * @param resourceTypeName The type of the Sam resource, as configured with Sam.
   * @param resourceId The Sam ID of the resource to sync a policy for
   * @param policyName The name of the policy to sync
   * @param userRequest User credentials to pass to Sam
   * @return The Google group whose membership is synced to the specified policy.
   */
  private String syncPolicyOnObject(
      String resourceTypeName,
      String resourceId,
      String policyName,
      AuthenticatedUserRequest userRequest)
      throws InterruptedException {
    GoogleApi googleApi = samGoogleApi(userRequest.getRequiredToken());
    try {
      // Sam makes no guarantees about what values are returned from the POST call, so we instead
      // fetch the group in a separate call after syncing.
      SamRetry.retry(
          () -> googleApi.syncPolicy(resourceTypeName, resourceId, policyName, /* body= */ null));
      return SamRetry.retry(() -> googleApi.syncStatus(resourceTypeName, resourceId, policyName))
          .getEmail();
    } catch (ApiException apiException) {
      throw SamExceptionFactory.create("Error syncing policy in Sam", apiException);
    }
  }

  /**
   * Create a controlled resource in Sam.
   *
   * @param resource The WSM representation of the resource to create.
   * @param privateIamRole The IAM role to grant on a private resource. It is required for
   *     user-private resources and optional for application-private resources.
   * @param assignedUserEmail Email identifier of the assigned user of this resource. Same
   *     constraints as privateIamRoles.
   * @param userRequest Credentials to use for talking to Sam.
   */
  @WithSpan
  public void createControlledResource(
      ControlledResource resource,
      @Nullable ControlledResourceIamRole privateIamRole,
      @Nullable String assignedUserEmail,
      AuthenticatedUserRequest userRequest)
      throws InterruptedException {

    // We need the WSM SA for setting controlled resource policies
    initializeWsmServiceAccount();
    FullyQualifiedResourceId workspaceParentFqId =
        new FullyQualifiedResourceId()
            .resourceId(resource.getWorkspaceId().toString())
            .resourceTypeName(SamConstants.SamResource.WORKSPACE);

    CreateResourceRequestV2 resourceRequest =
        new CreateResourceRequestV2()
            .resourceId(resource.getResourceId().toString())
            .parent(workspaceParentFqId)
            .authDomain(List.of());

    var builder =
        new ControlledResourceSamPolicyBuilder(
            this,
            privateIamRole,
            assignedUserEmail,
            userRequest,
            ControlledResourceCategory.get(resource.getAccessScope(), resource.getManagedBy()));
    builder.addPolicies(resourceRequest);

    try {
      // We use the user request for the create, but could equally well use the WSM SA.
      // The creating token has no effect on the resource policies.
      ResourcesApi resourceApi = samResourcesApi(userRequest.getRequiredToken());
      SamRetry.retry(
          () ->
              resourceApi.createResourceV2(
                  resource.getCategory().getSamResourceName(), resourceRequest));
      logger.info("Created Sam controlled resource {}", resource.getResourceId());

      dumpRoleBindings(
          resource.getCategory().getSamResourceName(),
          resource.getResourceId().toString(),
          getWsmServiceAccountToken());

    } catch (ApiException apiException) {
      // Do nothing if the resource to create already exists, this may not be the first time do is
      // called. Other exceptions still need to be surfaced.
      // Resource IDs are randomly generated, so we trust that the caller must have created
      // an existing Sam resource.
      logger.info(
          "Sam API error while creating a controlled resource, code is " + apiException.getCode());
      if (apiException.getCode() == HttpStatus.CONFLICT.value()) {
        logger.info(
            "Sam error was CONFLICT on creation request. This means the resource already "
                + "exists but is not an error so no exception thrown.");
        return;
      }
      throw SamExceptionFactory.create("Error creating controlled resource in Sam", apiException);
    }
  }

  /**
   * Delete controlled resource with an access token
   *
   * @param resource the controlled resource whose Sam resource to delete
   * @param token access token
   * @throws InterruptedException on thread interrupt
   */
  @WithSpan
  public void deleteControlledResource(ControlledResource resource, String token)
      throws InterruptedException {
    logger.info("Deleting controlled resource {}", resource.getResourceId());
    ResourcesApi resourceApi = samResourcesApi(token);
    try {
      SamRetry.retry(
          () ->
              resourceApi.deleteResourceV2(
                  resource.getCategory().getSamResourceName(),
                  resource.getResourceId().toString()));
      logger.info("Deleted Sam controlled resource {}", resource.getResourceId());
    } catch (ApiException apiException) {
      // Do nothing if the resource to delete is not found, this may not be the first time delete is
      // called. Other exceptions still need to be surfaced.
      logger.info(
          "Sam API error while deleting a controlled resource, code is " + apiException.getCode());
      if (apiException.getCode() == HttpStatus.NOT_FOUND.value()) {
        logger.info(
            "Sam error was NOT_FOUND on a deletion call. "
                + "This just means the deletion was tried twice so no error thrown.");
        return;
      }
      throw SamExceptionFactory.create("Error deleting controlled resource in Sam", apiException);
    } catch (Exception e) {
      logger.error("Caught unexpected exception deleting controlled resource", e);
    }
  }

  /**
   * Delete controlled resource with the user request
   *
   * @param resource the controlled resource whose Sam resource to delete
   * @param userRequest user performing the delete
   * @throws InterruptedException on thread interrupt
   */
  @WithSpan
  public void deleteControlledResource(
      ControlledResource resource, AuthenticatedUserRequest userRequest)
      throws InterruptedException {
    deleteControlledResource(resource, userRequest.getRequiredToken());
  }

  /**
   * Return the list of roles a user has directly on a private, user-managed controlled resource.
   * This will not return roles that a user holds via group membership.
   *
   * <p>This call to Sam is made as the WSM SA, as users do not have permission to directly modify
   * IAM on resources. This method still requires user credentials to validate as a safeguard, but
   * they are not used in the role removal call.
   *
   * @param resource The resource to fetch roles on
   * @param userEmail Email identifier of the user whose role is being removed.
   * @param userRequest User credentials. These are not used for the call to Sam, but must belong to
   *     a workspace owner to ensure the WSM SA is being used on a user's behalf correctly.
   */
  public List<ControlledResourceIamRole> getUserRolesOnPrivateResource(
      ControlledResource resource, String userEmail, AuthenticatedUserRequest userRequest) {

    try {
      ResourcesApi wsmSaResourceApi = samResourcesApi(getWsmServiceAccountToken());
      List<AccessPolicyResponseEntryV2> policyList =
          wsmSaResourceApi.listResourcePoliciesV2(
              resource.getCategory().getSamResourceName(), resource.getResourceId().toString());
      return policyList.stream()
          .filter(policyEntry -> policyEntry.getPolicy().getMemberEmails().contains(userEmail))
          .map(AccessPolicyResponseEntryV2::getPolicyName)
          .map(ControlledResourceIamRole::fromSamRole)
          .collect(Collectors.toList());
    } catch (ApiException apiException) {
      throw SamExceptionFactory.create("Sam error removing resource role in Sam", apiException);
    }
  }

  public Boolean status() {
    // No access token needed since this is an unauthenticated API.
    StatusApi statusApi = new StatusApi(getApiClient(null));
    try {
      return statusApi.getSystemStatus().getOk();
    } catch (ApiException e) {
      //  If any exception was thrown during the status check, return that the system is not OK.
      return false;
    }
  }

  /**
   * Builds a policy list with a single provided owner and empty reader, writer, project-owner, and
   * application policies.
   *
   * <p>This is a helper function for building the policy section of a request to create a workspace
   * resource in Sam. The provided user is granted the OWNER role and empty policies for reader,
   * writer, project-owner, and application are also included.
   *
   * <p>The empty policies are included because Sam requires all policies on a workspace to be
   * provided at creation time. Although policy membership can be modified later, policy creation
   * must happen at the same time as workspace resource creation.
   */
  private Map<String, AccessPolicyMembershipRequest> defaultWorkspacePolicies(
      String ownerEmail, @Nullable String projectOwnerGroupId) {
    Map<String, AccessPolicyMembershipRequest> policyMap = new HashMap<>();
    policyMap.put(
        WsmIamRole.OWNER.toSamRole(),
        new AccessPolicyMembershipRequest()
            .addRolesItem(WsmIamRole.OWNER.toSamRole())
            .addMemberEmailsItem(ownerEmail));
    // Optionally add a policy for project owner (used for billing projects in Terra CWB).
    if (projectOwnerGroupId != null) {
      policyMap.put(
          WsmIamRole.PROJECT_OWNER.toSamRole(),
          new AccessPolicyMembershipRequest()
              .addRolesItem(WsmIamRole.PROJECT_OWNER.toSamRole())
              .addMemberPoliciesItem(
                  new PolicyIdentifiers()
                      .resourceTypeName("billing-project")
                      .policyName("owner")
                      .resourceId(projectOwnerGroupId)));
    }
    // For all non-owner/manager roles, we create empty policies which can be modified later.
    for (WsmIamRole workspaceRole : WsmIamRole.values()) {
      if (!Set.of(WsmIamRole.OWNER, WsmIamRole.MANAGER, WsmIamRole.PROJECT_OWNER)
          .contains(workspaceRole)) {
        policyMap.put(
            workspaceRole.toSamRole(),
            new AccessPolicyMembershipRequest().addRolesItem(workspaceRole.toSamRole()));
      }
    }
    // We always give WSM's service account the 'manager' role for admin control of workspaces.
    String wsmSa = GcpUtils.getWsmSaEmail();
    policyMap.put(
        WsmIamRole.MANAGER.toSamRole(),
        new AccessPolicyMembershipRequest()
            .addRolesItem(WsmIamRole.MANAGER.toSamRole())
            .addMemberEmailsItem(wsmSa));
    return policyMap;
  }

  /**
   * Fetch the email of a user's pet service account in a given project. This request to Sam will
   * create the pet SA if it doesn't already exist.
   */
  public String getOrCreatePetSaEmail(String projectId, String token) throws InterruptedException {
    GoogleApi googleApi = samGoogleApi(token);
    try {
      return SamRetry.retry(() -> googleApi.getPetServiceAccount(projectId));
    } catch (ApiException apiException) {
      throw SamExceptionFactory.create("Error getting pet service account from Sam", apiException);
    }
  }

  /**
   * Fetch credentials of a user's pet service account in a given project. This request to Sam will
   * create the pet SA if it doesn't already exist.
   */
  public AuthenticatedUserRequest getOrCreatePetSaCredentials(
      String projectId, AuthenticatedUserRequest userRequest) throws InterruptedException {
    GoogleApi samGoogleApi = samGoogleApi(userRequest.getRequiredToken());
    try {
      String petEmail = getOrCreatePetSaEmail(projectId, userRequest.getRequiredToken());
      String petToken =
          SamRetry.retry(
              () -> samGoogleApi.getPetServiceAccountToken(projectId, PET_SA_OAUTH_SCOPES));
      // This should never happen, but it's more informative than an NPE from Optional.of
      if (petToken == null) {
        throw new InternalServerErrorException("Sam returned null pet service account token");
      }
      return new AuthenticatedUserRequest().email(petEmail).token(Optional.of(petToken));
    } catch (ApiException apiException) {
      throw SamExceptionFactory.create(
          "Error getting pet service account token from Sam", apiException);
    }
  }

  /**
   * Construct the email of an arbitrary user's pet service account in a given project. Unlike
   * {@code getOrCreatePetSaEmail}, this will not create the underlying service account. It may
   * return pet SA email if userEmail is a user. If userEmail is a group, returns Optional.empty().
   */
  public Optional<ServiceAccountName> constructUserPetSaEmail(
      String projectId, String userEmail, AuthenticatedUserRequest userRequest)
      throws InterruptedException {
    UsersApi usersApi = samUsersApi(userRequest.getRequiredToken());
    try {
      UserIdInfo userId = SamRetry.retry(() -> usersApi.getUserIds(userEmail));

      // If userId is null, userEmail is a group, not a user. (getUserIds returns 204 with no
      // response body, which translates to userID = null.)
      if (userId == null) {
        return Optional.empty();
      }
      String subjectId = userId.getUserSubjectId();
      String saEmail = String.format("pet-%s@%s.iam.gserviceaccount.com", subjectId, projectId);

      return Optional.of(ServiceAccountName.builder().email(saEmail).projectId(projectId).build());
    } catch (ApiException apiException) {
      throw SamExceptionFactory.create("Error getting user subject ID from Sam", apiException);
    }
  }

  /** Returns the Sam action for modifying a given IAM role. */
  private String samActionToModifyRole(WsmIamRole role) {
    return String.format("share_policy::%s", role.toSamRole());
  }
}<|MERGE_RESOLUTION|>--- conflicted
+++ resolved
@@ -91,12 +91,7 @@
   private boolean wsmServiceAccountInitialized;
 
   @Autowired
-<<<<<<< HEAD
-  public SamService(
-      SamConfiguration samConfig, FeatureConfiguration features, SamUserFactory samUserFactory) {
-=======
   public SamService(SamConfiguration samConfig, FeatureConfiguration features, SamUserFactory samUserFactory, OpenTelemetry openTelemetry) {
->>>>>>> 34b0c0bb
     this.samConfig = samConfig;
     this.samUserFactory = samUserFactory;
     this.features = features;
