package bio.terra.workspace.service.iam;

import bio.terra.cloudres.google.iam.ServiceAccountName;
import bio.terra.common.exception.ErrorReportException;
import bio.terra.common.exception.ForbiddenException;
import bio.terra.common.exception.InternalServerErrorException;
import bio.terra.common.iam.BearerToken;
import bio.terra.common.iam.SamUser;
import bio.terra.common.iam.SamUserFactory;
import bio.terra.common.sam.SamRetry;
import bio.terra.common.sam.exception.SamExceptionFactory;
import bio.terra.common.tracing.OkHttpClientTracingInterceptor;
import bio.terra.workspace.app.configuration.external.AzureConfiguration;
import bio.terra.workspace.app.configuration.external.FeatureConfiguration;
import bio.terra.workspace.app.configuration.external.SamConfiguration;
import bio.terra.workspace.common.exception.InternalLogicException;
import bio.terra.workspace.common.utils.GcpUtils;
import bio.terra.workspace.common.utils.Rethrow;
import bio.terra.workspace.service.iam.model.AccessibleWorkspace;
import bio.terra.workspace.service.iam.model.ControlledResourceIamRole;
import bio.terra.workspace.service.iam.model.RoleBinding;
import bio.terra.workspace.service.iam.model.SamConstants;
import bio.terra.workspace.service.iam.model.WsmIamRole;
import bio.terra.workspace.service.resource.controlled.model.ControlledResource;
import bio.terra.workspace.service.resource.controlled.model.ControlledResourceCategory;
import com.azure.core.credential.AccessToken;
import com.azure.core.credential.TokenCredential;
import com.azure.core.credential.TokenRequestContext;
import com.azure.identity.DefaultAzureCredentialBuilder;
import com.google.auth.oauth2.GoogleCredentials;
import com.google.common.annotations.VisibleForTesting;
import com.google.common.collect.ImmutableList;
import com.google.common.collect.ImmutableSet;
import io.opentelemetry.api.OpenTelemetry;
import io.opentelemetry.instrumentation.annotations.WithSpan;
import jakarta.servlet.http.HttpServletRequest;
import java.io.IOException;
import java.util.HashMap;
import java.util.List;
import java.util.Map;
import java.util.Objects;
import java.util.Optional;
import java.util.Set;
import java.util.UUID;
import java.util.stream.Collectors;
import javax.annotation.Nullable;
import okhttp3.OkHttpClient;
import org.apache.commons.lang3.StringUtils;
import org.broadinstitute.dsde.workbench.client.sam.ApiClient;
import org.broadinstitute.dsde.workbench.client.sam.ApiException;
import org.broadinstitute.dsde.workbench.client.sam.api.AdminApi;
import org.broadinstitute.dsde.workbench.client.sam.api.AzureApi;
import org.broadinstitute.dsde.workbench.client.sam.api.GoogleApi;
import org.broadinstitute.dsde.workbench.client.sam.api.ResourcesApi;
import org.broadinstitute.dsde.workbench.client.sam.api.StatusApi;
import org.broadinstitute.dsde.workbench.client.sam.api.UsersApi;
import org.broadinstitute.dsde.workbench.client.sam.model.AccessPolicyMembershipRequest;
import org.broadinstitute.dsde.workbench.client.sam.model.AccessPolicyResponseEntryV2;
import org.broadinstitute.dsde.workbench.client.sam.model.CreateResourceRequestV2;
import org.broadinstitute.dsde.workbench.client.sam.model.FullyQualifiedResourceId;
import org.broadinstitute.dsde.workbench.client.sam.model.GetOrCreatePetManagedIdentityRequest;
import org.broadinstitute.dsde.workbench.client.sam.model.PolicyIdentifiers;
import org.broadinstitute.dsde.workbench.client.sam.model.UserIdInfo;
import org.broadinstitute.dsde.workbench.client.sam.model.UserResourcesResponse;
import org.broadinstitute.dsde.workbench.client.sam.model.UserStatusInfo;
import org.slf4j.Logger;
import org.slf4j.LoggerFactory;
import org.springframework.beans.factory.annotation.Autowired;
import org.springframework.http.HttpStatus;
import org.springframework.stereotype.Component;

/**
 * SamService encapsulates logic for interacting with Sam. HTTP Statuses returned by Sam are
 * interpreted by the functions in this class.
 *
 * <p>This class is used both by Flights and outside of Flights. Flights need the
 * InterruptedExceptions to be thrown. Outside of flights, use the Rethrow.onInterrupted. See
 * comment there for more detail.
 */
@Component
public class SamService {

  private static final Set<String> SAM_OAUTH_SCOPES = ImmutableSet.of("openid", "email", "profile");
  private static final List<String> PET_SA_OAUTH_SCOPES =
      ImmutableList.of(
          "openid", "email", "profile", "https://www.googleapis.com/auth/cloud-platform");
  private static final Logger logger = LoggerFactory.getLogger(SamService.class);
  private final SamConfiguration samConfig;
  private final SamUserFactory samUserFactory;
  private final OkHttpClient commonHttpClient;
  private final FeatureConfiguration features;
  private boolean wsmServiceAccountInitialized;

  @Autowired
<<<<<<< HEAD
  public SamService(SamConfiguration samConfig, FeatureConfiguration features, SamUserFactory samUserFactory) {
=======
  public SamService(
      SamConfiguration samConfig, SamUserFactory samUserFactory, OpenTelemetry openTelemetry) {
>>>>>>> 76da8eaa
    this.samConfig = samConfig;
    this.samUserFactory = samUserFactory;
    this.features = features;
    this.wsmServiceAccountInitialized = false;
    this.commonHttpClient =
        new ApiClient()
            .getHttpClient()
            .newBuilder()
            .addInterceptor(new OkHttpClientTracingInterceptor(openTelemetry))
            .build();
  }

  private ApiClient getApiClient(String accessToken) {
    // OkHttpClient objects manage their own thread pools, so it's much more performant to share one
    // across requests.
    ApiClient apiClient =
        new ApiClient().setHttpClient(commonHttpClient).setBasePath(samConfig.getBasePath());
    apiClient.setAccessToken(accessToken);
    return apiClient;
  }

  @VisibleForTesting
  public ResourcesApi samResourcesApi(String accessToken) {
    return new ResourcesApi(getApiClient(accessToken));
  }

  private GoogleApi samGoogleApi(String accessToken) {
    return new GoogleApi(getApiClient(accessToken));
  }

  @VisibleForTesting
  public UsersApi samUsersApi(String accessToken) {
    return new UsersApi(getApiClient(accessToken));
  }

  @VisibleForTesting
  public AzureApi samAzureApi(String accessToken) {
    return new AzureApi(getApiClient(accessToken));
  }

  public AdminApi samAdminApi(String accessToken) {
    return new AdminApi(getApiClient(accessToken));
  }

  @WithSpan
  private boolean isAdmin(AuthenticatedUserRequest userRequest) throws InterruptedException {
    try {
      // If the user can successfully call sam admin api, the user has terra level admin access.
      SamRetry.retry(
          () ->
              samAdminApi(userRequest.getRequiredToken())
                  .adminGetUserByEmail(getUserEmailFromSam(userRequest)));
      return true;
    } catch (ApiException apiException) {
      logger.info(
          "Error checking admin permission in Sam. This is expected if requester is not SAM admin.",
          apiException);
      return false;
    }
  }

  public String getWsmServiceAccountToken() {
    try {
      if (features.isAzureControlPlaneEnabled())
      {
        TokenCredential credential = new DefaultAzureCredentialBuilder().build();
        // The Microsoft Authentication Library (MSAL) currently specifies offline_access, openid, profile, and email by default in authorization and token requests.
        AccessToken token = credential.getToken(new TokenRequestContext().addScopes("https://graph.microsoft.com/.default")).block();
        return token.getToken();
      }
      else
      {
        GoogleCredentials creds =
                GoogleCredentials.getApplicationDefault().createScoped(SAM_OAUTH_SCOPES);
        creds.refreshIfExpired();
        return creds.getAccessToken().getTokenValue();
      }
    } catch (IOException e) {
      throw new InternalServerErrorException("Internal server error retrieving WSM credentials", e);
    }
  }

  /**
   * Fetch the email associated with user credentials directly from Sam. Call this method outside a
   * flight as we don't need to retry when `InterruptException` happens outside a flight.
   */
  public String getUserEmailFromSamAndRethrowOnInterrupt(AuthenticatedUserRequest userRequest) {
    return Rethrow.onInterrupted(() -> getUserEmailFromSam(userRequest), "Get user email from SAM");
  }

  /**
   * Fetch the email associated with user credentials directly from Sam. This will always call Sam
   * to fetch an email and will never read it from the AuthenticatedUserRequest. This is important
   * for calls made by pet service accounts, which will have a pet email in the
   * AuthenticatedUserRequest, but Sam will return the owner's email.
   */
  public String getUserEmailFromSam(AuthenticatedUserRequest userRequest)
      throws InterruptedException {
    return getUserStatusInfo(userRequest).getUserEmail();
  }

  /** Fetch the Sam user associated with AuthenticatedUserRequest. */
  public SamUser getSamUser(AuthenticatedUserRequest userRequest) {
    return samUserFactory.from(
        new BearerToken(userRequest.getRequiredToken()), samConfig.getBasePath());
  }

  /** Fetch the Sam user associated with HttpServletRequest. */
  public SamUser getSamUser(HttpServletRequest request) {
    return samUserFactory.from(request, samConfig.getBasePath());
  }

  /** Fetch the user status info associated with the user credentials directly from Sam. */
  public UserStatusInfo getUserStatusInfo(AuthenticatedUserRequest userRequest)
      throws InterruptedException {
    UsersApi usersApi = samUsersApi(userRequest.getRequiredToken());
    try {
      return SamRetry.retry(usersApi::getUserStatusInfo);
    } catch (ApiException apiException) {
      throw SamExceptionFactory.create("Error getting user status info from Sam", apiException);
    }
  }

  /** Fetch a user-assigned managed identity from Sam by user email with WSM credentials. */
  public String getOrCreateUserManagedIdentityForUser(
      String userEmail, String subscriptionId, String tenantId, String managedResourceGroupId)
      throws InterruptedException {
    AzureApi azureApi = samAzureApi(getWsmServiceAccountToken());

    GetOrCreatePetManagedIdentityRequest request =
        new GetOrCreatePetManagedIdentityRequest()
            .subscriptionId(subscriptionId)
            .tenantId(tenantId)
            .managedResourceGroupName(managedResourceGroupId);
    try {
      return SamRetry.retry(
          () -> azureApi.getPetManagedIdentityForUser(userEmail.toLowerCase(), request));
    } catch (ApiException apiException) {
      throw SamExceptionFactory.create(
          "Error getting user assigned managed identity from Sam", apiException);
    }
  }

  /**
   * Gets proxy group email.
   *
   * <p>This takes in userEmail instead of AuthenticatedUserRequest because of
   * WorkspaceService.removeWorkspaceRoleFromUser(). When User A removes User B from workspace, we
   * want to get B's proxy group, not A's.
   */
  public String getProxyGroupEmail(String userEmail, String token) throws InterruptedException {
    GoogleApi googleApi = samGoogleApi(token);
    try {
      return SamRetry.retry(() -> googleApi.getProxyGroup(userEmail));
    } catch (ApiException apiException) {
      throw SamExceptionFactory.create("Error getting proxy group from Sam", apiException);
    }
  }

  /**
   * Register WSM's service account as a user in Sam if it isn't already. This should only need to
   * register with Sam once per environment, so it is implemented lazily.
   */
  private void initializeWsmServiceAccount() throws InterruptedException {
    if (!wsmServiceAccountInitialized) {
      final String wsmAccessToken;
      try {
        wsmAccessToken = getWsmServiceAccountToken();
      } catch (InternalServerErrorException e) {
        // In cases where WSM is not running as a service account (e.g. unit tests), the above call
        // will throw. This can be ignored now and later when the credentials are used again.
        logger.warn(
            "Failed to register WSM service account in Sam. This is expected for tests.", e);
        return;
      }
      UsersApi usersApi = samUsersApi(wsmAccessToken);
      // If registering the service account fails, all we can do is to keep trying.
      if (!wsmServiceAccountRegistered(usersApi)) {
        // retries internally
        registerWsmServiceAccount(usersApi);
      }
      wsmServiceAccountInitialized = true;
    }
  }

  @VisibleForTesting
  public boolean wsmServiceAccountRegistered(UsersApi usersApi) throws InterruptedException {
    try {
      // getUserStatusInfo throws a 404 if the calling user is not registered, which will happen
      // the first time WSM is run in each environment.
      SamRetry.retry(usersApi::getUserStatusInfo);
      logger.info("WSM service account already registered in Sam");
      return true;
    } catch (ApiException apiException) {
      if (apiException.getCode() == HttpStatus.NOT_FOUND.value()) {
        logger.info(
            "Sam error was NOT_FOUND when checking user registration. This means the "
                + " user is not registered but is not an exception. Returning false.");
        return false;
      } else {
        throw SamExceptionFactory.create("Error checking user status in Sam", apiException);
      }
    }
  }

  private void registerWsmServiceAccount(UsersApi usersApi) throws InterruptedException {
    try {
      SamRetry.retry(() -> usersApi.createUserV2(""));
    } catch (ApiException apiException) {
      throw SamExceptionFactory.create(
          "Error registering WSM service account with Sam", apiException);
    }
  }

  public List<FullyQualifiedResourceId> getWorkspaceChildResources(
      AuthenticatedUserRequest userRequest, UUID workspaceId) throws InterruptedException {
    var resourceApi = samResourcesApi(userRequest.getRequiredToken());
    try {
      return SamRetry.retry(
          () -> resourceApi.listResourceChildren("workspace", workspaceId.toString()));
    } catch (ApiException apiException) {
      throw SamExceptionFactory.create(
          "Error retrieving workspace child resources in Sam", apiException);
    }
  }

  /**
   * Wrapper around the Sam client to create a workspace resource in Sam.
   *
   * <p>This creates a workspace with the provided ID and requesting user as the sole Owner. Empty
   * reader and writer policies are also created. Errors from the Sam client will be thrown as Sam
   * specific exception types.
   */
  @WithSpan
  public void createWorkspaceWithDefaults(
      AuthenticatedUserRequest userRequest,
      UUID uuid,
      List<String> authDomainList,
      @Nullable String projectOwnerGroupId)
      throws InterruptedException {
    ResourcesApi resourceApi = samResourcesApi(userRequest.getRequiredToken());
    // Sam will throw an error if no owner is specified, so the caller's email is required. It can
    // be looked up using the auth token if that's all the caller provides.

    // If we called WSM as the pet SA and went through the proxy, this becomes the pet SA's email if
    // we use the request email. That caused an issue where the human user wasn't recognized on the
    // workspace.

    String humanUserEmail = getUserEmailFromSam(userRequest);

    CreateResourceRequestV2 workspaceRequest =
        new CreateResourceRequestV2()
            .resourceId(uuid.toString())
            .policies(defaultWorkspacePolicies(humanUserEmail, projectOwnerGroupId))
            .authDomain(authDomainList);
    try {
      SamRetry.retry(
          () -> resourceApi.createResourceV2(SamConstants.SamResource.WORKSPACE, workspaceRequest));
      logger.info("Created Sam resource for workspace {}", uuid);
    } catch (ApiException apiException) {
      throw SamExceptionFactory.create("Error creating a Workspace resource in Sam", apiException);
    }
    dumpRoleBindings(
        SamConstants.SamResource.WORKSPACE, uuid.toString(), userRequest.getRequiredToken());
  }

  /**
   * List all workspace IDs in Sam this user has access to. Note that in environments shared with
   * Rawls, some of these workspaces will be Rawls managed and WSM will not know about them.
   *
   * <p>Additionally, Rawls may create additional roles that WSM does not know about. Those roles
   * will be ignored here.
   *
   * @return map from workspace ID to AccessibleWorkspace record
   */
  @WithSpan
  public Map<UUID, AccessibleWorkspace> listWorkspaceIdsAndHighestRoles(
      AuthenticatedUserRequest userRequest, WsmIamRole minimumHighestRoleFromRequest)
      throws InterruptedException {
    ResourcesApi resourceApi = samResourcesApi(userRequest.getRequiredToken());
    Map<UUID, AccessibleWorkspace> result = new HashMap<>();
    try {
      List<UserResourcesResponse> userResourcesResponses =
          SamRetry.retry(
              () -> resourceApi.listResourcesAndPoliciesV2(SamConstants.SamResource.WORKSPACE));

      for (var userResourcesResponse : userResourcesResponses) {
        try {
          UUID workspaceId = UUID.fromString(userResourcesResponse.getResourceId());
          List<WsmIamRole> roles =
              userResourcesResponse.getDirect().getRoles().stream()
                  .map(WsmIamRole::fromSam)
                  .filter(Objects::nonNull)
                  .collect(Collectors.toList());

          // Skip workspaces with no roles. (That means there's a role this WSM doesn't know
          // about.)
          WsmIamRole.getHighestRole(workspaceId, roles)
              .ifPresent(
                  highestRole -> {
                    if (minimumHighestRoleFromRequest.roleAtLeastAsHighAs(highestRole)) {
                      result.put(
                          workspaceId,
                          new AccessibleWorkspace(
                              workspaceId,
                              highestRole,
                              ImmutableList.copyOf(
                                  userResourcesResponse.getMissingAuthDomainGroups())));
                    }
                  });
        } catch (IllegalArgumentException e) {
          // WSM always uses UUIDs for workspace IDs, but this is not enforced in Sam and there are
          // old workspaces that don't use UUIDs. Any workspace with a non-UUID workspace ID is
          // ignored here.
        }
      }
    } catch (ApiException apiException) {
      throw SamExceptionFactory.create("Error listing Workspace Ids in Sam", apiException);
    }
    return result;
  }

  @WithSpan
  public void deleteWorkspace(AuthenticatedUserRequest userRequest, UUID uuid)
      throws InterruptedException {
    String authToken = userRequest.getRequiredToken();
    ResourcesApi resourceApi = samResourcesApi(authToken);
    try {
      SamRetry.retry(
          () -> resourceApi.deleteResourceV2(SamConstants.SamResource.WORKSPACE, uuid.toString()));
      logger.info("Deleted Sam resource for workspace {}", uuid);
    } catch (ApiException apiException) {
      logger.info("Sam API error while deleting workspace, code is " + apiException.getCode());
      // Do nothing if the resource to delete is not found, this may not be the first time undo is
      // called. Other exceptions still need to be surfaced.
      if (apiException.getCode() == HttpStatus.NOT_FOUND.value()) {
        logger.info(
            "Sam error was NOT_FOUND on a deletion call. "
                + "This just means the deletion was tried twice so no error thrown.");
        return;
      }

      // Diagnostic: if the error was "Cannot delete a resource with children" then fetch and
      // dump the remaining children. Make the Sam exception first, so we get the error message
      // text from inside the Sam response.
      ErrorReportException samException =
          SamExceptionFactory.create("Error deleting a workspace in Sam", apiException);
      if (apiException.getCode() == HttpStatus.BAD_REQUEST.value()
          && StringUtils.contains(
              samException.getMessage(), "Cannot delete a resource with children")) {
        try {
          List<FullyQualifiedResourceId> children =
              resourceApi.listResourceChildren(SamConstants.SamResource.WORKSPACE, uuid.toString());
          logger.error(
              "Found {} child resources in Sam while deleting workspace {}", children.size(), uuid);
          for (FullyQualifiedResourceId child : children) {
            logger.error(
                "  Workspace {} child {} ({})",
                uuid,
                child.getResourceTypeName(),
                child.getResourceId());
          }
        } catch (ApiException innerApiException) {
          logger.error("Failed to retrieve the list of workspace children", innerApiException);
        }
      }
      throw samException;
    }
  }

  @WithSpan
  public List<String> listResourceActions(
      AuthenticatedUserRequest userRequest, String resourceType, String resourceId)
      throws InterruptedException {
    String authToken = userRequest.getRequiredToken();
    ResourcesApi resourceApi = samResourcesApi(authToken);
    try {
      return SamRetry.retry(() -> resourceApi.resourceActionsV2(resourceType, resourceId));
    } catch (ApiException apiException) {
      throw SamExceptionFactory.create("Error listing resources actions in Sam", apiException);
    }
  }

  @WithSpan
  public void addGroupsToAuthDomain(
      AuthenticatedUserRequest userRequest,
      String resourceType,
      String resourceId,
      List<String> groups)
      throws InterruptedException {
    ResourcesApi resourceApi = samResourcesApi(userRequest.getRequiredToken());
    // TODO: [PF-2938] We should use the service account to add these groups.
    // ResourcesApi resourceApi = samResourcesApi(getWsmServiceAccountToken());
    try {
      SamRetry.retry(() -> resourceApi.patchAuthDomainV2(resourceType, resourceId, groups));
    } catch (ApiException apiException) {
      throw SamExceptionFactory.create("Error adding group to auth domain in Sam", apiException);
    }
  }

  @WithSpan
  public boolean isAuthorized(
      AuthenticatedUserRequest userRequest,
      String iamResourceType,
      String resourceId,
      String action)
      throws InterruptedException {
    String accessToken = userRequest.getRequiredToken();
    ResourcesApi resourceApi = samResourcesApi(accessToken);
    try {
      return SamRetry.retry(
          () -> resourceApi.resourcePermissionV2(iamResourceType, resourceId, action));
    } catch (ApiException apiException) {
      throw SamExceptionFactory.create("Error checking resource permission in Sam", apiException);
    }
  }

  /**
   * Check whether a user may perform an action on a Sam resource. Unlike {@code isAuthorized}, this
   * method does not require that the calling user and the authenticating user are the same - e.g.
   * user A may ask Sam whether user B has permission to perform an action.
   *
   * @param iamResourceType The type of the Sam resource to check
   * @param resourceId The ID of the Sam resource to check
   * @param action The action we're querying Sam for
   * @param userToCheck The email of the principle whose permission we are checking
   * @param userRequest Credentials for the call to Sam. These do not need to be from the same user
   *     as userToCheck.
   * @return True if userToCheck may perform the specified action on the specified resource. False
   *     otherwise.
   */
  @WithSpan
  public boolean userIsAuthorized(
      String iamResourceType,
      String resourceId,
      String action,
      String userToCheck,
      AuthenticatedUserRequest userRequest)
      throws InterruptedException {
    ResourcesApi resourceApi = samResourcesApi(userRequest.getRequiredToken());
    try {
      return SamRetry.retry(
          () -> resourceApi.resourceActionV2(iamResourceType, resourceId, action, userToCheck));
    } catch (ApiException apiException) {
      throw SamExceptionFactory.create("Error checking resource permission in Sam", apiException);
    }
  }

  /**
   * Wrapper around {@code userIsAuthorized} which checks authorization using the WSM Service
   * Account's credentials rather than an end user's credentials. This should only be used when user
   * credentials are not available, as WSM's SA has permission to read all workspaces and resources.
   */
  public boolean checkAuthAsWsmSa(
      String iamResourceType, String resourceId, String action, String userToCheck)
      throws InterruptedException {
    String wsmSaToken = getWsmServiceAccountToken();
    AuthenticatedUserRequest wsmSaRequest =
        new AuthenticatedUserRequest().token(Optional.of(wsmSaToken));
    return userIsAuthorized(iamResourceType, resourceId, action, userToCheck, wsmSaRequest);
  }

  /**
   * Wrapper around isAuthorized which throws an appropriate exception if a user does not have
   * access to a resource. The wrapped call will perform a check for the appropriate permission in
   * Sam. This call answers the question "does user X have permission to do action Y on resource Z".
   *
   * @param userRequest Credentials of the user whose permissions are being checked
   * @param type The Sam type of the workspace/resource being checked
   * @param uuid The ID of the resource being checked
   * @param action The action being checked on the resource
   */
  @WithSpan
  public void checkAuthz(
      AuthenticatedUserRequest userRequest, String type, String uuid, String action)
      throws InterruptedException {
    boolean isAuthorized = isAuthorized(userRequest, type, uuid, action);
    final String userEmail = getUserEmailFromSam(userRequest);
    if (!isAuthorized)
      throw new ForbiddenException(
          String.format(
              "User %s is not authorized to perform action %s on %s %s",
              userEmail, action, type, uuid));
    else logger.info("User {} is authorized to {} {} {}", userEmail, action, type, uuid);
  }

  /**
   * Wrapper around isAdmin which throws an appropriate exception if a user does not have admin
   * access.
   *
   * @param userRequest Credentials of the user whose permissions are being checked
   */
  @WithSpan
  public void checkAdminAuthz(AuthenticatedUserRequest userRequest) throws InterruptedException {
    boolean isAuthorized = isAdmin(userRequest);
    final String userEmail = getUserEmailFromSam(userRequest);
    if (!isAuthorized)
      throw new ForbiddenException(
          String.format("User %s is not authorized to perform admin action", userEmail));
    else logger.info("User {} is an authorized admin", userEmail);
  }

  /**
   * Wrapper around Sam client to grant a role to the provided user.
   *
   * <p>This operation is only available to MC_WORKSPACE stage workspaces, as Rawls manages
   * permissions directly on other workspaces.
   *
   * @param workspaceUuid The workspace this operation takes place in
   * @param userRequest Credentials of the user requesting this operation. Only owners have
   *     permission to modify roles in a workspace.
   * @param role The role being granted.
   * @param email The user being granted a role.
   */
  @WithSpan
  public void grantWorkspaceRole(
      UUID workspaceUuid, AuthenticatedUserRequest userRequest, WsmIamRole role, String email)
      throws InterruptedException {
    ResourcesApi resourceApi = samResourcesApi(userRequest.getRequiredToken());
    try {
      // GCP always uses lowercase email identifiers, so we do the same here for consistency.
      SamRetry.retry(
          () ->
              resourceApi.addUserToPolicyV2(
                  SamConstants.SamResource.WORKSPACE,
                  workspaceUuid.toString(),
                  role.toSamRole(),
                  email.toLowerCase(),
                  /* body= */ null));
      logger.info(
          "Granted role {} to user {} in workspace {}", role.toSamRole(), email, workspaceUuid);
    } catch (ApiException apiException) {
      throw SamExceptionFactory.create("Error granting workspace role in Sam", apiException);
    }
  }

  /**
   * Wrapper around Sam client to remove a role from the provided user.
   *
   * <p>This operation is only available to MC_WORKSPACE stage workspaces, as Rawls manages
   * permissions directly on other workspaces. Trying to remove a role that a user does not have
   * will succeed, though Sam will error if the email is not a registered user.
   */
  @WithSpan
  public void removeWorkspaceRole(
      UUID workspaceUuid, AuthenticatedUserRequest userRequest, WsmIamRole role, String email)
      throws InterruptedException {

    ResourcesApi resourceApi = samResourcesApi(userRequest.getRequiredToken());
    try {
      SamRetry.retry(
          () ->
              resourceApi.removeUserFromPolicyV2(
                  SamConstants.SamResource.WORKSPACE,
                  workspaceUuid.toString(),
                  role.toSamRole(),
                  email.toLowerCase()));
      logger.info(
          "Removed role {} from user {} in workspace {}", role.toSamRole(), email, workspaceUuid);
    } catch (ApiException apiException) {
      throw SamExceptionFactory.create("Error removing workspace role in Sam", apiException);
    }
  }

  /**
   * Wrapper around the Sam client to remove a role from the provided user on a controlled resource.
   *
   * <p>Similar to {@link #removeWorkspaceRole}, but for controlled resources. This should only be
   * necessary for private resources, as users do not have individual roles on shared resources.
   *
   * <p>This call to Sam is made as the WSM SA, as users do not have permission to directly modify
   * IAM on resources.
   *
   * @param resource The resource to remove a role from
   * @param role The role to remove
   * @param email Email identifier of the user whose role is being removed.
   */
  @WithSpan
  public void removeResourceRole(
      ControlledResource resource, ControlledResourceIamRole role, String email)
      throws InterruptedException {

    try {
      ResourcesApi wsmSaResourceApi = samResourcesApi(getWsmServiceAccountToken());
      SamRetry.retry(
          () ->
              wsmSaResourceApi.removeUserFromPolicyV2(
                  resource.getCategory().getSamResourceName(),
                  resource.getResourceId().toString(),
                  role.toSamRole(),
                  email));
      logger.info(
          "Removed role {} from user {} on resource {}",
          role.toSamRole(),
          email,
          resource.getResourceId());
    } catch (ApiException apiException) {
      throw SamExceptionFactory.create("Sam error removing resource role in Sam", apiException);
    }
  }

  /**
   * Wrapper around the Sam client to restore a role to a user on a controlled resource. This is
   * only exposed to support undoing Stairway transactions which revoke access. It should not be
   * called otherwise.
   *
   * <p>This call to Sam is made as the WSM SA, as users do not have permission to directly modify
   * IAM on resources.
   *
   * @param resource The resource to restore a role to
   * @param role The role to restore
   * @param email Email identifier of the user whose role is being restored.
   */
  @WithSpan
  public void restoreResourceRole(
      ControlledResource resource, ControlledResourceIamRole role, String email)
      throws InterruptedException {

    try {
      ResourcesApi wsmSaResourceApi = samResourcesApi(getWsmServiceAccountToken());
      SamRetry.retry(
          () ->
              wsmSaResourceApi.addUserToPolicyV2(
                  resource.getCategory().getSamResourceName(),
                  resource.getResourceId().toString(),
                  role.toSamRole(),
                  email,
                  /* body= */ null));
      logger.info(
          "Restored role {} to user {} on resource {}",
          role.toSamRole(),
          email,
          resource.getResourceId());
    } catch (ApiException apiException) {
      throw SamExceptionFactory.create("Sam error restoring resource role in Sam", apiException);
    }
  }

  /**
   * Wrapper around Sam client to retrieve the full current permissions model of a workspace.
   *
   * <p>This operation is only available to MC_WORKSPACE stage workspaces, as Rawls manages
   * permissions directly on other workspaces.
   */
  @WithSpan
  public List<RoleBinding> listRoleBindings(
      UUID workspaceUuid, AuthenticatedUserRequest userRequest) throws InterruptedException {

    ResourcesApi resourceApi = samResourcesApi(userRequest.getRequiredToken());
    try {
      List<AccessPolicyResponseEntryV2> samResult =
          SamRetry.retry(
              () ->
                  resourceApi.listResourcePoliciesV2(
                      SamConstants.SamResource.WORKSPACE, workspaceUuid.toString()));
      return samResult.stream()
          // Don't include WSM's SA as a manager. This is true for all workspaces and not useful to
          // callers.
          .filter(entry -> !entry.getPolicyName().equals(WsmIamRole.MANAGER.toSamRole()))
          // RAWLS_WORKSPACE stage workspaces may have additional roles set by Rawls that WSM
          // doesn't understand, ignore those.
          .filter(entry -> WsmIamRole.fromSam(entry.getPolicyName()) != null)
          .map(
              entry ->
                  RoleBinding.builder()
                      .role(WsmIamRole.fromSam(entry.getPolicyName()))
                      .users(entry.getPolicy().getMemberEmails())
                      .build())
          .collect(Collectors.toList());
    } catch (ApiException apiException) {
      throw SamExceptionFactory.create("Error listing role bindings in Sam", apiException);
    }
  }

  /** Wrapper around Sam client to fetch the list of users with a specific role in a workspace. */
  @WithSpan
  public List<String> listUsersWithWorkspaceRole(
      UUID workspaceUuid, WsmIamRole role, AuthenticatedUserRequest userRequest) {
    ResourcesApi resourcesApi = samResourcesApi(userRequest.getRequiredToken());
    try {
      return resourcesApi
          .getPolicyV2(
              SamConstants.SamResource.WORKSPACE, workspaceUuid.toString(), role.toSamRole())
          .getMemberEmails();
    } catch (ApiException e) {
      throw SamExceptionFactory.create("Error retrieving workspace policy members from Sam", e);
    }
  }

  // Add code to retrieve and dump the role assignments for WSM controlled resources
  // for debugging. No permission check outside of Sam.
  public void dumpRoleBindings(String samResourceType, String resourceId, String token) {
    logger.debug("DUMP ROLE BINDING - resourceType {} resourceId {}", samResourceType, resourceId);

    ResourcesApi resourceApi = samResourcesApi(token);
    try {
      List<AccessPolicyResponseEntryV2> samResult =
          SamRetry.retry(() -> resourceApi.listResourcePoliciesV2(samResourceType, resourceId));
      for (AccessPolicyResponseEntryV2 entry : samResult) {
        logger.debug("  samPolicy: {}", entry);
      }
    } catch (ApiException apiException) {
      throw SamExceptionFactory.create("Error listing role bindings in Sam", apiException);
    } catch (InterruptedException e) {
      logger.warn("dump role binding was interrupted");
    }
  }

  /** Wrapper around Sam client to fetch requester roles on specified resource. */
  @WithSpan
  public List<WsmIamRole> listRequesterRoles(
      AuthenticatedUserRequest userRequest, String samResourceType, String resourceId) {
    ResourcesApi resourcesApi = samResourcesApi(userRequest.getRequiredToken());
    try {
      return resourcesApi.resourceRolesV2(samResourceType, resourceId).stream()
          .map(WsmIamRole::fromSam)
          // RAWLS_WORKSPACE stage workspaces may have additional roles set by Rawls that WSM
          // doesn't understand, ignore those.
          .filter(Objects::nonNull)
          .collect(Collectors.toList());
    } catch (ApiException e) {
      throw SamExceptionFactory.create("Error retrieving requester resource roles from Sam", e);
    }
  }

  @WithSpan
  public boolean isApplicationEnabledInSam(
      UUID workspaceUuid, String email, AuthenticatedUserRequest userRequest) {
    // We detect that an application is enabled in Sam by checking if the application has
    // the create-controlled-application-private action on the workspace.
    try {
      ResourcesApi resourcesApi = samResourcesApi(userRequest.getRequiredToken());
      return resourcesApi.resourceActionV2(
          SamConstants.SamResource.WORKSPACE,
          workspaceUuid.toString(),
          SamConstants.SamWorkspaceAction.CREATE_CONTROLLED_USER_PRIVATE,
          email);
    } catch (ApiException apiException) {
      throw SamExceptionFactory.create("Sam error querying role in Sam", apiException);
    }
  }

  /**
   * Wrapper around Sam client to sync a Sam policy to a Google group. Returns email of that group.
   *
   * <p>This operation in Sam is idempotent, so we don't worry about calling this multiple times.
   */
  @WithSpan
  public String syncWorkspacePolicy(
      UUID workspaceUuid, WsmIamRole role, AuthenticatedUserRequest userRequest)
      throws InterruptedException {
    String group =
        syncPolicyOnObject(
            SamConstants.SamResource.WORKSPACE,
            workspaceUuid.toString(),
            role.toSamRole(),
            userRequest);
    logger.info(
        "Synced workspace role {} to google group {} in workspace {}",
        role.toSamRole(),
        group,
        workspaceUuid);
    return group;
  }

  /**
   * Retrieve the email of a sync'd workspace policy. This is used during controlled resource
   * create.
   *
   * @param workspaceUuid workspace to use
   * @param role workspace role to lookup
   * @param userRequest userRequest
   * @return email of the sync'd policy group
   * @throws InterruptedException on shutdown during retry wait
   */
  public String getWorkspacePolicy(
      UUID workspaceUuid, WsmIamRole role, AuthenticatedUserRequest userRequest)
      throws InterruptedException {
    GoogleApi googleApi = samGoogleApi(userRequest.getRequiredToken());
    try {
      return SamRetry.retry(
              () ->
                  googleApi.syncStatus(
                      SamConstants.SamResource.WORKSPACE,
                      workspaceUuid.toString(),
                      role.toSamRole()))
          .getEmail();
    } catch (ApiException apiException) {
      throw SamExceptionFactory.create("Error getting sync policy in Sam", apiException);
    }
  }

  /**
   * Wrapper around Sam client to sync a Sam policy on a controlled resource to a google group and
   * return the email of that group.
   *
   * <p>This should only be called for controlled resources which require permissions granted to
   * individual users, i.e. user-private or application-controlled resources. All other cases are
   * handled by the permissions that workspace-level roles inherit on resources via Sam's
   * hierarchical resources, and do not use the policies synced by this function.
   *
   * <p>This operation in Sam is idempotent, so we don't worry about calling this multiple times.
   *
   * @param resource The resource to sync a binding for
   * @param role The policy to sync in Sam
   * @param userRequest User authentication
   * @return Sam policy group name
   */
  @WithSpan
  public String syncResourcePolicy(
      ControlledResource resource,
      ControlledResourceIamRole role,
      AuthenticatedUserRequest userRequest)
      throws InterruptedException {
    if (ControlledResourceCategory.get(resource.getAccessScope(), resource.getManagedBy())
        == ControlledResourceCategory.USER_SHARED) {
      throw new InternalLogicException(
          "syncResourcePolicy should not be called for USER managed SHARED access resources!");
    }

    String group =
        syncPolicyOnObject(
            resource.getCategory().getSamResourceName(),
            resource.getResourceId().toString(),
            role.toSamRole(),
            userRequest);
    logger.info(
        "Synced resource role {} to google group {} for resource {}",
        role.toSamRole(),
        group,
        resource.getResourceId());
    return group;
  }

  /**
   * Common implementation for syncing a policy to a Google group on an object in Sam.
   *
   * @param resourceTypeName The type of the Sam resource, as configured with Sam.
   * @param resourceId The Sam ID of the resource to sync a policy for
   * @param policyName The name of the policy to sync
   * @param userRequest User credentials to pass to Sam
   * @return The Google group whose membership is synced to the specified policy.
   */
  private String syncPolicyOnObject(
      String resourceTypeName,
      String resourceId,
      String policyName,
      AuthenticatedUserRequest userRequest)
      throws InterruptedException {
    GoogleApi googleApi = samGoogleApi(userRequest.getRequiredToken());
    try {
      // Sam makes no guarantees about what values are returned from the POST call, so we instead
      // fetch the group in a separate call after syncing.
      SamRetry.retry(
          () -> googleApi.syncPolicy(resourceTypeName, resourceId, policyName, /* body= */ null));
      return SamRetry.retry(() -> googleApi.syncStatus(resourceTypeName, resourceId, policyName))
          .getEmail();
    } catch (ApiException apiException) {
      throw SamExceptionFactory.create("Error syncing policy in Sam", apiException);
    }
  }

  /**
   * Create a controlled resource in Sam.
   *
   * @param resource The WSM representation of the resource to create.
   * @param privateIamRole The IAM role to grant on a private resource. It is required for
   *     user-private resources and optional for application-private resources.
   * @param assignedUserEmail Email identifier of the assigned user of this resource. Same
   *     constraints as privateIamRoles.
   * @param userRequest Credentials to use for talking to Sam.
   */
  @WithSpan
  public void createControlledResource(
      ControlledResource resource,
      @Nullable ControlledResourceIamRole privateIamRole,
      @Nullable String assignedUserEmail,
      AuthenticatedUserRequest userRequest)
      throws InterruptedException {

    // We need the WSM SA for setting controlled resource policies
    initializeWsmServiceAccount();
    FullyQualifiedResourceId workspaceParentFqId =
        new FullyQualifiedResourceId()
            .resourceId(resource.getWorkspaceId().toString())
            .resourceTypeName(SamConstants.SamResource.WORKSPACE);

    CreateResourceRequestV2 resourceRequest =
        new CreateResourceRequestV2()
            .resourceId(resource.getResourceId().toString())
            .parent(workspaceParentFqId)
            .authDomain(List.of());

    var builder =
        new ControlledResourceSamPolicyBuilder(
            this,
            privateIamRole,
            assignedUserEmail,
            userRequest,
            ControlledResourceCategory.get(resource.getAccessScope(), resource.getManagedBy()));
    builder.addPolicies(resourceRequest);

    try {
      // We use the user request for the create, but could equally well use the WSM SA.
      // The creating token has no effect on the resource policies.
      ResourcesApi resourceApi = samResourcesApi(userRequest.getRequiredToken());
      SamRetry.retry(
          () ->
              resourceApi.createResourceV2(
                  resource.getCategory().getSamResourceName(), resourceRequest));
      logger.info("Created Sam controlled resource {}", resource.getResourceId());

      dumpRoleBindings(
          resource.getCategory().getSamResourceName(),
          resource.getResourceId().toString(),
          getWsmServiceAccountToken());

    } catch (ApiException apiException) {
      // Do nothing if the resource to create already exists, this may not be the first time do is
      // called. Other exceptions still need to be surfaced.
      // Resource IDs are randomly generated, so we trust that the caller must have created
      // an existing Sam resource.
      logger.info(
          "Sam API error while creating a controlled resource, code is " + apiException.getCode());
      if (apiException.getCode() == HttpStatus.CONFLICT.value()) {
        logger.info(
            "Sam error was CONFLICT on creation request. This means the resource already "
                + "exists but is not an error so no exception thrown.");
        return;
      }
      throw SamExceptionFactory.create("Error creating controlled resource in Sam", apiException);
    }
  }

  /**
   * Delete controlled resource with an access token
   *
   * @param resource the controlled resource whose Sam resource to delete
   * @param token access token
   * @throws InterruptedException on thread interrupt
   */
  @WithSpan
  public void deleteControlledResource(ControlledResource resource, String token)
      throws InterruptedException {
    logger.info("Deleting controlled resource {}", resource.getResourceId());
    ResourcesApi resourceApi = samResourcesApi(token);
    try {
      SamRetry.retry(
          () ->
              resourceApi.deleteResourceV2(
                  resource.getCategory().getSamResourceName(),
                  resource.getResourceId().toString()));
      logger.info("Deleted Sam controlled resource {}", resource.getResourceId());
    } catch (ApiException apiException) {
      // Do nothing if the resource to delete is not found, this may not be the first time delete is
      // called. Other exceptions still need to be surfaced.
      logger.info(
          "Sam API error while deleting a controlled resource, code is " + apiException.getCode());
      if (apiException.getCode() == HttpStatus.NOT_FOUND.value()) {
        logger.info(
            "Sam error was NOT_FOUND on a deletion call. "
                + "This just means the deletion was tried twice so no error thrown.");
        return;
      }
      throw SamExceptionFactory.create("Error deleting controlled resource in Sam", apiException);
    } catch (Exception e) {
      logger.error("Caught unexpected exception deleting controlled resource", e);
    }
  }

  /**
   * Delete controlled resource with the user request
   *
   * @param resource the controlled resource whose Sam resource to delete
   * @param userRequest user performing the delete
   * @throws InterruptedException on thread interrupt
   */
  @WithSpan
  public void deleteControlledResource(
      ControlledResource resource, AuthenticatedUserRequest userRequest)
      throws InterruptedException {
    deleteControlledResource(resource, userRequest.getRequiredToken());
  }

  /**
   * Return the list of roles a user has directly on a private, user-managed controlled resource.
   * This will not return roles that a user holds via group membership.
   *
   * <p>This call to Sam is made as the WSM SA, as users do not have permission to directly modify
   * IAM on resources. This method still requires user credentials to validate as a safeguard, but
   * they are not used in the role removal call.
   *
   * @param resource The resource to fetch roles on
   * @param userEmail Email identifier of the user whose role is being removed.
   * @param userRequest User credentials. These are not used for the call to Sam, but must belong to
   *     a workspace owner to ensure the WSM SA is being used on a user's behalf correctly.
   */
  public List<ControlledResourceIamRole> getUserRolesOnPrivateResource(
      ControlledResource resource, String userEmail, AuthenticatedUserRequest userRequest) {

    try {
      ResourcesApi wsmSaResourceApi = samResourcesApi(getWsmServiceAccountToken());
      List<AccessPolicyResponseEntryV2> policyList =
          wsmSaResourceApi.listResourcePoliciesV2(
              resource.getCategory().getSamResourceName(), resource.getResourceId().toString());
      return policyList.stream()
          .filter(policyEntry -> policyEntry.getPolicy().getMemberEmails().contains(userEmail))
          .map(AccessPolicyResponseEntryV2::getPolicyName)
          .map(ControlledResourceIamRole::fromSamRole)
          .collect(Collectors.toList());
    } catch (ApiException apiException) {
      throw SamExceptionFactory.create("Sam error removing resource role in Sam", apiException);
    }
  }

  public Boolean status() {
    // No access token needed since this is an unauthenticated API.
    StatusApi statusApi = new StatusApi(getApiClient(null));
    try {
      return statusApi.getSystemStatus().getOk();
    } catch (ApiException e) {
      //  If any exception was thrown during the status check, return that the system is not OK.
      return false;
    }
  }

  /**
   * Builds a policy list with a single provided owner and empty reader, writer, project-owner, and
   * application policies.
   *
   * <p>This is a helper function for building the policy section of a request to create a workspace
   * resource in Sam. The provided user is granted the OWNER role and empty policies for reader,
   * writer, project-owner, and application are also included.
   *
   * <p>The empty policies are included because Sam requires all policies on a workspace to be
   * provided at creation time. Although policy membership can be modified later, policy creation
   * must happen at the same time as workspace resource creation.
   */
  private Map<String, AccessPolicyMembershipRequest> defaultWorkspacePolicies(
      String ownerEmail, @Nullable String projectOwnerGroupId) {
    Map<String, AccessPolicyMembershipRequest> policyMap = new HashMap<>();
    policyMap.put(
        WsmIamRole.OWNER.toSamRole(),
        new AccessPolicyMembershipRequest()
            .addRolesItem(WsmIamRole.OWNER.toSamRole())
            .addMemberEmailsItem(ownerEmail));
    // Optionally add a policy for project owner (used for billing projects in Terra CWB).
    if (projectOwnerGroupId != null) {
      policyMap.put(
          WsmIamRole.PROJECT_OWNER.toSamRole(),
          new AccessPolicyMembershipRequest()
              .addRolesItem(WsmIamRole.PROJECT_OWNER.toSamRole())
              .addMemberPoliciesItem(
                  new PolicyIdentifiers()
                      .resourceTypeName("billing-project")
                      .policyName("owner")
                      .resourceId(projectOwnerGroupId)));
    }
    // For all non-owner/manager roles, we create empty policies which can be modified later.
    for (WsmIamRole workspaceRole : WsmIamRole.values()) {
      if (!Set.of(WsmIamRole.OWNER, WsmIamRole.MANAGER, WsmIamRole.PROJECT_OWNER)
          .contains(workspaceRole)) {
        policyMap.put(
            workspaceRole.toSamRole(),
            new AccessPolicyMembershipRequest().addRolesItem(workspaceRole.toSamRole()));
      }
    }
    // We always give WSM's service account the 'manager' role for admin control of workspaces.
    String wsmSa = GcpUtils.getWsmSaEmail();
    policyMap.put(
        WsmIamRole.MANAGER.toSamRole(),
        new AccessPolicyMembershipRequest()
            .addRolesItem(WsmIamRole.MANAGER.toSamRole())
            .addMemberEmailsItem(wsmSa));
    return policyMap;
  }

  /**
   * Fetch the email of a user's pet service account in a given project. This request to Sam will
   * create the pet SA if it doesn't already exist.
   */
  public String getOrCreatePetSaEmail(String projectId, String token) throws InterruptedException {
    GoogleApi googleApi = samGoogleApi(token);
    try {
      return SamRetry.retry(() -> googleApi.getPetServiceAccount(projectId));
    } catch (ApiException apiException) {
      throw SamExceptionFactory.create("Error getting pet service account from Sam", apiException);
    }
  }

  /**
   * Fetch credentials of a user's pet service account in a given project. This request to Sam will
   * create the pet SA if it doesn't already exist.
   */
  public AuthenticatedUserRequest getOrCreatePetSaCredentials(
      String projectId, AuthenticatedUserRequest userRequest) throws InterruptedException {
    GoogleApi samGoogleApi = samGoogleApi(userRequest.getRequiredToken());
    try {
      String petEmail = getOrCreatePetSaEmail(projectId, userRequest.getRequiredToken());
      String petToken =
          SamRetry.retry(
              () -> samGoogleApi.getPetServiceAccountToken(projectId, PET_SA_OAUTH_SCOPES));
      // This should never happen, but it's more informative than an NPE from Optional.of
      if (petToken == null) {
        throw new InternalServerErrorException("Sam returned null pet service account token");
      }
      return new AuthenticatedUserRequest().email(petEmail).token(Optional.of(petToken));
    } catch (ApiException apiException) {
      throw SamExceptionFactory.create(
          "Error getting pet service account token from Sam", apiException);
    }
  }

  /**
   * Construct the email of an arbitrary user's pet service account in a given project. Unlike
   * {@code getOrCreatePetSaEmail}, this will not create the underlying service account. It may
   * return pet SA email if userEmail is a user. If userEmail is a group, returns Optional.empty().
   */
  public Optional<ServiceAccountName> constructUserPetSaEmail(
      String projectId, String userEmail, AuthenticatedUserRequest userRequest)
      throws InterruptedException {
    UsersApi usersApi = samUsersApi(userRequest.getRequiredToken());
    try {
      UserIdInfo userId = SamRetry.retry(() -> usersApi.getUserIds(userEmail));

      // If userId is null, userEmail is a group, not a user. (getUserIds returns 204 with no
      // response body, which translates to userID = null.)
      if (userId == null) {
        return Optional.empty();
      }
      String subjectId = userId.getUserSubjectId();
      String saEmail = String.format("pet-%s@%s.iam.gserviceaccount.com", subjectId, projectId);

      return Optional.of(ServiceAccountName.builder().email(saEmail).projectId(projectId).build());
    } catch (ApiException apiException) {
      throw SamExceptionFactory.create("Error getting user subject ID from Sam", apiException);
    }
  }

  /** Returns the Sam action for modifying a given IAM role. */
  private String samActionToModifyRole(WsmIamRole role) {
    return String.format("share_policy::%s", role.toSamRole());
  }
}<|MERGE_RESOLUTION|>--- conflicted
+++ resolved
@@ -92,12 +92,7 @@
   private boolean wsmServiceAccountInitialized;
 
   @Autowired
-<<<<<<< HEAD
-  public SamService(SamConfiguration samConfig, FeatureConfiguration features, SamUserFactory samUserFactory) {
-=======
-  public SamService(
-      SamConfiguration samConfig, SamUserFactory samUserFactory, OpenTelemetry openTelemetry) {
->>>>>>> 76da8eaa
+  public SamService(SamConfiguration samConfig, FeatureConfiguration features, SamUserFactory samUserFactory, OpenTelemetry openTelemetry) {
     this.samConfig = samConfig;
     this.samUserFactory = samUserFactory;
     this.features = features;
