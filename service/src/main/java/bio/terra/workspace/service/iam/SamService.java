package bio.terra.workspace.service.iam;

import bio.terra.cloudres.google.iam.ServiceAccountName;
import bio.terra.common.exception.ErrorReportException;
import bio.terra.common.exception.ForbiddenException;
import bio.terra.common.exception.InternalServerErrorException;
import bio.terra.common.iam.BearerToken;
import bio.terra.common.iam.SamUser;
import bio.terra.common.iam.SamUserFactory;
import bio.terra.common.sam.SamRetry;
import bio.terra.common.sam.exception.SamExceptionFactory;
import bio.terra.common.tracing.OkHttpClientTracingInterceptor;
import bio.terra.workspace.app.configuration.external.AzureConfiguration;
import bio.terra.workspace.app.configuration.external.FeatureConfiguration;
import bio.terra.workspace.app.configuration.external.SamConfiguration;
import bio.terra.workspace.common.exception.InternalLogicException;
import bio.terra.workspace.common.utils.AuthUtils;
import bio.terra.workspace.common.utils.GcpUtils;
import bio.terra.workspace.common.utils.Rethrow;
import bio.terra.workspace.service.iam.model.AccessibleWorkspace;
import bio.terra.workspace.service.iam.model.ControlledResourceIamRole;
import bio.terra.workspace.service.iam.model.RoleBinding;
import bio.terra.workspace.service.iam.model.SamConstants;
import bio.terra.workspace.service.iam.model.SamConstants.SamResource;
import bio.terra.workspace.service.iam.model.WsmIamRole;
import bio.terra.workspace.service.resource.controlled.model.ControlledResource;
import bio.terra.workspace.service.resource.controlled.model.ControlledResourceCategory;
import bio.terra.workspace.service.workspace.WsmApplicationService;
import bio.terra.workspace.service.workspace.model.WsmWorkspaceApplication;
import com.google.common.annotations.VisibleForTesting;
import com.google.common.collect.ImmutableList;
import com.google.common.collect.ImmutableSet;
import io.opentelemetry.api.OpenTelemetry;
import io.opentelemetry.instrumentation.annotations.WithSpan;
import jakarta.servlet.http.HttpServletRequest;
import java.io.IOException;
import java.util.Arrays;
import java.util.HashMap;
import java.util.List;
import java.util.Map;
import java.util.Objects;
import java.util.Optional;
import java.util.Set;
import java.util.UUID;
import java.util.stream.Collectors;
import javax.annotation.Nullable;
import okhttp3.OkHttpClient;
import org.apache.commons.lang3.StringUtils;
import org.broadinstitute.dsde.workbench.client.sam.ApiClient;
import org.broadinstitute.dsde.workbench.client.sam.ApiException;
import org.broadinstitute.dsde.workbench.client.sam.api.AdminApi;
import org.broadinstitute.dsde.workbench.client.sam.api.AzureApi;
import org.broadinstitute.dsde.workbench.client.sam.api.GoogleApi;
import org.broadinstitute.dsde.workbench.client.sam.api.ResourcesApi;
import org.broadinstitute.dsde.workbench.client.sam.api.StatusApi;
import org.broadinstitute.dsde.workbench.client.sam.api.UsersApi;
import org.broadinstitute.dsde.workbench.client.sam.model.*;
import org.slf4j.Logger;
import org.slf4j.LoggerFactory;
import org.springframework.beans.factory.annotation.Autowired;
import org.springframework.http.HttpStatus;
import org.springframework.stereotype.Component;

/**
 * SamService encapsulates logic for interacting with Sam. HTTP Statuses returned by Sam are
 * interpreted by the functions in this class.
 *
 * <p>This class is used both by Flights and outside of Flights. Flights need the
 * InterruptedExceptions to be thrown. Outside of flights, use the Rethrow.onInterrupted. See
 * comment there for more detail.
 */
@Component
public class SamService {

  private static final Set<String> SAM_OAUTH_SCOPES = ImmutableSet.of("openid", "email", "profile");
  private static final List<String> PET_SA_OAUTH_SCOPES =
      ImmutableList.of(
          "openid", "email", "profile", "https://www.googleapis.com/auth/cloud-platform");
  private static final Logger logger = LoggerFactory.getLogger(SamService.class);
  private final SamConfiguration samConfig;
  private final SamUserFactory samUserFactory;
  private final OkHttpClient commonHttpClient;
  private final FeatureConfiguration features;
<<<<<<< HEAD
  private final AzureConfiguration azureConfiguration;
=======
  private final WsmApplicationService applicationService;
>>>>>>> 971e5aaf
  private boolean wsmServiceAccountInitialized;

  @Autowired
  public SamService(
      SamConfiguration samConfig,
      FeatureConfiguration features,
      AzureConfiguration azureConfiguration,
      SamUserFactory samUserFactory,
      OpenTelemetry openTelemetry,
      WsmApplicationService applicationService) {
    this.samConfig = samConfig;
    this.samUserFactory = samUserFactory;
    this.features = features;
<<<<<<< HEAD
    this.azureConfiguration = azureConfiguration;
=======
    this.applicationService = applicationService;
>>>>>>> 971e5aaf
    this.wsmServiceAccountInitialized = false;
    this.commonHttpClient =
        new ApiClient()
            .getHttpClient()
            .newBuilder()
            .addInterceptor(new OkHttpClientTracingInterceptor(openTelemetry))
            .build();
  }

  private ApiClient getApiClient(String accessToken) {
    // OkHttpClient objects manage their own thread pools, so it's much more performant to share one
    // across requests.
    ApiClient apiClient =
        new ApiClient().setHttpClient(commonHttpClient).setBasePath(samConfig.getBasePath());
    apiClient.setAccessToken(accessToken);
    return apiClient;
  }

  @VisibleForTesting
  public ResourcesApi samResourcesApi(String accessToken) {
    return new ResourcesApi(getApiClient(accessToken));
  }

  private GoogleApi samGoogleApi(String accessToken) {
    return new GoogleApi(getApiClient(accessToken));
  }

  @VisibleForTesting
  public UsersApi samUsersApi(String accessToken) {
    return new UsersApi(getApiClient(accessToken));
  }

  @VisibleForTesting
  public AzureApi samAzureApi(String accessToken) {
    return new AzureApi(getApiClient(accessToken));
  }

  public AdminApi samAdminApi(String accessToken) {
    return new AdminApi(getApiClient(accessToken));
  }

  @WithSpan
  private boolean isAdmin(AuthenticatedUserRequest userRequest) throws InterruptedException {
    try {
      // If the user can successfully call sam admin api, the user has terra level admin access.
      SamRetry.retry(
          () ->
              samAdminApi(userRequest.getRequiredToken())
                  .adminGetUserByEmail(getUserEmailFromSam(userRequest)));
      return true;
    } catch (ApiException apiException) {
      logger.info(
          "Error checking admin permission in Sam. This is expected if requester is not SAM admin.",
          apiException);
      return false;
    }
  }

  public String getWsmServiceAccountToken() {
    try {
      return AuthUtils.getAccessToken(
          features.isAzureControlPlaneEnabled(),
          SAM_OAUTH_SCOPES,
          Arrays.asList(azureConfiguration.getAuthTokenScope()),
          null);
    } catch (IOException e) {
      throw new InternalServerErrorException("Internal server error retrieving WSM credentials", e);
    }
  }

  /**
   * Fetch the email associated with user credentials directly from Sam. Call this method outside a
   * flight as we don't need to retry when `InterruptException` happens outside a flight.
   */
  public String getUserEmailFromSamAndRethrowOnInterrupt(AuthenticatedUserRequest userRequest) {
    return Rethrow.onInterrupted(() -> getUserEmailFromSam(userRequest), "Get user email from SAM");
  }

  /**
   * Fetch the email associated with user credentials directly from Sam. This will always call Sam
   * to fetch an email and will never read it from the AuthenticatedUserRequest. This is important
   * for calls made by pet service accounts, which will have a pet email in the
   * AuthenticatedUserRequest, but Sam will return the owner's email.
   */
  public String getUserEmailFromSam(AuthenticatedUserRequest userRequest)
      throws InterruptedException {
    return getUserStatusInfo(userRequest).getUserEmail();
  }

  /** Fetch the Sam user associated with AuthenticatedUserRequest. */
  public SamUser getSamUser(AuthenticatedUserRequest userRequest) {
    return samUserFactory.from(
        new BearerToken(userRequest.getRequiredToken()), samConfig.getBasePath());
  }

  /** Fetch the Sam user associated with HttpServletRequest. */
  public SamUser getSamUser(HttpServletRequest request) {
    return samUserFactory.from(request, samConfig.getBasePath());
  }

  /** Fetch the user status info associated with the user credentials directly from Sam. */
  public UserStatusInfo getUserStatusInfo(AuthenticatedUserRequest userRequest)
      throws InterruptedException {
    UsersApi usersApi = samUsersApi(userRequest.getRequiredToken());
    try {
      return SamRetry.retry(usersApi::getUserStatusInfo);
    } catch (ApiException apiException) {
      throw SamExceptionFactory.create("Error getting user status info from Sam", apiException);
    }
  }

  /** Fetch a user-assigned managed identity from Sam by user email with WSM credentials. */
  public String getOrCreateUserManagedIdentityForUser(
      String userEmail, String subscriptionId, String tenantId, String managedResourceGroupId)
      throws InterruptedException {

    AzureApi azureApi = samAzureApi(getWsmServiceAccountToken());
    GetOrCreateManagedIdentityRequest request =
        new GetOrCreateManagedIdentityRequest()
            .subscriptionId(subscriptionId)
            .tenantId(tenantId)
            .managedResourceGroupName(managedResourceGroupId);
    try {
      return SamRetry.retry(
          () -> azureApi.getPetManagedIdentityForUser(userEmail.toLowerCase(), request));
    } catch (ApiException apiException) {
      throw SamExceptionFactory.create(
          "Error getting user assigned managed identity from Sam", apiException);
    }
  }

  /**
   * Returns the 'Action Managed Identity' that the requesting user has access to, if one exists.
   *
   * @param samResourceType Type of the Sam resource. e.g. private_azure_container_registry
   * @param samAction Action to perform on the resource. e.g. pull_image
   * @param samResourceId Sam ID of the resource. UUID. For private ACR, by convention, the
   *     resourceID is equivalent to the billingProfileID (a.k.a. SpendProfileId).
   * @param request The request from user asking for the identity. Used to impersonate the user when
   *     querying Sam.
   * @return Fully qualified name of the identity. Might look something like
   *     /subscriptions/62b22893-6bc1-46d9-8a90-806bb3cce3c9/resourcegroups/mrg-terra-dev-previ-20240104102401/providers/Microsoft.ManagedIdentity/userAssignedIdentities/586d120b-c4c-pull_image
   */
  public Optional<String> getActionIdentityForUser(
      String samResourceType,
      String samAction,
      String samResourceId,
      AuthenticatedUserRequest request)
      throws InterruptedException {

    String token = getSamUser(request).getBearerToken().getToken();
    AzureApi azureApi = samAzureApi(token);

    try {
      ActionManagedIdentityResponse resp =
          SamRetry.retry(
              () -> azureApi.getActionManagedIdentity(samResourceType, samResourceId, samAction));
      return Optional.ofNullable(resp.getObjectId());
    } catch (ApiException apiException) {
      String infoStringTemplate = "Billing Profile: %s, Resource Type: %s, Action: %s";
      if (apiException.getCode() == 404) {
        logger.info(
            "Action identity not found in Sam for "
                + String.format(infoStringTemplate, samResourceId, samResourceType, samAction));
        return Optional.empty();
      }
      throw SamExceptionFactory.create(
          "Error fetching action managed identity from Sam."
              + String.format(infoStringTemplate, samResourceId, samResourceType, samAction),
          apiException);
    }
  }

  /**
   * Gets proxy group email.
   *
   * <p>This takes in userEmail instead of AuthenticatedUserRequest because of
   * WorkspaceService.removeWorkspaceRoleFromUser(). When User A removes User B from workspace, we
   * want to get B's proxy group, not A's.
   */
  public String getProxyGroupEmail(String userEmail, String token) throws InterruptedException {
    GoogleApi googleApi = samGoogleApi(token);
    try {
      return SamRetry.retry(() -> googleApi.getProxyGroup(userEmail));
    } catch (ApiException apiException) {
      throw SamExceptionFactory.create("Error getting proxy group from Sam", apiException);
    }
  }

  /**
   * Register WSM's service account as a user in Sam if it isn't already. This should only need to
   * register with Sam once per environment, so it is implemented lazily.
   */
  private void initializeWsmServiceAccount() throws InterruptedException {
    if (!wsmServiceAccountInitialized) {
      final String wsmAccessToken;
      try {
        wsmAccessToken = getWsmServiceAccountToken();
      } catch (InternalServerErrorException e) {
        // In cases where WSM is not running as a service account (e.g. unit tests), the above call
        // will throw. This can be ignored now and later when the credentials are used again.
        logger.warn(
            "Failed to register WSM service account in Sam. This is expected for tests.", e);
        return;
      }
      UsersApi usersApi = samUsersApi(wsmAccessToken);
      // If registering the service account fails, all we can do is to keep trying.
      if (!wsmServiceAccountRegistered(usersApi)) {
        // retries internally
        registerWsmServiceAccount(usersApi);
      }
      wsmServiceAccountInitialized = true;
    }
  }

  @VisibleForTesting
  public boolean wsmServiceAccountRegistered(UsersApi usersApi) throws InterruptedException {
    try {
      // getUserStatusInfo throws a 404 if the calling user is not registered, which will happen
      // the first time WSM is run in each environment.
      SamRetry.retry(usersApi::getUserStatusInfo);
      logger.info("WSM service account already registered in Sam");
      return true;
    } catch (ApiException apiException) {
      if (apiException.getCode() == HttpStatus.NOT_FOUND.value()) {
        logger.info(
            "Sam error was NOT_FOUND when checking user registration. This means the "
                + " user is not registered but is not an exception. Returning false.");
        return false;
      } else {
        throw SamExceptionFactory.create("Error checking user status in Sam", apiException);
      }
    }
  }

  private void registerWsmServiceAccount(UsersApi usersApi) throws InterruptedException {
    try {
      SamRetry.retry(() -> usersApi.createUserV2(""));
    } catch (ApiException apiException) {
      throw SamExceptionFactory.create(
          "Error registering WSM service account with Sam", apiException);
    }
  }

  public List<FullyQualifiedResourceId> getWorkspaceChildResources(
      AuthenticatedUserRequest userRequest, UUID workspaceId) throws InterruptedException {
    var resourceApi = samResourcesApi(userRequest.getRequiredToken());
    try {
      return SamRetry.retry(
          () -> resourceApi.listResourceChildren("workspace", workspaceId.toString()));
    } catch (ApiException apiException) {
      throw SamExceptionFactory.create(
          "Error retrieving workspace child resources in Sam", apiException);
    }
  }

  /**
   * Wrapper around the Sam client to create a workspace resource in Sam.
   *
   * <p>This creates a workspace with the provided ID and requesting user as the sole Owner. Empty
   * reader and writer policies are also created. Errors from the Sam client will be thrown as Sam
   * specific exception types.
   */
  @WithSpan
  public void createWorkspaceWithDefaults(
      AuthenticatedUserRequest userRequest,
      UUID uuid,
      List<String> authDomainList,
      @Nullable String projectOwnerGroupId)
      throws InterruptedException {
    ResourcesApi resourceApi = samResourcesApi(userRequest.getRequiredToken());
    // Sam will throw an error if no owner is specified, so the caller's email is required. It can
    // be looked up using the auth token if that's all the caller provides.

    // If we called WSM as the pet SA and went through the proxy, this becomes the pet SA's email if
    // we use the request email. That caused an issue where the human user wasn't recognized on the
    // workspace.

    String humanUserEmail = getUserEmailFromSam(userRequest);

    CreateResourceRequestV2 workspaceRequest =
        new CreateResourceRequestV2()
            .resourceId(uuid.toString())
            .policies(defaultWorkspacePolicies(humanUserEmail, projectOwnerGroupId))
            .authDomain(authDomainList);
    try {
      SamRetry.retry(
          () -> resourceApi.createResourceV2(SamConstants.SamResource.WORKSPACE, workspaceRequest));
      logger.info("Created Sam resource for workspace {}", uuid);
    } catch (ApiException apiException) {
      throw SamExceptionFactory.create("Error creating a Workspace resource in Sam", apiException);
    }
    dumpRoleBindings(
        SamConstants.SamResource.WORKSPACE, uuid.toString(), userRequest.getRequiredToken());
  }

  /**
   * List all workspace IDs in Sam this user has access to. Note that in environments shared with
   * Rawls, some of these workspaces will be Rawls managed and WSM will not know about them.
   *
   * <p>Additionally, Rawls may create additional roles that WSM does not know about. Those roles
   * will be ignored here.
   *
   * @return map from workspace ID to AccessibleWorkspace record
   */
  @WithSpan
  public Map<UUID, AccessibleWorkspace> listWorkspaceIdsAndHighestRoles(
      AuthenticatedUserRequest userRequest, WsmIamRole minimumHighestRoleFromRequest)
      throws InterruptedException {
    ResourcesApi resourceApi = samResourcesApi(userRequest.getRequiredToken());
    Map<UUID, AccessibleWorkspace> result = new HashMap<>();
    try {
      List<UserResourcesResponse> userResourcesResponses =
          SamRetry.retry(
              () -> resourceApi.listResourcesAndPoliciesV2(SamConstants.SamResource.WORKSPACE));

      for (var userResourcesResponse : userResourcesResponses) {
        try {
          UUID workspaceId = UUID.fromString(userResourcesResponse.getResourceId());
          List<WsmIamRole> roles =
              userResourcesResponse.getDirect().getRoles().stream()
                  .map(WsmIamRole::fromSam)
                  .filter(Objects::nonNull)
                  .collect(Collectors.toList());

          // Skip workspaces with no roles. (That means there's a role this WSM doesn't know
          // about.)
          WsmIamRole.getHighestRole(workspaceId, roles)
              .ifPresent(
                  highestRole -> {
                    if (minimumHighestRoleFromRequest.roleAtLeastAsHighAs(highestRole)) {
                      result.put(
                          workspaceId,
                          new AccessibleWorkspace(
                              workspaceId,
                              highestRole,
                              ImmutableList.copyOf(
                                  userResourcesResponse.getMissingAuthDomainGroups())));
                    }
                  });
        } catch (IllegalArgumentException e) {
          // WSM always uses UUIDs for workspace IDs, but this is not enforced in Sam and there are
          // old workspaces that don't use UUIDs. Any workspace with a non-UUID workspace ID is
          // ignored here.
        }
      }
    } catch (ApiException apiException) {
      throw SamExceptionFactory.create("Error listing Workspace Ids in Sam", apiException);
    }
    return result;
  }

  @WithSpan
  public void deleteWorkspace(AuthenticatedUserRequest userRequest, UUID uuid)
      throws InterruptedException {
    String authToken = userRequest.getRequiredToken();
    ResourcesApi resourceApi = samResourcesApi(authToken);
    try {
      SamRetry.retry(
          () -> resourceApi.deleteResourceV2(SamConstants.SamResource.WORKSPACE, uuid.toString()));
      logger.info("Deleted Sam resource for workspace {}", uuid);
    } catch (ApiException apiException) {
      logger.info("Sam API error while deleting workspace, code is " + apiException.getCode());
      // Do nothing if the resource to delete is not found, this may not be the first time undo is
      // called. Other exceptions still need to be surfaced.
      if (apiException.getCode() == HttpStatus.NOT_FOUND.value()) {
        logger.info(
            "Sam error was NOT_FOUND on a deletion call. "
                + "This just means the deletion was tried twice so no error thrown.");
        return;
      }

      // Diagnostic: if the error was "Cannot delete a resource with children" then fetch and
      // dump the remaining children. Make the Sam exception first, so we get the error message
      // text from inside the Sam response.
      ErrorReportException samException =
          SamExceptionFactory.create("Error deleting a workspace in Sam", apiException);
      if (apiException.getCode() == HttpStatus.BAD_REQUEST.value()
          && StringUtils.contains(
              samException.getMessage(), "Cannot delete a resource with children")) {
        try {
          List<FullyQualifiedResourceId> children =
              resourceApi.listResourceChildren(SamConstants.SamResource.WORKSPACE, uuid.toString());
          logger.error(
              "Found {} child resources in Sam while deleting workspace {}", children.size(), uuid);
          for (FullyQualifiedResourceId child : children) {
            logger.error(
                "  Workspace {} child {} ({})",
                uuid,
                child.getResourceTypeName(),
                child.getResourceId());
          }
        } catch (ApiException innerApiException) {
          logger.error("Failed to retrieve the list of workspace children", innerApiException);
        }
      }
      throw samException;
    }
  }

  @WithSpan
  public List<String> listResourceActions(
      AuthenticatedUserRequest userRequest, String resourceType, String resourceId)
      throws InterruptedException {
    String authToken = userRequest.getRequiredToken();
    ResourcesApi resourceApi = samResourcesApi(authToken);
    try {
      return SamRetry.retry(() -> resourceApi.resourceActionsV2(resourceType, resourceId));
    } catch (ApiException apiException) {
      throw SamExceptionFactory.create("Error listing resources actions in Sam", apiException);
    }
  }

  @WithSpan
  public void addGroupsToAuthDomain(
      AuthenticatedUserRequest userRequest,
      String resourceType,
      String resourceId,
      List<String> groups)
      throws InterruptedException {
    ResourcesApi resourceApi = samResourcesApi(userRequest.getRequiredToken());
    // TODO: [PF-2938] We should use the service account to add these groups.
    // ResourcesApi resourceApi = samResourcesApi(getWsmServiceAccountToken());
    try {
      SamRetry.retry(() -> resourceApi.patchAuthDomainV2(resourceType, resourceId, groups));
    } catch (ApiException apiException) {
      throw SamExceptionFactory.create("Error adding group to auth domain in Sam", apiException);
    }
  }

  @WithSpan
  public boolean isAuthorized(
      AuthenticatedUserRequest userRequest,
      String iamResourceType,
      String resourceId,
      String action)
      throws InterruptedException {
    String accessToken = userRequest.getRequiredToken();
    ResourcesApi resourceApi = samResourcesApi(accessToken);
    try {
      return SamRetry.retry(
          () -> resourceApi.resourcePermissionV2(iamResourceType, resourceId, action));
    } catch (ApiException apiException) {
      throw SamExceptionFactory.create("Error checking resource permission in Sam", apiException);
    }
  }

  /**
   * Check whether a user may perform an action on a Sam resource. Unlike {@code isAuthorized}, this
   * method does not require that the calling user and the authenticating user are the same - e.g.
   * user A may ask Sam whether user B has permission to perform an action.
   *
   * @param iamResourceType The type of the Sam resource to check
   * @param resourceId The ID of the Sam resource to check
   * @param action The action we're querying Sam for
   * @param userToCheck The email of the principle whose permission we are checking
   * @param userRequest Credentials for the call to Sam. These do not need to be from the same user
   *     as userToCheck.
   * @return True if userToCheck may perform the specified action on the specified resource. False
   *     otherwise.
   */
  @WithSpan
  public boolean userIsAuthorized(
      String iamResourceType,
      String resourceId,
      String action,
      String userToCheck,
      AuthenticatedUserRequest userRequest)
      throws InterruptedException {
    ResourcesApi resourceApi = samResourcesApi(userRequest.getRequiredToken());
    try {
      return SamRetry.retry(
          () -> resourceApi.resourceActionV2(iamResourceType, resourceId, action, userToCheck));
    } catch (ApiException apiException) {
      throw SamExceptionFactory.create("Error checking resource permission in Sam", apiException);
    }
  }

  /**
   * Wrapper around {@code userIsAuthorized} which checks authorization using the WSM Service
   * Account's credentials rather than an end user's credentials. This should only be used when user
   * credentials are not available, as WSM's SA has permission to read all workspaces and resources.
   */
  public boolean checkAuthAsWsmSa(
      String iamResourceType, String resourceId, String action, String userToCheck)
      throws InterruptedException {
    String wsmSaToken = getWsmServiceAccountToken();
    AuthenticatedUserRequest wsmSaRequest =
        new AuthenticatedUserRequest().token(Optional.of(wsmSaToken));
    return userIsAuthorized(iamResourceType, resourceId, action, userToCheck, wsmSaRequest);
  }

  /**
   * Wrapper around isAuthorized which throws an appropriate exception if a user does not have
   * access to a resource. The wrapped call will perform a check for the appropriate permission in
   * Sam. This call answers the question "does user X have permission to do action Y on resource Z".
   *
   * @param userRequest Credentials of the user whose permissions are being checked
   * @param type The Sam type of the workspace/resource being checked
   * @param uuid The ID of the resource being checked
   * @param action The action being checked on the resource
   */
  @WithSpan
  public void checkAuthz(
      AuthenticatedUserRequest userRequest, String type, String uuid, String action)
      throws InterruptedException {
    boolean isAuthorized = isAuthorized(userRequest, type, uuid, action);
    final String userEmail = getUserEmailFromSam(userRequest);
    if (!isAuthorized)
      throw new ForbiddenException(
          String.format(
              "User %s is not authorized to perform action %s on %s %s",
              userEmail, action, type, uuid));
    else logger.info("User {} is authorized to {} {} {}", userEmail, action, type, uuid);
  }

  /**
   * Wrapper around isAdmin which throws an appropriate exception if a user does not have admin
   * access.
   *
   * @param userRequest Credentials of the user whose permissions are being checked
   */
  @WithSpan
  public void checkAdminAuthz(AuthenticatedUserRequest userRequest) throws InterruptedException {
    boolean isAuthorized = isAdmin(userRequest);
    final String userEmail = getUserEmailFromSam(userRequest);
    if (!isAuthorized)
      throw new ForbiddenException(
          String.format("User %s is not authorized to perform admin action", userEmail));
    else logger.info("User {} is an authorized admin", userEmail);
  }

  /**
   * Wrapper around Sam client to grant a role to the provided user.
   *
   * <p>This operation is only available to MC_WORKSPACE stage workspaces, as Rawls manages
   * permissions directly on other workspaces.
   *
   * @param workspaceUuid The workspace this operation takes place in
   * @param userRequest Credentials of the user requesting this operation. Only owners have
   *     permission to modify roles in a workspace.
   * @param role The role being granted.
   * @param email The user being granted a role.
   */
  @WithSpan
  public void grantWorkspaceRole(
      UUID workspaceUuid, AuthenticatedUserRequest userRequest, WsmIamRole role, String email)
      throws InterruptedException {
    ResourcesApi resourceApi = samResourcesApi(userRequest.getRequiredToken());
    try {
      // GCP always uses lowercase email identifiers, so we do the same here for consistency.
      SamRetry.retry(
          () ->
              resourceApi.addUserToPolicyV2(
                  SamConstants.SamResource.WORKSPACE,
                  workspaceUuid.toString(),
                  role.toSamRole(),
                  email.toLowerCase(),
                  /* body= */ null));
      logger.info(
          "Granted role {} to user {} in workspace {}", role.toSamRole(), email, workspaceUuid);
    } catch (ApiException apiException) {
      throw SamExceptionFactory.create("Error granting workspace role in Sam", apiException);
    }
  }

  /**
   * Wrapper around Sam client to remove a role from the provided user.
   *
   * <p>This operation is only available to MC_WORKSPACE stage workspaces, as Rawls manages
   * permissions directly on other workspaces. Trying to remove a role that a user does not have
   * will succeed, though Sam will error if the email is not a registered user.
   */
  @WithSpan
  public void removeWorkspaceRole(
      UUID workspaceUuid, AuthenticatedUserRequest userRequest, WsmIamRole role, String email)
      throws InterruptedException {

    ResourcesApi resourceApi = samResourcesApi(userRequest.getRequiredToken());
    try {
      SamRetry.retry(
          () ->
              resourceApi.removeUserFromPolicyV2(
                  SamConstants.SamResource.WORKSPACE,
                  workspaceUuid.toString(),
                  role.toSamRole(),
                  email.toLowerCase()));
      logger.info(
          "Removed role {} from user {} in workspace {}", role.toSamRole(), email, workspaceUuid);
    } catch (ApiException apiException) {
      throw SamExceptionFactory.create("Error removing workspace role in Sam", apiException);
    }
  }

  /**
   * Wrapper around the Sam client to remove a role from the provided user on a controlled resource.
   *
   * <p>Similar to {@link #removeWorkspaceRole}, but for controlled resources. This should only be
   * necessary for private resources, as users do not have individual roles on shared resources.
   *
   * <p>This call to Sam is made as the WSM SA, as users do not have permission to directly modify
   * IAM on resources.
   *
   * @param resource The resource to remove a role from
   * @param role The role to remove
   * @param email Email identifier of the user whose role is being removed.
   */
  @WithSpan
  public void removeResourceRole(
      ControlledResource resource, ControlledResourceIamRole role, String email)
      throws InterruptedException {

    try {
      ResourcesApi wsmSaResourceApi = samResourcesApi(getWsmServiceAccountToken());
      SamRetry.retry(
          () ->
              wsmSaResourceApi.removeUserFromPolicyV2(
                  resource.getCategory().getSamResourceName(),
                  resource.getResourceId().toString(),
                  role.toSamRole(),
                  email));
      logger.info(
          "Removed role {} from user {} on resource {}",
          role.toSamRole(),
          email,
          resource.getResourceId());
    } catch (ApiException apiException) {
      throw SamExceptionFactory.create("Sam error removing resource role in Sam", apiException);
    }
  }

  /**
   * Wrapper around the Sam client to restore a role to a user on a controlled resource. This is
   * only exposed to support undoing Stairway transactions which revoke access. It should not be
   * called otherwise.
   *
   * <p>This call to Sam is made as the WSM SA, as users do not have permission to directly modify
   * IAM on resources.
   *
   * @param resource The resource to restore a role to
   * @param role The role to restore
   * @param email Email identifier of the user whose role is being restored.
   */
  @WithSpan
  public void restoreResourceRole(
      ControlledResource resource, ControlledResourceIamRole role, String email)
      throws InterruptedException {

    try {
      ResourcesApi wsmSaResourceApi = samResourcesApi(getWsmServiceAccountToken());
      SamRetry.retry(
          () ->
              wsmSaResourceApi.addUserToPolicyV2(
                  resource.getCategory().getSamResourceName(),
                  resource.getResourceId().toString(),
                  role.toSamRole(),
                  email,
                  /* body= */ null));
      logger.info(
          "Restored role {} to user {} on resource {}",
          role.toSamRole(),
          email,
          resource.getResourceId());
    } catch (ApiException apiException) {
      throw SamExceptionFactory.create("Sam error restoring resource role in Sam", apiException);
    }
  }

  /**
   * Wrapper around Sam client to retrieve the full current permissions model of a workspace.
   *
   * <p>This operation is only available to MC_WORKSPACE stage workspaces, as Rawls manages
   * permissions directly on other workspaces.
   */
  @WithSpan
  public List<RoleBinding> listRoleBindings(
      UUID workspaceUuid, AuthenticatedUserRequest userRequest) throws InterruptedException {

    ResourcesApi resourceApi = samResourcesApi(userRequest.getRequiredToken());
    try {
      List<AccessPolicyResponseEntryV2> samResult =
          SamRetry.retry(
              () ->
                  resourceApi.listResourcePoliciesV2(
                      SamConstants.SamResource.WORKSPACE, workspaceUuid.toString()));
      return samResult.stream()
          // Don't include WSM's SA as a manager. This is true for all workspaces and not useful to
          // callers.
          .filter(entry -> !entry.getPolicyName().equals(WsmIamRole.MANAGER.toSamRole()))
          // RAWLS_WORKSPACE stage workspaces may have additional roles set by Rawls that WSM
          // doesn't understand, ignore those.
          .filter(entry -> WsmIamRole.fromSam(entry.getPolicyName()) != null)
          .map(
              entry ->
                  RoleBinding.builder()
                      .role(WsmIamRole.fromSam(entry.getPolicyName()))
                      .users(entry.getPolicy().getMemberEmails())
                      .build())
          .collect(Collectors.toList());
    } catch (ApiException apiException) {
      throw SamExceptionFactory.create("Error listing role bindings in Sam", apiException);
    }
  }

  /** Wrapper around Sam client to fetch the list of users with a specific role in a workspace. */
  @WithSpan
  public List<String> listUsersWithWorkspaceRole(
      UUID workspaceUuid, WsmIamRole role, AuthenticatedUserRequest userRequest) {
    ResourcesApi resourcesApi = samResourcesApi(userRequest.getRequiredToken());
    try {
      return resourcesApi
          .getPolicyV2(
              SamConstants.SamResource.WORKSPACE, workspaceUuid.toString(), role.toSamRole())
          .getMemberEmails();
    } catch (ApiException e) {
      throw SamExceptionFactory.create("Error retrieving workspace policy members from Sam", e);
    }
  }

  // Add code to retrieve and dump the role assignments for WSM controlled resources
  // for debugging. No permission check outside of Sam.
  public void dumpRoleBindings(String samResourceType, String resourceId, String token) {
    logger.debug("DUMP ROLE BINDING - resourceType {} resourceId {}", samResourceType, resourceId);

    ResourcesApi resourceApi = samResourcesApi(token);
    try {
      List<AccessPolicyResponseEntryV2> samResult =
          SamRetry.retry(() -> resourceApi.listResourcePoliciesV2(samResourceType, resourceId));
      for (AccessPolicyResponseEntryV2 entry : samResult) {
        logger.debug("  samPolicy: {}", entry);
      }
    } catch (ApiException apiException) {
      throw SamExceptionFactory.create("Error listing role bindings in Sam", apiException);
    } catch (InterruptedException e) {
      logger.warn("dump role binding was interrupted");
    }
  }

  /** Wrapper around Sam client to fetch requester roles on specified resource. */
  @WithSpan
  public List<WsmIamRole> listRequesterRoles(
      AuthenticatedUserRequest userRequest, String samResourceType, String resourceId) {
    ResourcesApi resourcesApi = samResourcesApi(userRequest.getRequiredToken());
    try {
      return resourcesApi.resourceRolesV2(samResourceType, resourceId).stream()
          .map(WsmIamRole::fromSam)
          // RAWLS_WORKSPACE stage workspaces may have additional roles set by Rawls that WSM
          // doesn't understand, ignore those.
          .filter(Objects::nonNull)
          .collect(Collectors.toList());
    } catch (ApiException e) {
      throw SamExceptionFactory.create("Error retrieving requester resource roles from Sam", e);
    }
  }

  @WithSpan
  public boolean isApplicationEnabledInSam(
      UUID workspaceUuid, String email, AuthenticatedUserRequest userRequest) {
    try {
      logger.info(
              "Checking SAM permission {} for {}",
              SamConstants.SamWorkspaceAction.CREATE_CONTROLLED_USER_PRIVATE,
              email);
      ResourcesApi resourcesApi = samResourcesApi(userRequest.getRequiredToken());
      var policy =
          resourcesApi.getPolicyV2(
              SamResource.WORKSPACE, workspaceUuid.toString(), WsmIamRole.APPLICATION.toSamRole());
<<<<<<< HEAD
      return policy.getMemberEmails().stream().anyMatch(e -> e.equalsIgnoreCase(email));
=======
      return policy.getMemberEmails().stream().anyMatch(email::equalsIgnoreCase);
>>>>>>> 971e5aaf
    } catch (ApiException apiException) {
      throw SamExceptionFactory.create("Sam error querying role in Sam", apiException);
    }
  }

  /**
   * Wrapper around Sam client to sync a Sam policy to a Google group. Returns email of that group.
   *
   * <p>This operation in Sam is idempotent, so we don't worry about calling this multiple times.
   */
  @WithSpan
  public String syncWorkspacePolicy(
      UUID workspaceUuid, WsmIamRole role, AuthenticatedUserRequest userRequest)
      throws InterruptedException {
    String group =
        syncPolicyOnObject(
            SamConstants.SamResource.WORKSPACE,
            workspaceUuid.toString(),
            role.toSamRole(),
            userRequest);
    logger.info(
        "Synced workspace role {} to google group {} in workspace {}",
        role.toSamRole(),
        group,
        workspaceUuid);
    return group;
  }

  /**
   * Retrieve the email of a sync'd workspace policy. This is used during controlled resource
   * create.
   *
   * @param workspaceUuid workspace to use
   * @param role workspace role to lookup
   * @param userRequest userRequest
   * @return email of the sync'd policy group
   * @throws InterruptedException on shutdown during retry wait
   */
  public String getWorkspacePolicy(
      UUID workspaceUuid, WsmIamRole role, AuthenticatedUserRequest userRequest)
      throws InterruptedException {
    GoogleApi googleApi = samGoogleApi(userRequest.getRequiredToken());
    try {
      return SamRetry.retry(
              () ->
                  googleApi.syncStatus(
                      SamConstants.SamResource.WORKSPACE,
                      workspaceUuid.toString(),
                      role.toSamRole()))
          .getEmail();
    } catch (ApiException apiException) {
      throw SamExceptionFactory.create("Error getting sync policy in Sam", apiException);
    }
  }

  /**
   * Wrapper around Sam client to sync a Sam policy on a controlled resource to a google group and
   * return the email of that group.
   *
   * <p>This should only be called for controlled resources which require permissions granted to
   * individual users, i.e. user-private or application-controlled resources. All other cases are
   * handled by the permissions that workspace-level roles inherit on resources via Sam's
   * hierarchical resources, and do not use the policies synced by this function.
   *
   * <p>This operation in Sam is idempotent, so we don't worry about calling this multiple times.
   *
   * @param resource The resource to sync a binding for
   * @param role The policy to sync in Sam
   * @param userRequest User authentication
   * @return Sam policy group name
   */
  @WithSpan
  public String syncResourcePolicy(
      ControlledResource resource,
      ControlledResourceIamRole role,
      AuthenticatedUserRequest userRequest)
      throws InterruptedException {
    if (ControlledResourceCategory.get(resource.getAccessScope(), resource.getManagedBy())
        == ControlledResourceCategory.USER_SHARED) {
      throw new InternalLogicException(
          "syncResourcePolicy should not be called for USER managed SHARED access resources!");
    }

    String group =
        syncPolicyOnObject(
            resource.getCategory().getSamResourceName(),
            resource.getResourceId().toString(),
            role.toSamRole(),
            userRequest);
    logger.info(
        "Synced resource role {} to google group {} for resource {}",
        role.toSamRole(),
        group,
        resource.getResourceId());
    return group;
  }

  /**
   * Common implementation for syncing a policy to a Google group on an object in Sam.
   *
   * @param resourceTypeName The type of the Sam resource, as configured with Sam.
   * @param resourceId The Sam ID of the resource to sync a policy for
   * @param policyName The name of the policy to sync
   * @param userRequest User credentials to pass to Sam
   * @return The Google group whose membership is synced to the specified policy.
   */
  private String syncPolicyOnObject(
      String resourceTypeName,
      String resourceId,
      String policyName,
      AuthenticatedUserRequest userRequest)
      throws InterruptedException {
    GoogleApi googleApi = samGoogleApi(userRequest.getRequiredToken());
    try {
      // Sam makes no guarantees about what values are returned from the POST call, so we instead
      // fetch the group in a separate call after syncing.
      SamRetry.retry(
          () -> googleApi.syncPolicy(resourceTypeName, resourceId, policyName, /* body= */ null));
      return SamRetry.retry(() -> googleApi.syncStatus(resourceTypeName, resourceId, policyName))
          .getEmail();
    } catch (ApiException apiException) {
      throw SamExceptionFactory.create("Error syncing policy in Sam", apiException);
    }
  }

  /**
   * Create a controlled resource in Sam.
   *
   * @param resource The WSM representation of the resource to create.
   * @param privateIamRole The IAM role to grant on a private resource. It is required for
   *     user-private resources and optional for application-private resources.
   * @param assignedUserEmail Email identifier of the assigned user of this resource. Same
   *     constraints as privateIamRoles.
   * @param userRequest Credentials to use for talking to Sam.
   */
  @WithSpan
  public void createControlledResource(
      ControlledResource resource,
      @Nullable ControlledResourceIamRole privateIamRole,
      @Nullable String assignedUserEmail,
      AuthenticatedUserRequest userRequest)
      throws InterruptedException {

    String wsmSa;
    if (features.isAzureControlPlaneEnabled()) {
      wsmSa = azureConfiguration.getWsmServiceManagedIdentity();
    }
    else  {
      wsmSa = GcpUtils.getWsmSaEmail();
    }

    // We need the WSM SA for setting controlled resource policies
    initializeWsmServiceAccount();
    FullyQualifiedResourceId workspaceParentFqId =
        new FullyQualifiedResourceId()
            .resourceId(resource.getWorkspaceId().toString())
            .resourceTypeName(SamConstants.SamResource.WORKSPACE);

    CreateResourceRequestV2 resourceRequest =
        new CreateResourceRequestV2()
            .resourceId(resource.getResourceId().toString())
            .parent(workspaceParentFqId)
            .authDomain(List.of());

    // include the stewarding application when building our policy
    // so it always gets the appropriate permissions (the user request is not always
    // from the application, i.e., when a resource is cloned)
    WsmWorkspaceApplication app = null;
    if (resource.getApplicationId() != null
        && (resource.getCategory().equals(ControlledResourceCategory.APPLICATION_PRIVATE)
            || resource.getCategory().equals(ControlledResourceCategory.APPLICATION_SHARED))) {
      app =
          applicationService.getWorkspaceApplication(
              resource.getWorkspaceId(), resource.getApplicationId());
    }

    var builder =
        new ControlledResourceSamPolicyBuilder(
            privateIamRole,
            assignedUserEmail,
<<<<<<< HEAD
            userRequest,
            ControlledResourceCategory.get(resource.getAccessScope(), resource.getManagedBy()),
            wsmSa);
=======
            ControlledResourceCategory.get(resource.getAccessScope(), resource.getManagedBy()),
            app);
>>>>>>> 971e5aaf
    builder.addPolicies(resourceRequest);

    try {
      // We use the user request for the create, but could equally well use the WSM SA.
      // The creating token has no effect on the resource policies.
      ResourcesApi resourceApi = samResourcesApi(userRequest.getRequiredToken());
      SamRetry.retry(
          () ->
              resourceApi.createResourceV2(
                  resource.getCategory().getSamResourceName(), resourceRequest));
      logger.info("Created Sam controlled resource {}", resource.getResourceId());

      dumpRoleBindings(
          resource.getCategory().getSamResourceName(),
          resource.getResourceId().toString(),
          getWsmServiceAccountToken());

    } catch (ApiException apiException) {
      // Do nothing if the resource to create already exists, this may not be the first time do is
      // called. Other exceptions still need to be surfaced.
      // Resource IDs are randomly generated, so we trust that the caller must have created
      // an existing Sam resource.
      logger.info(
          "Sam API error while creating a controlled resource, code is " + apiException.getCode());
      if (apiException.getCode() == HttpStatus.CONFLICT.value()) {
        logger.info(
            "Sam error was CONFLICT on creation request. This means the resource already "
                + "exists but is not an error so no exception thrown.");
        return;
      }
      throw SamExceptionFactory.create("Error creating controlled resource in Sam", apiException);
    }
  }

  /**
   * Delete controlled resource with an access token
   *
   * @param resource the controlled resource whose Sam resource to delete
   * @param token access token
   * @throws InterruptedException on thread interrupt
   */
  @WithSpan
  public void deleteControlledResource(ControlledResource resource, String token)
      throws InterruptedException {
    logger.info("Deleting controlled resource {}", resource.getResourceId());
    ResourcesApi resourceApi = samResourcesApi(token);
    try {
      SamRetry.retry(
          () ->
              resourceApi.deleteResourceV2(
                  resource.getCategory().getSamResourceName(),
                  resource.getResourceId().toString()));
      logger.info("Deleted Sam controlled resource {}", resource.getResourceId());
    } catch (ApiException apiException) {
      // Do nothing if the resource to delete is not found, this may not be the first time delete is
      // called. Other exceptions still need to be surfaced.
      logger.info(
          "Sam API error while deleting a controlled resource, code is " + apiException.getCode());
      if (apiException.getCode() == HttpStatus.NOT_FOUND.value()) {
        logger.info(
            "Sam error was NOT_FOUND on a deletion call. "
                + "This just means the deletion was tried twice so no error thrown.");
        return;
      }
      throw SamExceptionFactory.create("Error deleting controlled resource in Sam", apiException);
    } catch (Exception e) {
      logger.error("Caught unexpected exception deleting controlled resource", e);
    }
  }

  /**
   * Delete controlled resource with the user request
   *
   * @param resource the controlled resource whose Sam resource to delete
   * @param userRequest user performing the delete
   * @throws InterruptedException on thread interrupt
   */
  @WithSpan
  public void deleteControlledResource(
      ControlledResource resource, AuthenticatedUserRequest userRequest)
      throws InterruptedException {
    deleteControlledResource(resource, userRequest.getRequiredToken());
  }

  /**
   * Return the list of roles a user has directly on a private, user-managed controlled resource.
   * This will not return roles that a user holds via group membership.
   *
   * <p>This call to Sam is made as the WSM SA, as users do not have permission to directly modify
   * IAM on resources. This method still requires user credentials to validate as a safeguard, but
   * they are not used in the role removal call.
   *
   * @param resource The resource to fetch roles on
   * @param userEmail Email identifier of the user whose role is being removed.
   * @param userRequest User credentials. These are not used for the call to Sam, but must belong to
   *     a workspace owner to ensure the WSM SA is being used on a user's behalf correctly.
   */
  public List<ControlledResourceIamRole> getUserRolesOnPrivateResource(
      ControlledResource resource, String userEmail, AuthenticatedUserRequest userRequest) {

    try {
      ResourcesApi wsmSaResourceApi = samResourcesApi(getWsmServiceAccountToken());
      List<AccessPolicyResponseEntryV2> policyList =
          wsmSaResourceApi.listResourcePoliciesV2(
              resource.getCategory().getSamResourceName(), resource.getResourceId().toString());
      return policyList.stream()
          .filter(policyEntry -> policyEntry.getPolicy().getMemberEmails().contains(userEmail))
          .map(AccessPolicyResponseEntryV2::getPolicyName)
          .map(ControlledResourceIamRole::fromSamRole)
          .collect(Collectors.toList());
    } catch (ApiException apiException) {
      throw SamExceptionFactory.create("Sam error removing resource role in Sam", apiException);
    }
  }

  public Boolean status() {
    // No access token needed since this is an unauthenticated API.
    StatusApi statusApi = new StatusApi(getApiClient(null));
    try {
      return statusApi.getSystemStatus().getOk();
    } catch (ApiException e) {
      //  If any exception was thrown during the status check, return that the system is not OK.
      logger.warn("Exception getting Sam status " + e.getMessage());
      return false;
    }
  }

  /**
   * Builds a policy list with a single provided owner and empty reader, writer, project-owner, and
   * application policies.
   *
   * <p>This is a helper function for building the policy section of a request to create a workspace
   * resource in Sam. The provided user is granted the OWNER role and empty policies for reader,
   * writer, project-owner, and application are also included.
   *
   * <p>The empty policies are included because Sam requires all policies on a workspace to be
   * provided at creation time. Although policy membership can be modified later, policy creation
   * must happen at the same time as workspace resource creation.
   */
  private Map<String, AccessPolicyMembershipRequest> defaultWorkspacePolicies(
      String ownerEmail, @Nullable String projectOwnerGroupId) {
    Map<String, AccessPolicyMembershipRequest> policyMap = new HashMap<>();
    policyMap.put(
        WsmIamRole.OWNER.toSamRole(),
        new AccessPolicyMembershipRequest()
            .addRolesItem(WsmIamRole.OWNER.toSamRole())
            .addMemberEmailsItem(ownerEmail));
    // Optionally add a policy for project owner (used for billing projects in Terra CWB).
    if (projectOwnerGroupId != null) {
      policyMap.put(
          WsmIamRole.PROJECT_OWNER.toSamRole(),
          new AccessPolicyMembershipRequest()
              .addRolesItem(WsmIamRole.PROJECT_OWNER.toSamRole())
              .addMemberPoliciesItem(
                  new PolicyIdentifiers()
                      .resourceTypeName("billing-project")
                      .policyName("owner")
                      .resourceId(projectOwnerGroupId)));
    }
    // For all non-owner/manager roles, we create empty policies which can be modified later.
    for (WsmIamRole workspaceRole : WsmIamRole.values()) {
      if (!Set.of(WsmIamRole.OWNER, WsmIamRole.MANAGER, WsmIamRole.PROJECT_OWNER)
          .contains(workspaceRole)) {
        policyMap.put(
            workspaceRole.toSamRole(),
            new AccessPolicyMembershipRequest().addRolesItem(workspaceRole.toSamRole()));
      }
    }
    // We always give WSM's service account the 'manager' role for admin control of workspaces.
    String wsmSa;
    if (features.isAzureControlPlaneEnabled()) {
      wsmSa = azureConfiguration.getWsmServiceManagedIdentity();
    }
    else  {
      wsmSa = GcpUtils.getWsmSaEmail();
    }

    policyMap.put(
        WsmIamRole.MANAGER.toSamRole(),
        new AccessPolicyMembershipRequest()
            .addRolesItem(WsmIamRole.MANAGER.toSamRole())
            .addMemberEmailsItem(wsmSa));
    return policyMap;
  }

  /**
   * Fetch the email of a user's pet service account in a given project. This request to Sam will
   * create the pet SA if it doesn't already exist.
   */
  public String getOrCreatePetSaEmail(String projectId, String token) throws InterruptedException {
    GoogleApi googleApi = samGoogleApi(token);
    try {
      return SamRetry.retry(() -> googleApi.getPetServiceAccount(projectId));
    } catch (ApiException apiException) {
      throw SamExceptionFactory.create("Error getting pet service account from Sam", apiException);
    }
  }

  /**
   * Fetch credentials of a user's pet service account in a given project. This request to Sam will
   * create the pet SA if it doesn't already exist.
   */
  public AuthenticatedUserRequest getOrCreatePetSaCredentials(
      String projectId, AuthenticatedUserRequest userRequest) throws InterruptedException {
    GoogleApi samGoogleApi = samGoogleApi(userRequest.getRequiredToken());
    try {
      String petEmail = getOrCreatePetSaEmail(projectId, userRequest.getRequiredToken());
      String petToken =
          SamRetry.retry(
              () -> samGoogleApi.getPetServiceAccountToken(projectId, PET_SA_OAUTH_SCOPES));
      // This should never happen, but it's more informative than an NPE from Optional.of
      if (petToken == null) {
        throw new InternalServerErrorException("Sam returned null pet service account token");
      }
      return new AuthenticatedUserRequest().email(petEmail).token(Optional.of(petToken));
    } catch (ApiException apiException) {
      throw SamExceptionFactory.create(
          "Error getting pet service account token from Sam", apiException);
    }
  }

  /**
   * Construct the email of an arbitrary user's pet service account in a given project. Unlike
   * {@code getOrCreatePetSaEmail}, this will not create the underlying service account. It may
   * return pet SA email if userEmail is a user. If userEmail is a group, returns Optional.empty().
   */
  public Optional<ServiceAccountName> constructUserPetSaEmail(
      String projectId, String userEmail, AuthenticatedUserRequest userRequest)
      throws InterruptedException {
    UsersApi usersApi = samUsersApi(userRequest.getRequiredToken());
    try {
      UserIdInfo userId = SamRetry.retry(() -> usersApi.getUserIds(userEmail));

      // If userId is null, userEmail is a group, not a user. (getUserIds returns 204 with no
      // response body, which translates to userID = null.)
      if (userId == null) {
        return Optional.empty();
      }
      String subjectId = userId.getUserSubjectId();
      String saEmail = String.format("pet-%s@%s.iam.gserviceaccount.com", subjectId, projectId);

      return Optional.of(ServiceAccountName.builder().email(saEmail).projectId(projectId).build());
    } catch (ApiException apiException) {
      throw SamExceptionFactory.create("Error getting user subject ID from Sam", apiException);
    }
  }

  /** Returns the Sam action for modifying a given IAM role. */
  private String samActionToModifyRole(WsmIamRole role) {
    return String.format("share_policy::%s", role.toSamRole());
  }
}<|MERGE_RESOLUTION|>--- conflicted
+++ resolved
@@ -81,11 +81,8 @@
   private final SamUserFactory samUserFactory;
   private final OkHttpClient commonHttpClient;
   private final FeatureConfiguration features;
-<<<<<<< HEAD
   private final AzureConfiguration azureConfiguration;
-=======
   private final WsmApplicationService applicationService;
->>>>>>> 971e5aaf
   private boolean wsmServiceAccountInitialized;
 
   @Autowired
@@ -99,11 +96,8 @@
     this.samConfig = samConfig;
     this.samUserFactory = samUserFactory;
     this.features = features;
-<<<<<<< HEAD
     this.azureConfiguration = azureConfiguration;
-=======
     this.applicationService = applicationService;
->>>>>>> 971e5aaf
     this.wsmServiceAccountInitialized = false;
     this.commonHttpClient =
         new ApiClient()
@@ -871,11 +865,7 @@
       var policy =
           resourcesApi.getPolicyV2(
               SamResource.WORKSPACE, workspaceUuid.toString(), WsmIamRole.APPLICATION.toSamRole());
-<<<<<<< HEAD
-      return policy.getMemberEmails().stream().anyMatch(e -> e.equalsIgnoreCase(email));
-=======
       return policy.getMemberEmails().stream().anyMatch(email::equalsIgnoreCase);
->>>>>>> 971e5aaf
     } catch (ApiException apiException) {
       throw SamExceptionFactory.create("Sam error querying role in Sam", apiException);
     }
@@ -1056,14 +1046,10 @@
         new ControlledResourceSamPolicyBuilder(
             privateIamRole,
             assignedUserEmail,
-<<<<<<< HEAD
             userRequest,
             ControlledResourceCategory.get(resource.getAccessScope(), resource.getManagedBy()),
+            app,
             wsmSa);
-=======
-            ControlledResourceCategory.get(resource.getAccessScope(), resource.getManagedBy()),
-            app);
->>>>>>> 971e5aaf
     builder.addPolicies(resourceRequest);
 
     try {
