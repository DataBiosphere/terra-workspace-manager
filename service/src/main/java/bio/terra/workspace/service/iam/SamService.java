--- conflicted
+++ resolved
@@ -44,10 +44,7 @@
 import org.broadinstitute.dsde.workbench.client.sam.model.AccessPolicyResponseEntryV2;
 import org.broadinstitute.dsde.workbench.client.sam.model.CreateResourceRequestV2;
 import org.broadinstitute.dsde.workbench.client.sam.model.FullyQualifiedResourceId;
-<<<<<<< HEAD
 import org.broadinstitute.dsde.workbench.client.sam.model.GetOrCreatePetManagedIdentityRequest;
-=======
->>>>>>> c30afd3e
 import org.broadinstitute.dsde.workbench.client.sam.model.SystemStatus;
 import org.broadinstitute.dsde.workbench.client.sam.model.UserResourcesResponse;
 import org.slf4j.Logger;
@@ -288,17 +285,10 @@
     ResourcesApi resourceApi = samResourcesApi(userRequest.getRequiredToken());
     Map<UUID, WsmIamRole> workspacesAndRoles = new HashMap<>();
     try {
-<<<<<<< HEAD
-      List<UserResourcesResponse> resourceAndPolicies =
-          SamRetry.retry(
-              () -> resourceApi.listResourcesAndPoliciesV2(SamConstants.SamResource.WORKSPACE));
-      for (var resourceAndPolicy : resourceAndPolicies) {
-=======
       List<UserResourcesResponse> userResourcesResponses =
           SamRetry.retry(
               () -> resourceApi.listResourcesAndPoliciesV2(SamConstants.SamResource.WORKSPACE));
       for (var userResourcesResponse : userResourcesResponses) {
->>>>>>> c30afd3e
         try {
           UUID workspaceId = UUID.fromString(userResourcesResponse.getResourceId());
           List<WsmIamRole> roles =
