--- conflicted
+++ resolved
@@ -50,25 +50,14 @@
         Optional.ofNullable(attributes.getProjectId())
             .orElse(gcpCloudContextService.getRequiredGcpProject(dbResource.getWorkspaceId()));
 
-<<<<<<< HEAD
-    var resource =
-        ControlledAiNotebookInstanceResource.builder()
-            .common(new ControlledResourceFields(dbResource))
-            .instanceId(attributes.getInstanceId())
-            .location(attributes.getLocation())
-            .projectId(projectId)
-            .machineType(attributes.getMachineType())
-            .acceleratorConfig(attributes.getAcceleratorConfig())
-            .build();
-    return resource;
-=======
     return ControlledAiNotebookInstanceResource.builder()
         .common(new ControlledResourceFields(dbResource))
         .instanceId(attributes.getInstanceId())
         .location(attributes.getLocation())
         .projectId(projectId)
+        .machineType(attributes.getMachineType())
+        .acceleratorConfig(attributes.getAcceleratorConfig())
         .build();
->>>>>>> 68704fc0
   }
 
   /**
