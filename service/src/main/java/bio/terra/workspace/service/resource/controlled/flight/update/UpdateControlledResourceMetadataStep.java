--- conflicted
+++ resolved
@@ -21,27 +21,14 @@
 public class UpdateControlledResourceMetadataStep implements Step {
 
   private final ResourceDao resourceDao;
-<<<<<<< HEAD
-  private final UUID resourceId;
-  private final UUID workspaceUuid;
-=======
->>>>>>> f49dd9d3
   private final ControlledResourceMetadataManager controlledResourceMetadataManager;
   private ControlledResource resource;
 
   public UpdateControlledResourceMetadataStep(
       ControlledResourceMetadataManager controlledResourceMetadataManager,
       ResourceDao resourceDao,
-<<<<<<< HEAD
-      UUID workspaceUuid,
-      UUID resourceId) {
-    this.resourceDao = resourceDao;
-    this.resourceId = resourceId;
-    this.workspaceUuid = workspaceUuid;
-=======
       ControlledResource resource) {
     this.resourceDao = resourceDao;
->>>>>>> f49dd9d3
     this.controlledResourceMetadataManager = controlledResourceMetadataManager;
     this.resource = resource;
   }
@@ -74,16 +61,12 @@
     }
 
     controlledResourceMetadataManager.updateControlledResourceMetadata(
-<<<<<<< HEAD
-        workspaceUuid, resourceId, resourceName, resourceDescription, userRequest);
-=======
         resource.getWorkspaceId(),
         resource.getResourceId(),
         resourceName,
         resourceDescription,
         cloningInstructions,
         userRequest);
->>>>>>> f49dd9d3
     return StepResult.getStepResultSuccess();
   }
 
@@ -93,9 +76,6 @@
     final String previousName = workingMap.get(ResourceKeys.PREVIOUS_RESOURCE_NAME, String.class);
     final String previousDescription =
         workingMap.get(ResourceKeys.PREVIOUS_RESOURCE_DESCRIPTION, String.class);
-<<<<<<< HEAD
-    resourceDao.updateResource(workspaceUuid, resourceId, previousName, previousDescription);
-=======
     final var previousCloningInstructions =
         workingMap.get(ResourceKeys.PREVIOUS_CLONING_INSTRUCTIONS, CloningInstructions.class);
     resourceDao.updateResource(
@@ -105,7 +85,6 @@
         previousDescription,
         null,
         previousCloningInstructions);
->>>>>>> f49dd9d3
     return StepResult.getStepResultSuccess();
   }
 }