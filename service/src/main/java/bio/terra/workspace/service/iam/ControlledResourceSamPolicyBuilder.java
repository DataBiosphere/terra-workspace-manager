package bio.terra.workspace.service.iam;

import bio.terra.common.exception.InternalServerErrorException;
import bio.terra.workspace.common.exception.InternalLogicException;
import bio.terra.workspace.service.iam.model.ControlledResourceIamRole;
import bio.terra.workspace.service.resource.controlled.model.ControlledResourceCategory;
import bio.terra.workspace.service.workspace.model.WsmWorkspaceApplication;
import java.util.HashMap;
import java.util.Map;
import javax.annotation.Nullable;
import org.broadinstitute.dsde.workbench.client.sam.model.AccessPolicyMembershipRequest;
import org.broadinstitute.dsde.workbench.client.sam.model.CreateResourceRequestV2;
import org.slf4j.Logger;
import org.slf4j.LoggerFactory;

/**
 * This class is used to construct Sam policies for controlled resources
 *
 * <p>Add the WSM SA as the owner of all controlled resources.
 *
 * <p>Add uninherited policies for controlled resources. Note that in Sam we fill out all of the
 * roles, even if there are no users assigned. That is purely future proofing.
 *
 * <p>For user shared:
 *
 * <ul>
 *   <li>OWNER = WSM SA
 *   <li>EDITOR = inherited from workspace owner and writer
 *   <li>WRITER = inherited from workspace owner and writer
 *   <li>READER = inherited from workspace reader
 * </ul>
 *
 * <p>For user-private the user is always the creating user. The role is determined by the type of
 * resource. As of this writing, all resources give EDITOR role for the creating user.
 *
 * <ul>
 *   <li>OWNER = WSM SA
 *   <li>EDITOR = creating user (userRequest)
 *   <li>WRITER = currently unused
 *   <li>READER = currently unused
 *   <li>DELETER = inherited from workspace owner
 * </ul>
 *
 * <p>For application shared:
 *
 * <ul>
 *   <li>OWNER = WSM SA
 *   <li>EDITOR = app (userRequest)
 *   <li>WRITER = inherited from workspace owner and writer
 *   <li>READER = inherited from workspace reader
 * </ul>
 *
 * <p>For application private, there are no inherited roles:
 *
 * <ul>
 *   <li>OWNER = WSM SA
 *   <li>EDITOR = app (userRequest)
 *   <li>WRITER = if assigned user present with role WRITER
 *   <li>READER = if assigned user present with role READER
 * </ul>
 */
public class ControlledResourceSamPolicyBuilder {
  private final Logger logger = LoggerFactory.getLogger(ControlledResourceSamPolicyBuilder.class);

  private final ControlledResourceIamRole privateIamRole;
  private final String privateUserEmail;
  private final ControlledResourceCategory category;
<<<<<<< HEAD
  private final String wsmSaEmail;
=======
  @Nullable private final WsmWorkspaceApplication application;
>>>>>>> 971e5aaf

  public ControlledResourceSamPolicyBuilder(
      ControlledResourceIamRole privateIamRole,
      @Nullable String privateUserEmail,
<<<<<<< HEAD
      AuthenticatedUserRequest userRequest,
      ControlledResourceCategory category,
      String wsmSaEmail) {
    this.samService = samService;
=======
      ControlledResourceCategory category,
      @Nullable WsmWorkspaceApplication application) {
>>>>>>> 971e5aaf
    this.privateIamRole = privateIamRole;
    this.privateUserEmail = privateUserEmail;
    this.category = category;
<<<<<<< HEAD
    this.wsmSaEmail = wsmSaEmail;
=======
    this.application = application;
>>>>>>> 971e5aaf
  }

  public void addPolicies(CreateResourceRequestV2 request) {
    Map<ControlledResourceIamRole, AccessPolicyMembershipRequest> policyMap;

    // Owner is always WSM SA
    addWsmResourceOwnerPolicy(request);

    switch (category) {
      case USER_SHARED:
        if (privateIamRole != null || privateUserEmail != null) {
          logger.warn("User shared resources may not be assigned to a private user email");
        }
        // All other policies are inherited - nothing more to do
        break;

      case USER_PRIVATE:
        // Double check - this is validated earlier and should never happen.
        if (privateUserEmail == null || privateIamRole == null) {
          throw new InternalLogicException(
              "Flight should never see user-private without a user email and iam role");
        }

        policyMap = makeInitialPolicyMap();
        policyMap.get(privateIamRole).addMemberEmailsItem(privateUserEmail);
        applyPolicyMap(request, policyMap);
        break;

      case APPLICATION_SHARED:
        // Double check - this is validated earlier and should never happen
        if (privateUserEmail != null) {
          throw new InternalLogicException(
              "Flight should never see application-shared with a user email");
        }

        if (privateIamRole != null) {
          throw new InternalLogicException(
              "Attempting to create an application controlled resource with a private IAM role");
        }

        if (application == null) {
          throw new InternalLogicException(
              "Attempting to create an application controlled resource with no application");
        }
        // Application is always editor on its resources; other policies are inherited
        AccessPolicyMembershipRequest editorPolicy =
            new AccessPolicyMembershipRequest()
                .addRolesItem(ControlledResourceIamRole.EDITOR.toSamRole());
        addApplicationResourceEditorPolicy(editorPolicy, application);
        request.putPoliciesItem(ControlledResourceIamRole.EDITOR.toSamRole(), editorPolicy);
        break;

      case APPLICATION_PRIVATE:
        if (application == null) {
          throw new InternalLogicException(
              "Attempting to create an application controlled resource with no application");
        }

        policyMap = makeInitialPolicyMap();
        // Application is always editor
        addApplicationResourceEditorPolicy(
            policyMap.get(ControlledResourceIamRole.EDITOR), application);
        // if we have an assigned user, set up their permission
        if (privateUserEmail != null) {
          policyMap.get(privateIamRole).addMemberEmailsItem(privateUserEmail);
        }
        applyPolicyMap(request, policyMap);
        break;
    }
  }

  /**
   * For the private resources we always fill in READER, WRITER, and EDITOR even if empty. This
   * generates a map by role of the policy.
   */
  private Map<ControlledResourceIamRole, AccessPolicyMembershipRequest> makeInitialPolicyMap() {
    Map<ControlledResourceIamRole, AccessPolicyMembershipRequest> policyMap = new HashMap<>();
    policyMap.put(
        ControlledResourceIamRole.READER,
        new AccessPolicyMembershipRequest()
            .addRolesItem(ControlledResourceIamRole.READER.toSamRole()));
    policyMap.put(
        ControlledResourceIamRole.WRITER,
        new AccessPolicyMembershipRequest()
            .addRolesItem(ControlledResourceIamRole.WRITER.toSamRole()));
    policyMap.put(
        ControlledResourceIamRole.EDITOR,
        new AccessPolicyMembershipRequest()
            .addRolesItem(ControlledResourceIamRole.EDITOR.toSamRole()));
    return policyMap;
  }

  /**
   * Given the map created in @{@link #makeInitialPolicyMap()}, populate the resource request with
   * the policies.
   *
   * @param request resource request for setting the roles on the Sam resource creation
   * @param policyMap previously created policy map
   */
  private void applyPolicyMap(
      CreateResourceRequestV2 request,
      Map<ControlledResourceIamRole, AccessPolicyMembershipRequest> policyMap) {
    policyMap.forEach((key, value) -> request.putPoliciesItem(key.toSamRole(), value));
  }

  /**
   * Add WSM's service account as the owner of a controlled resource in Sam. Used for admin
   * reassignment of resources. This assumes samService.initialize() has already been called, which
   * should happen on start.
   */
  private void addWsmResourceOwnerPolicy(CreateResourceRequestV2 request) {
    try {
      AccessPolicyMembershipRequest ownerPolicy =
          new AccessPolicyMembershipRequest()
              .addRolesItem(ControlledResourceIamRole.OWNER.toSamRole())
              .addMemberEmailsItem(wsmSaEmail);
      request.putPoliciesItem(ControlledResourceIamRole.OWNER.toSamRole(), ownerPolicy);
    } catch (InternalServerErrorException e) {
      // In cases where WSM is not running as a service account (e.g. unit tests), the above call to
      // get application default credentials will fail. This is fine, as those cases don't create
      // real resources.
      logger.warn(
          "Failed to add WSM service account as resource owner Sam. This is expected for tests.",
          e);
    }
  }

  /**
   * Find the email of the application and add it to the incoming policy.
   *
   * @param editorPolicy editor policy
   * @param application Application being added to the policy
   */
  private void addApplicationResourceEditorPolicy(
      AccessPolicyMembershipRequest editorPolicy, WsmWorkspaceApplication application) {
    editorPolicy.addMemberEmailsItem(application.getApplication().getServiceAccount());
  }
}<|MERGE_RESOLUTION|>--- conflicted
+++ resolved
@@ -65,32 +65,20 @@
   private final ControlledResourceIamRole privateIamRole;
   private final String privateUserEmail;
   private final ControlledResourceCategory category;
-<<<<<<< HEAD
   private final String wsmSaEmail;
-=======
   @Nullable private final WsmWorkspaceApplication application;
->>>>>>> 971e5aaf
 
   public ControlledResourceSamPolicyBuilder(
       ControlledResourceIamRole privateIamRole,
       @Nullable String privateUserEmail,
-<<<<<<< HEAD
-      AuthenticatedUserRequest userRequest,
       ControlledResourceCategory category,
+      @Nullable WsmWorkspaceApplication application,
       String wsmSaEmail) {
-    this.samService = samService;
-=======
-      ControlledResourceCategory category,
-      @Nullable WsmWorkspaceApplication application) {
->>>>>>> 971e5aaf
     this.privateIamRole = privateIamRole;
     this.privateUserEmail = privateUserEmail;
     this.category = category;
-<<<<<<< HEAD
     this.wsmSaEmail = wsmSaEmail;
-=======
     this.application = application;
->>>>>>> 971e5aaf
   }
 
   public void addPolicies(CreateResourceRequestV2 request) {
