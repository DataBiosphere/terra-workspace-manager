--- conflicted
+++ resolved
@@ -65,32 +65,16 @@
 
   private final ControlledResourceIamRole privateIamRole;
   private final String privateUserEmail;
-<<<<<<< HEAD
-  private final AuthenticatedUserRequest userRequest;
-  @Nullable private final String applicationEmail;
-=======
->>>>>>> 23379a0a
   private final ControlledResourceCategory category;
   @Nullable private final WsmWorkspaceApplication application;
 
   public ControlledResourceSamPolicyBuilder(
       ControlledResourceIamRole privateIamRole,
       @Nullable String privateUserEmail,
-<<<<<<< HEAD
-      AuthenticatedUserRequest userRequest,
-      @Nullable String applicationEmail,
-      ControlledResourceCategory category) {
-    this.samService = samService;
-    this.privateIamRole = privateIamRole;
-    this.privateUserEmail = privateUserEmail;
-    this.userRequest = userRequest;
-    this.applicationEmail = applicationEmail;
-=======
       ControlledResourceCategory category,
       @Nullable WsmWorkspaceApplication application) {
     this.privateIamRole = privateIamRole;
     this.privateUserEmail = privateUserEmail;
->>>>>>> 23379a0a
     this.category = category;
     this.application = application;
   }
@@ -133,15 +117,7 @@
         AccessPolicyMembershipRequest editorPolicy =
             new AccessPolicyMembershipRequest()
                 .addRolesItem(ControlledResourceIamRole.EDITOR.toSamRole());
-<<<<<<< HEAD
-        if (applicationEmail != null) {
-          editorPolicy.addMemberEmailsItem(applicationEmail);
-        } else {
-          addApplicationResourceEditorPolicy(editorPolicy, userRequest);
-        }
-=======
         addApplicationResourceEditorPolicy(editorPolicy, application);
->>>>>>> 23379a0a
         request.putPoliciesItem(ControlledResourceIamRole.EDITOR.toSamRole(), editorPolicy);
         break;
 
