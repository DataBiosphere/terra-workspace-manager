package bio.terra.workspace.db;

import static bio.terra.workspace.service.resource.model.StewardshipType.CONTROLLED;
import static bio.terra.workspace.service.resource.model.StewardshipType.REFERENCED;
import static bio.terra.workspace.service.resource.model.StewardshipType.fromSql;
import static java.util.stream.Collectors.toList;

import bio.terra.common.db.ReadTransaction;
import bio.terra.common.db.WriteTransaction;
import bio.terra.workspace.common.exception.InternalLogicException;
import bio.terra.workspace.common.logging.model.ActivityLogChangeDetails;
import bio.terra.workspace.db.model.DbResource;
import bio.terra.workspace.db.model.UniquenessCheckAttributes;
import bio.terra.workspace.db.model.UniquenessCheckAttributes.UniquenessScope;
import bio.terra.workspace.service.resource.controlled.model.AccessScopeType;
import bio.terra.workspace.service.resource.controlled.model.ControlledResource;
import bio.terra.workspace.service.resource.controlled.model.ManagedByType;
import bio.terra.workspace.service.resource.controlled.model.PrivateResourceState;
import bio.terra.workspace.service.resource.exception.DuplicateResourceException;
import bio.terra.workspace.service.resource.exception.ResourceNotFoundException;
import bio.terra.workspace.service.resource.model.CloningInstructions;
import bio.terra.workspace.service.resource.model.ResourceLineageEntry;
import bio.terra.workspace.service.resource.model.StewardshipType;
import bio.terra.workspace.service.resource.model.WsmResource;
import bio.terra.workspace.service.resource.model.WsmResourceFamily;
import bio.terra.workspace.service.resource.model.WsmResourceHandler;
import bio.terra.workspace.service.resource.model.WsmResourceType;
import bio.terra.workspace.service.resource.referenced.model.ReferencedResource;
import bio.terra.workspace.service.workspace.exceptions.CloudContextRequiredException;
import bio.terra.workspace.service.workspace.exceptions.MissingRequiredFieldsException;
import bio.terra.workspace.service.workspace.model.CloudPlatform;
import com.fasterxml.jackson.core.type.TypeReference;
import com.google.common.collect.ImmutableMap;
import java.time.OffsetDateTime;
import java.time.ZoneId;
import java.util.Collections;
import java.util.HashMap;
import java.util.List;
import java.util.Map;
import java.util.Optional;
import java.util.UUID;
import java.util.stream.Collectors;
import javax.annotation.Nullable;
import org.apache.commons.lang3.StringUtils;
import org.apache.commons.lang3.tuple.Pair;
import org.slf4j.Logger;
import org.slf4j.LoggerFactory;
import org.springframework.beans.factory.annotation.Autowired;
import org.springframework.dao.DuplicateKeyException;
import org.springframework.dao.EmptyResultDataAccessException;
import org.springframework.jdbc.core.RowMapper;
import org.springframework.jdbc.core.namedparam.MapSqlParameterSource;
import org.springframework.jdbc.core.namedparam.NamedParameterJdbcTemplate;
import org.springframework.stereotype.Component;

/** Data access object for interacting with resources in the database. */
@Component
public class ResourceDao {
  private static final Logger logger = LoggerFactory.getLogger(ResourceDao.class);

  private static final String RESOURCE_SELECT_SQL_WITHOUT_WORKSPACE_ID =
      """
        SELECT workspace_id, cloud_platform, resource_id, name, description, stewardship_type,
        resource_type, exact_resource_type, cloning_instructions, attributes,
        access_scope, managed_by, associated_app, assigned_user, private_resource_state,
        resource_lineage, properties, created_date, created_by_email, region
        FROM resource
      """;

  /** SQL query for reading all columns from the resource table */
  private static final String RESOURCE_SELECT_SQL =
      RESOURCE_SELECT_SQL_WITHOUT_WORKSPACE_ID + " WHERE workspace_id = :workspace_id";

  private static final RowMapper<DbResource> DB_RESOURCE_ROW_MAPPER =
      (rs, rowNum) ->
          new DbResource()
              .workspaceUuid(UUID.fromString(rs.getString("workspace_id")))
              .cloudPlatform(CloudPlatform.fromSql(rs.getString("cloud_platform")))
              .resourceId(UUID.fromString(rs.getString("resource_id")))
              .name(rs.getString("name"))
              .description(rs.getString("description"))
              .stewardshipType(fromSql(rs.getString("stewardship_type")))
              .cloudResourceType(WsmResourceFamily.fromSql(rs.getString("resource_type")))
              .resourceType(WsmResourceType.fromSql(rs.getString("exact_resource_type")))
              .cloningInstructions(
                  CloningInstructions.fromSql(rs.getString("cloning_instructions")))
              .attributes(rs.getString("attributes"))
              .accessScope(
                  Optional.ofNullable(rs.getString("access_scope"))
                      .map(AccessScopeType::fromSql)
                      .orElse(null))
              .managedBy(
                  Optional.ofNullable(rs.getString("managed_by"))
                      .map(ManagedByType::fromSql)
                      .orElse(null))
              .applicationId(Optional.ofNullable(rs.getString("associated_app")).orElse(null))
              .assignedUser(rs.getString("assigned_user"))
              .privateResourceState(
                  Optional.ofNullable(rs.getString("private_resource_state"))
                      .map(PrivateResourceState::fromSql)
                      .orElse(null))
              .resourceLineage(
                  Optional.ofNullable(rs.getString("resource_lineage"))
                      .map(
                          resourceLineage ->
                              DbSerDes.fromJson(
                                  resourceLineage,
                                  new TypeReference<List<ResourceLineageEntry>>() {}))
                      .orElse(null))
              .properties(DbSerDes.jsonToProperties(rs.getString("properties")))
              .createdDate(
                  OffsetDateTime.ofInstant(
                      rs.getTimestamp("created_date").toInstant(), ZoneId.of("UTC")))
              .createdByEmail(rs.getString("created_by_email"))
              // TODO(PF-2290): throw if resource is controlled resource and the region is null once
              // we backfill the existing resource rows with regions.
              .region(rs.getString("region"));

  private final NamedParameterJdbcTemplate jdbcTemplate;
  private final WorkspaceActivityLogDao workspaceActivityLogDao;

  // -- Common Resource Methods -- //

  @Autowired
  public ResourceDao(
      NamedParameterJdbcTemplate jdbcTemplate, WorkspaceActivityLogDao workspaceActivityLogDao) {
    this.jdbcTemplate = jdbcTemplate;
    this.workspaceActivityLogDao = workspaceActivityLogDao;
  }

  @WriteTransaction
  public boolean deleteResource(UUID workspaceUuid, UUID resourceId) {
    final String sql =
        "DELETE FROM resource WHERE workspace_id = :workspace_id AND resource_id = :resource_id";
    MapSqlParameterSource params =
        new MapSqlParameterSource()
            .addValue("workspace_id", workspaceUuid.toString())
            .addValue("resource_id", resourceId.toString());
    int rowsAffected = jdbcTemplate.update(sql, params);
    boolean deleted = rowsAffected > 0;

    logger.info(
        "{} record for resource {} in workspace {}",
        (deleted ? "Deleted" : "No Delete - did not find"),
        resourceId,
        workspaceUuid);

    return deleted;
  }

  @WriteTransaction
  public boolean deleteResourceForResourceType(
      UUID workspaceUuid, UUID resourceId, WsmResourceType resourceType) {
    final String sql =
        "DELETE FROM resource WHERE workspace_id = :workspace_id AND resource_id = :resource_id"
            + " AND exact_resource_type = :exact_resource_type";
    MapSqlParameterSource params =
        new MapSqlParameterSource()
            .addValue("workspace_id", workspaceUuid.toString())
            .addValue("resource_id", resourceId.toString())
            .addValue("exact_resource_type", resourceType.toSql());
    int rowsAffected = jdbcTemplate.update(sql, params);
    boolean deleted = rowsAffected > 0;

    logger.info(
        "{} record for resource {} of resource type {} in workspace {}",
        (deleted ? "Deleted" : "No Delete - did not find"),
        resourceId,
        resourceType,
        workspaceUuid);

    return deleted;
  }

  /**
   * enumerateReferences - temporary This is a temporary implementation to support the old
   * DataReference model. It also does not filter by what is visible to the user. I think we will
   * probably change to use a single enumerate across all resources.
   *
   * @param workspaceUuid workspace of interest
   * @param offset paging support
   * @param limit paging support
   * @return list of reference resources
   */
  @ReadTransaction
  public List<ReferencedResource> enumerateReferences(UUID workspaceUuid, int offset, int limit) {
    String sql =
        RESOURCE_SELECT_SQL
            + " AND stewardship_type = :stewardship_type ORDER BY name OFFSET :offset LIMIT :limit";
    MapSqlParameterSource params =
        new MapSqlParameterSource()
            .addValue("workspace_id", workspaceUuid.toString())
            .addValue("stewardship_type", REFERENCED.toSql())
            .addValue("offset", offset)
            .addValue("limit", limit);
    List<DbResource> dbResourceList = jdbcTemplate.query(sql, params, DB_RESOURCE_ROW_MAPPER);

    return dbResourceList.stream()
        .map(this::constructResource)
        .map(ReferencedResource.class::cast)
        .collect(toList());
  }

  /**
   * Resource enumeration
   *
   * <p>The default behavior of resource enumeration is to find all resources that are visible to
   * the caller. If the caller has gotten this far, then they are allowed to see all referenced and
   * controlled resources.
   *
   * <p>The enumeration can be filtered by a resource type. If a resource type is specified, then
   * only that type of resource is returned. The enumeration can also be filtered by a stewardship
   * type.
   *
   * @param workspaceUuid identifier for work space to enumerate
   * @param cloudResourceType filter by this cloud resource type - optional
   * @param stewardshipType filtered by this stewardship type - optional
   * @param offset starting row for result
   * @param limit maximum number of rows to return
   * @return list of resources
   */
  @ReadTransaction
  public List<WsmResource> enumerateResources(
      UUID workspaceUuid,
      @Nullable WsmResourceFamily cloudResourceType,
      @Nullable StewardshipType stewardshipType,
      int offset,
      int limit) {

    // We supply the toSql() forms of the stewardship values as parameters, so that string is only
    // defined in one place. We do not always use the stewardship values, but there is no harm
    // in having extra params.
    MapSqlParameterSource params =
        new MapSqlParameterSource()
            .addValue("workspace_id", workspaceUuid.toString())
            .addValue("offset", offset)
            .addValue("limit", limit)
            .addValue("referenced_resource", REFERENCED.toSql())
            .addValue("controlled_resource", CONTROLLED.toSql());

    StringBuilder sb = new StringBuilder(RESOURCE_SELECT_SQL);
    if (cloudResourceType != null) {
      sb.append(" AND resource_type = :resource_type");
      params.addValue("resource_type", cloudResourceType.toSql());
    }

    // There are three cases for the stewardship type filter
    // 1. If it is REFERENCED, then we ignore id list and just filter for referenced resources.
    // 2. If it is CONTROLLED, then we filter for CONTROLLED resources.
    // 3. If no filter is specified (it is null), then we want both REFERENCED and CONTROLLED
    //    resources; that is, we want the OR of 1 and 2
    boolean includeReferenced = (stewardshipType == null || stewardshipType == REFERENCED);
    boolean includeControlled = (stewardshipType == null || stewardshipType == CONTROLLED);

    final String referencedPhrase = "stewardship_type = :referenced_resource";
    final String controlledPhrase = "stewardship_type = :controlled_resource";

    sb.append(" AND ");
    if (includeReferenced && includeControlled) {
      sb.append("(").append(referencedPhrase).append(" OR ").append(controlledPhrase).append(")");
    } else if (includeReferenced) {
      sb.append(referencedPhrase);
    } else if (includeControlled) {
      sb.append(controlledPhrase);
    } else {
      // Nothing is included, so we return an empty result
      return Collections.emptyList();
    }
    sb.append(" ORDER BY name OFFSET :offset LIMIT :limit");
    List<DbResource> dbResourceList =
        jdbcTemplate.query(sb.toString(), params, DB_RESOURCE_ROW_MAPPER);

    return dbResourceList.stream().map(this::constructResource).collect(toList());
  }

  /**
   * Returns a list of all controlled resources in a workspace, optionally filtering by cloud
   * platform.
   *
   * @param workspaceUuid ID of the workspace to return resources from.
   * @param cloudPlatform Optional. If present, this will only return resources from the specified
   *     cloud platform. If null, this will return resources from all cloud platforms.
   */
  @ReadTransaction
  public List<ControlledResource> listControlledResourcesWithMissingRegion(
      UUID workspaceUuid, @Nullable CloudPlatform cloudPlatform) {
    String sql = RESOURCE_SELECT_SQL + " AND stewardship_type = :controlled_resource ";
    MapSqlParameterSource params =
        new MapSqlParameterSource()
            .addValue("workspace_id", workspaceUuid.toString())
            .addValue("controlled_resource", CONTROLLED.toSql());

    if (cloudPlatform != null) {
      sql += " AND cloud_platform = :cloud_platform";
      params.addValue("cloud_platform", cloudPlatform.toSql());
    }

    List<DbResource> dbResources = jdbcTemplate.query(sql, params, DB_RESOURCE_ROW_MAPPER);
    return dbResources.stream()
        .map(this::constructResource)
        .map(WsmResource::castToControlledResource)
        .collect(Collectors.toList());
  }

  /**
<<<<<<< HEAD
   * Returns a list of all controlled resources in a workspace, optionally filtering by cloud
   * platform.
=======
   * Returns a list of all controlled resources without region field.
>>>>>>> b81e2d91
   *
   * @param cloudPlatform Optional. If present, this will only return resources from the specified
   *     cloud platform. If null, this will return resources from all cloud platforms.
   */
  @ReadTransaction
  public List<ControlledResource> listControlledResourcesWithMissingRegion(
      @Nullable CloudPlatform cloudPlatform) {
    String sql =
        RESOURCE_SELECT_SQL_WITHOUT_WORKSPACE_ID
            + " WHERE stewardship_type = :controlled_resource AND region IS NULL";
    MapSqlParameterSource params =
        new MapSqlParameterSource().addValue("controlled_resource", CONTROLLED.toSql());

    if (cloudPlatform != null) {
      sql += " AND cloud_platform = :cloud_platform";
      params.addValue("cloud_platform", cloudPlatform.toSql());
    }

    List<DbResource> dbResources = jdbcTemplate.query(sql, params, DB_RESOURCE_ROW_MAPPER);
    return dbResources.stream()
        .map(this::constructResource)
        .map(WsmResource::castToControlledResource)
        .collect(Collectors.toList());
  }

  /**
   * Reads all private controlled resources assigned to a given user in a given workspace which are
   * not being cleaned up by other flights and marks them as being cleaned up by the current flight.
   *
   * @return A list of all controlled resources assigned to the given user in the given workspace
   *     which were not locked by another flight. Every item in this list will have
   *     cleanup_flight_id set to the provided flight id.
   */
  @WriteTransaction
  public List<ControlledResource> claimCleanupForWorkspacePrivateResources(
      UUID workspaceUuid, String userEmail, String flightId) {
    String filterClause =
        """
            AND stewardship_type = :controlled_resource
            AND access_scope = :access_scope
            AND assigned_user = :user_email
            AND (cleanup_flight_id IS NULL
            OR cleanup_flight_id = :flight_id)
        """;
    String readSql = RESOURCE_SELECT_SQL + filterClause;
    String writeSql =
        "UPDATE resource SET cleanup_flight_id = :flight_id WHERE workspace_id = :workspace_id"
            + filterClause;
    MapSqlParameterSource params =
        new MapSqlParameterSource()
            .addValue("workspace_id", workspaceUuid.toString())
            .addValue("controlled_resource", CONTROLLED.toSql())
            .addValue("access_scope", AccessScopeType.ACCESS_SCOPE_PRIVATE.toSql())
            .addValue("user_email", userEmail)
            .addValue("flight_id", flightId);

    List<DbResource> dbResources = jdbcTemplate.query(readSql, params, DB_RESOURCE_ROW_MAPPER);
    jdbcTemplate.update(writeSql, params);
    return dbResources.stream()
        .map(this::constructResource)
        .map(WsmResource::castToControlledResource)
        .collect(Collectors.toList());
  }

  /**
   * Release all claims to clean up a user's private resources (indicated by the cleanup_flight_id
   * column of the resource table) in a workspace for the provided flight.
   */
  @WriteTransaction
  public void releasePrivateResourceCleanupClaims(
      UUID workspaceUuid, String userEmail, String flightId) {
    String writeSql =
        """
          UPDATE resource SET cleanup_flight_id = NULL
          WHERE workspace_id = :workspace_id
          AND stewardship_type = :controlled_resource
          AND access_scope = :access_scope
          AND assigned_user = :user_email
          AND cleanup_flight_id = :flight_id
        """;
    MapSqlParameterSource params =
        new MapSqlParameterSource()
            .addValue("workspace_id", workspaceUuid.toString())
            .addValue("controlled_resource", CONTROLLED.toSql())
            .addValue("access_scope", AccessScopeType.ACCESS_SCOPE_PRIVATE.toSql())
            .addValue("user_email", userEmail)
            .addValue("flight_id", flightId);
    jdbcTemplate.update(writeSql, params);
  }

  /**
   * Deletes all controlled resources on a specified cloud platform in a workspace.
   *
   * @param workspaceUuid ID of the workspace to return resources from.
   * @param cloudPlatform The cloud platform to delete resources from. Unlike
   *     listControlledResources, this is not optional.
   * @return True if at least one resource was deleted, false if no resources were deleted.
   */
  @WriteTransaction
  public boolean deleteAllControlledResources(UUID workspaceUuid, CloudPlatform cloudPlatform) {
    String sql =
        "DELETE FROM resource WHERE workspace_id = :workspace_id AND cloud_platform = :cloud_platform AND stewardship_type = :controlled_resource";
    MapSqlParameterSource params =
        new MapSqlParameterSource()
            .addValue("workspace_id", workspaceUuid.toString())
            .addValue("cloud_platform", cloudPlatform.toSql())
            .addValue("controlled_resource", CONTROLLED.toSql());
    int rowsDeleted = jdbcTemplate.update(sql, params);
    return rowsDeleted > 0;
  }

  /**
   * Retrieve a resource by ID
   *
   * @param workspaceUuid identifier of workspace for the lookup
   * @param resourceId identifier of the resource for the lookup
   * @return WsmResource object
   */
  @ReadTransaction
  public WsmResource getResource(UUID workspaceUuid, UUID resourceId) {
    final String sql = RESOURCE_SELECT_SQL + " AND resource_id = :resource_id";

    final var params =
        new MapSqlParameterSource()
            .addValue("workspace_id", workspaceUuid.toString())
            .addValue("resource_id", resourceId.toString());

    return constructResource(getDbResource(sql, params));
  }

  /**
   * Retrieve a data reference by name. Names are unique per workspace.
   *
   * @param workspaceUuid identifier of workspace for the lookup
   * @param name name of the resource
   * @return WsmResource object
   */
  @ReadTransaction
  public WsmResource getResourceByName(UUID workspaceUuid, String name) {
    final String sql = RESOURCE_SELECT_SQL + " AND name = :name";

    final var params =
        new MapSqlParameterSource()
            .addValue("workspace_id", workspaceUuid.toString())
            .addValue("name", name);

    return constructResource(getDbResource(sql, params));
  }

  // -- Reference Methods -- //

  /**
   * Create a referenced resource row in the database We do creates in flights where the same create
   * is issued more than once.
   *
   * @param resource a filled in referenced resource
   * @throws DuplicateResourceException on a duplicate resource_id or (workspace_id, name)
   */
  @WriteTransaction
  public void createReferencedResource(WsmResource resource) throws DuplicateResourceException {
    if (resource.getStewardshipType() != REFERENCED) {
      throw new InternalLogicException("Expected a referenced resource");
    }
    storeResource(resource);
  }

  private boolean updateResourceWorker(
      UUID workspaceUuid,
      UUID resourceId,
      @Nullable String name,
      @Nullable String description,
      @Nullable String attributes,
      @Nullable CloningInstructions cloningInstructions) {
    if (name == null && description == null && attributes == null && cloningInstructions == null) {
      return false;
    }

    var params = new MapSqlParameterSource();

    if (!StringUtils.isEmpty(name)) {
      params.addValue("name", name);
    }
    if (!StringUtils.isEmpty(description)) {
      params.addValue("description", description);
    }
    if (!StringUtils.isEmpty(attributes)) {
      params.addValue("attributes", attributes);
    }
    if (null != cloningInstructions) {
      params.addValue("cloning_instructions", cloningInstructions.toSql());
    }
    StringBuilder sb = new StringBuilder("UPDATE resource SET ");

    sb.append(DbUtils.setColumnsClause(params, "attributes"));

    sb.append(" WHERE workspace_id = :workspace_id AND resource_id = :resource_id");

    params
        .addValue("workspace_id", workspaceUuid.toString())
        .addValue("resource_id", resourceId.toString());

    int rowsAffected = jdbcTemplate.update(sb.toString(), params);
    boolean updated = rowsAffected > 0;

    logger.info(
        "{} record for resource {} in workspace {}",
        (updated ? "Updated" : "No Update - did not find"),
        resourceId,
        workspaceUuid);

    return updated;
  }

  /**
   * Update controlled resource's region
   *
   * @return whether the resource's region is successfully updated.
   */
  @WriteTransaction
  public boolean updateControlledResourceRegion(UUID resourceId, @Nullable String region) {
    var sql = "UPDATE resource SET region = :region WHERE resource_id = :resource_id";

    var params =
        new MapSqlParameterSource()
            .addValue("region", region)
            .addValue("resource_id", resourceId.toString());

    int rowsAffected = jdbcTemplate.update(sql, params);
    boolean updated = rowsAffected > 0;

    logger.info(
        "{} region for resource {}",
        (updated ? "Updated" : "No Update - did not find"),
        resourceId);

    return updated;
  }

  /**
   * Update name, description, and/or attributes of the resource.
   *
   * @param name name of the resource, may be null if it does not need to be updated
   * @param description description of the resource, may be null if it does not need to be updated
   * @param attributes resource-type specific attributes, may be null if it does not need to be
   *     updated .
   */
  @WriteTransaction
  public boolean updateResource(
      UUID workspaceUuid,
      UUID resourceId,
      @Nullable String name,
      @Nullable String description,
      @Nullable String attributes,
      @Nullable CloningInstructions cloningInstructions) {
    return updateResourceWorker(
        workspaceUuid, resourceId, name, description, attributes, cloningInstructions);
  }

  /**
   * Update name, description, and/or cloning instructions of the resource.
   *
   * @param name name of the resource, may be null if it does not need to be updated
   * @param description description of the resource, may be null if it does not need to be updated
   */
  @WriteTransaction
  public boolean updateResource(
      UUID workspaceUuid,
      UUID resourceId,
      @Nullable String name,
      @Nullable String description,
      @Nullable CloningInstructions cloningInstructions) {
    return updateResourceWorker(
        workspaceUuid, resourceId, name, description, /*attributes=*/ null, cloningInstructions);
  }

  /**
   * Create a controlled resource in the database
   *
   * @param controlledResource controlled resource to create
   * @throws DuplicateResourceException on a duplicate resource_id or (workspace_id, name)
   */
  @WriteTransaction
  public void createControlledResource(ControlledResource controlledResource)
      throws DuplicateResourceException {

    if (!cloudContextExists(
        controlledResource.getWorkspaceId(),
        controlledResource.getResourceType().getCloudPlatform())) {
      throw new CloudContextRequiredException(
          "No cloud context found in which to create a controlled resource");
    }

    verifyUniqueness(controlledResource);
    storeResource(controlledResource);
  }

  private boolean cloudContextExists(UUID workspaceUuid, CloudPlatform cloudPlatform) {
    // Check existence of the cloud context for this workspace
    final String sql =
        "SELECT COUNT(*) FROM cloud_context"
            + " WHERE workspace_id = :workspace_id AND cloud_platform = :cloud_platform";

    MapSqlParameterSource params =
        new MapSqlParameterSource()
            .addValue("workspace_id", workspaceUuid.toString())
            .addValue("cloud_platform", cloudPlatform.toSql());
    Integer count = jdbcTemplate.queryForObject(sql, params, Integer.class);
    return (count != null && count > 0);
  }

  // Verify that the resource to be created doesn't already exist according to per-resource type
  // uniqueness rules. This prevents a race condition allowing a new resource to point to the same
  // cloud artifact as another, even if it has a different resource name and ID.
  private void verifyUniqueness(ControlledResource controlledResource) {
    Optional<UniquenessCheckAttributes> optionalUniquenessCheck =
        controlledResource.getUniquenessCheckAttributes();

    if (optionalUniquenessCheck.isPresent()) {
      UniquenessCheckAttributes uniquenessCheck = optionalUniquenessCheck.get();
      StringBuilder queryBuilder =
          new StringBuilder()
              .append(
                  "SELECT COUNT(1) FROM resource WHERE exact_resource_type = :exact_resource_type");
      MapSqlParameterSource params =
          new MapSqlParameterSource()
              .addValue("exact_resource_type", controlledResource.getResourceType().toSql());

      if (uniquenessCheck.getUniquenessScope() == UniquenessScope.WORKSPACE) {
        queryBuilder.append(" AND workspace_id = :workspace_id");
        params.addValue("workspace_id", controlledResource.getWorkspaceId().toString());
      }

      for (Pair<String, String> pair : uniquenessCheck.getParameters()) {
        String name = pair.getKey();
        queryBuilder.append(String.format(" AND attributes->>'%s' = :%s", name, name));
        params.addValue(name, pair.getValue());
      }

      Integer matchingCount =
          jdbcTemplate.queryForObject(queryBuilder.toString(), params, Integer.class);
      if (matchingCount != null && matchingCount > 0) {
        throw new DuplicateResourceException("A resource with matching attributes already exists");
      }
    }
  }

  /**
   * Set the private_resource_state of a single private controlled resource. To set the state for
   * all a user's private resources in a workspace, use {@link
   * #setPrivateResourcesStateForWorkspaceUser(UUID, String, PrivateResourceState)}
   */
  @WriteTransaction
  public void setPrivateResourceState(
      ControlledResource resource, PrivateResourceState privateResourceState) {
    final String sql =
        """
          UPDATE resource SET private_resource_state = :private_resource_state
          WHERE workspace_id = :workspace_id
          AND resource_id = :resource_id
          AND access_scope = :private_access_scope
        """;
    MapSqlParameterSource params =
        new MapSqlParameterSource()
            .addValue("private_resource_state", privateResourceState.toSql())
            .addValue("workspace_id", resource.getWorkspaceId().toString())
            .addValue("resource_id", resource.getResourceId().toString())
            .addValue("private_access_scope", AccessScopeType.ACCESS_SCOPE_PRIVATE.toSql());
    jdbcTemplate.update(sql, params);
  }

  /**
   * Sets the private_resource_state of all resources in a single workspace assigned to a user. To
   * set the private_resource_state of a single resource, use {@link
   * #setPrivateResourceState(ControlledResource, PrivateResourceState)}
   */
  @WriteTransaction
  public void setPrivateResourcesStateForWorkspaceUser(
      UUID workspaceUuid, String userEmail, PrivateResourceState state) {
    final String sql =
        """
          UPDATE resource SET private_resource_state = :private_resource_state
          WHERE workspace_id = :workspace_id AND assigned_user = :user_email
         """;
    MapSqlParameterSource params =
        new MapSqlParameterSource()
            .addValue("private_resource_state", state.toSql())
            .addValue("workspace_id", workspaceUuid.toString())
            .addValue("user_email", userEmail);
    jdbcTemplate.update(sql, params);
  }

  /**
   * Wait for a resource row to appear in the database. This is used so async resource creation
   * calls return after the database row has been inserted. That allows clients to see the resource
   * with a resource enumeration.
   *
   * @param workspaceUuid workspace where the resource is being created
   * @param resourceId resource being created
   */
  @ReadTransaction
  public boolean resourceExists(UUID workspaceUuid, UUID resourceId) {
    final String sql =
        """
            SELECT COUNT(1) FROM resource
            WHERE workspace_id = :workspace_id AND resource_id = :resource_id
            """;
    MapSqlParameterSource params =
        new MapSqlParameterSource()
            .addValue("workspace_id", workspaceUuid.toString())
            .addValue("resource_id", resourceId.toString());

    Integer count = jdbcTemplate.queryForObject(sql, params, Integer.class);
    return (count != null && count > 0);
  }

  @ReadTransaction
  public boolean resourceExists(UUID workspaceUuid, String name) {
    final String sql =
        """
                SELECT COUNT(1) FROM resource
                WHERE workspace_id = :workspace_id AND name = :name
                """;
    MapSqlParameterSource params =
        new MapSqlParameterSource()
            .addValue("workspace_id", workspaceUuid.toString())
            .addValue("name", name);
    Integer count = jdbcTemplate.queryForObject(sql, params, Integer.class);
    return (count != null && count > 0);
  }

  private void storeResource(WsmResource resource) {

    // TODO: add resource locking to fix this
    //  We create resources in flights, so we have steps that call resource creation that may
    //  get run more than once. The safe solution is to "lock" the resource by writing the flight id
    //  into the row at creation. Then it is possible on a re-insert to know whether the error is
    //  because this flight step is re-running or because some other flight used the same resource
    //  id. The small risk we have here is that a duplicate resource id of will appear to be
    //  successfully created, but in fact will be silently rejected.

    final String countSql = "SELECT COUNT(*) FROM resource WHERE resource_id = :resource_id";
    MapSqlParameterSource countParams =
        new MapSqlParameterSource().addValue("resource_id", resource.getResourceId().toString());
    Integer count = jdbcTemplate.queryForObject(countSql, countParams, Integer.class);
    if (count != null && count == 1) {
      return;
    }

    final String sql =
        """
        INSERT INTO resource (workspace_id, cloud_platform, resource_id, name, description,
          stewardship_type, exact_resource_type, resource_type, cloning_instructions, attributes,
          access_scope, managed_by, associated_app, assigned_user, private_resource_state,
          resource_lineage, properties, created_by_email, region)
        VALUES (:workspace_id, :cloud_platform, :resource_id, :name, :description,
          :stewardship_type, :exact_resource_type, :resource_type, :cloning_instructions,
          cast(:attributes AS jsonb), :access_scope, :managed_by, :associated_app, :assigned_user,
          :private_resource_state, :resource_lineage::jsonb, :properties::jsonb, :created_by_email, :region);
        """;
    final var params =
        new MapSqlParameterSource()
            .addValue("workspace_id", resource.getWorkspaceId().toString())
            .addValue("cloud_platform", resource.getResourceType().getCloudPlatform().toString())
            .addValue("resource_id", resource.getResourceId().toString())
            .addValue("name", resource.getName())
            .addValue("description", resource.getDescription())
            .addValue("stewardship_type", resource.getStewardshipType().toSql())
            .addValue("exact_resource_type", resource.getResourceType().toSql())
            .addValue("resource_type", resource.getResourceFamily().toSql())
            .addValue("cloning_instructions", resource.getCloningInstructions().toSql())
            .addValue("attributes", resource.attributesToJson())
            .addValue("resource_lineage", DbSerDes.toJson(resource.getResourceLineage()))
            .addValue("properties", DbSerDes.propertiesToJson(resource.getProperties()))
            // Only set created_by_email and don't need to set created_by_date; that is set by
            // defaultValueComputed
            .addValue("created_by_email", resource.getCreatedByEmail());
    if (resource.getStewardshipType().equals(CONTROLLED)) {
      ControlledResource controlledResource = resource.castToControlledResource();
      //noinspection deprecation
      params
          .addValue("access_scope", controlledResource.getAccessScope().toSql())
          .addValue("managed_by", controlledResource.getManagedBy().toSql())
          .addValue("associated_app", controlledResource.getApplicationId())
          .addValue("assigned_user", controlledResource.getAssignedUser().orElse(null))
          .addValue(
              "private_resource_state",
              controlledResource
                  .getPrivateResourceState()
                  .map(PrivateResourceState::toSql)
                  .orElse(null))
          .addValue("region", controlledResource.getRegion());
    } else {
      params
          .addValue("access_scope", null)
          .addValue("managed_by", null)
          .addValue("associated_app", null)
          .addValue("assigned_user", null)
          .addValue("private_resource_state", null)
          .addValue("region", null);
    }

    try {
      jdbcTemplate.update(sql, params);
      logger.info(
          "Inserted record for resource {} for workspace {}",
          resource.getResourceId(),
          resource.getWorkspaceId());
    } catch (DuplicateKeyException e) {
      throw new DuplicateResourceException(
          String.format(
              "A resource already exists in the workspace that has the same name (%s) or the same id (%s)",
              resource.getName(), resource.getResourceId().toString()));
    }
  }

  @WriteTransaction
  public void updateResourceProperties(
      UUID workspaceUuid, UUID resourceUuid, Map<String, String> properties) {
    if (properties.isEmpty()) {
      throw new MissingRequiredFieldsException("No resource property is specified to update");
    }
    Map<String, String> updatedProperties =
        new HashMap<>(getResourceProperties(workspaceUuid, resourceUuid));
    updatedProperties.putAll(properties);
    storeResourceProperties(updatedProperties, workspaceUuid, resourceUuid);
  }

  @WriteTransaction
  public void deleteResourceProperties(
      UUID workspaceUuid, UUID resourceUuid, List<String> propertyKeys) {
    if (propertyKeys.isEmpty()) {
      throw new MissingRequiredFieldsException("No resource property is specified to delete");
    }
    Map<String, String> properties =
        new HashMap<>(getResourceProperties(workspaceUuid, resourceUuid));
    for (String key : propertyKeys) {
      properties.remove(key);
    }
    storeResourceProperties(properties, workspaceUuid, resourceUuid);
  }

  /** Update the properties column of a given resource in a given workspace. */
  private void storeResourceProperties(
      Map<String, String> properties, UUID workspaceUuid, UUID resourceUuid) {
    final String sql =
        """
          UPDATE resource SET properties = cast(:properties AS jsonb)
          WHERE workspace_id = :workspace_id AND resource_id = :resource_id
        """;

    var params = new MapSqlParameterSource();
    params
        .addValue("properties", DbSerDes.propertiesToJson(properties))
        .addValue("workspace_id", workspaceUuid.toString())
        .addValue("resource_id", resourceUuid.toString());
    jdbcTemplate.update(sql, params);
  }

  private ImmutableMap<String, String> getResourceProperties(
      UUID workspaceUuid, UUID resourceUuid) {
    String selectPropertiesSql =
        """
          SELECT properties FROM resource
          WHERE workspace_id = :workspace_id AND resource_id = :resource_id
        """;
    MapSqlParameterSource propertiesParams =
        new MapSqlParameterSource()
            .addValue("workspace_id", workspaceUuid.toString())
            .addValue("resource_id", resourceUuid.toString());
    String result;

    try {
      result = jdbcTemplate.queryForObject(selectPropertiesSql, propertiesParams, String.class);
    } catch (EmptyResultDataAccessException e) {
      throw new ResourceNotFoundException(
          String.format("Cannot find resource %s in workspace %s.", resourceUuid, workspaceUuid));
    }
    return result == null
        ? ImmutableMap.of()
        : ImmutableMap.copyOf(DbSerDes.jsonToProperties(result));
  }

  /**
   * Dispatch by stewardship and resource type to call the correct constructor for the WsmResource
   *
   * @param dbResource Resource data from the database
   * @return WsmResource
   */
  private WsmResource constructResource(DbResource dbResource) {
    Optional<ActivityLogChangeDetails> details =
        workspaceActivityLogDao.getLastUpdatedDetails(
            dbResource.getWorkspaceId(), dbResource.getResourceId().toString());
    dbResource
        .lastUpdatedByEmail(
            details
                .map(ActivityLogChangeDetails::actorEmail)
                .orElse(dbResource.getCreatedByEmail()))
        .lastUpdatedDate(
            details.map(ActivityLogChangeDetails::changeDate).orElse(dbResource.getCreatedDate()));
    WsmResourceHandler handler = dbResource.getResourceType().getResourceHandler();
    return handler.makeResourceFromDb(dbResource);
  }

  private DbResource getDbResource(String sql, MapSqlParameterSource params) {
    try {
      return jdbcTemplate.queryForObject(sql, params, DB_RESOURCE_ROW_MAPPER);
    } catch (EmptyResultDataAccessException e) {
      throw new ResourceNotFoundException("Resource not found.");
    }
  }
}<|MERGE_RESOLUTION|>--- conflicted
+++ resolved
@@ -303,12 +303,9 @@
   }
 
   /**
-<<<<<<< HEAD
-   * Returns a list of all controlled resources in a workspace, optionally filtering by cloud
-   * platform.
-=======
-   * Returns a list of all controlled resources without region field.
->>>>>>> b81e2d91
+   * <<<<<<< HEAD Returns a list of all controlled resources in a workspace, optionally filtering by
+   * cloud platform. ======= Returns a list of all controlled resources without region field.
+   * >>>>>>> main
    *
    * @param cloudPlatform Optional. If present, this will only return resources from the specified
    *     cloud platform. If null, this will return resources from all cloud platforms.
