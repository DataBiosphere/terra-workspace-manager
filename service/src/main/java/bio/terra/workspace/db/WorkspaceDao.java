--- conflicted
+++ resolved
@@ -115,18 +115,11 @@
               "duplicate key value violates unique constraint \"workspace_user_facing_id_key\"")) {
         // workspace_id is new, but workspace with user_facing_id already exists.
         throw new DuplicateUserFacingIdException(
-<<<<<<< HEAD
-            String.format(
-                // "ID" instead of "userFacingId" because end user sees this.
-                "Workspace with ID %s already exists", workspace.getUserFacingId().get()),
-            e);
-=======
                 String.format(
                         // "ID" instead of "userFacingId" because end user sees this.
                         "Workspace with user facing ID %s already exists",
                         workspace.getUserFacingId().get()),
                 e);
->>>>>>> ff8d0ac9
       } else {
         throw e;
       }
@@ -243,15 +236,9 @@
 
     boolean updated = rowsAffected > 0;
     logger.info(
-<<<<<<< HEAD
-        "{} record for workspace {}",
-        (updated ? "Updated" : "No Update - did not find"),
-        workspaceId);
-=======
       "{} record for workspace {}",
       (updated ? "Updated" : "No Update - did not find"),
       workspaceUuid);
->>>>>>> ff8d0ac9
     return updated;
   }
 
