--- conflicted
+++ resolved
@@ -46,11 +46,8 @@
   private String createdByEmail;
   @Nullable private OffsetDateTime createdDate;
   @Nullable private String region;
-<<<<<<< HEAD
-=======
   @Nullable private String lastUpdatedByEmail;
   @Nullable private OffsetDateTime lastUpdatedDate;
->>>>>>> b81e2d91
 
   private static final Supplier<RuntimeException> MISSING_REQUIRED_FIELD =
       () -> new MissingRequiredFieldsException("Missing required field");
@@ -230,8 +227,6 @@
   public String getRegion() {
     return region;
   }
-<<<<<<< HEAD
-=======
 
   public DbResource lastUpdatedByEmail(String email) {
     this.lastUpdatedByEmail = email;
@@ -250,5 +245,4 @@
   public OffsetDateTime getLastUpdatedDate() {
     return lastUpdatedDate;
   }
->>>>>>> b81e2d91
 }