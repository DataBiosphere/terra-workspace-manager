package bio.terra.workspace.common.logging;

import static bio.terra.workspace.common.utils.FlightUtils.getRequired;
import static bio.terra.workspace.service.workspace.flight.WorkspaceFlightMapKeys.APPLICATION_IDS;
import static bio.terra.workspace.service.workspace.flight.WorkspaceFlightMapKeys.ControlledResourceKeys.CONTROLLED_RESOURCES_TO_DELETE;
import static bio.terra.workspace.service.workspace.flight.WorkspaceFlightMapKeys.ControlledResourceKeys.CONTROLLED_RESOURCE_ID_TO_REGION_MAP;
import static bio.terra.workspace.service.workspace.flight.WorkspaceFlightMapKeys.ControlledResourceKeys.CONTROLLED_RESOURCE_ID_TO_WORKSPACE_ID_MAP;
import static bio.terra.workspace.service.workspace.flight.WorkspaceFlightMapKeys.FOLDER_ID;
import static bio.terra.workspace.service.workspace.flight.WorkspaceFlightMapKeys.UPDATED_WORKSPACES;
import static bio.terra.workspace.service.workspace.flight.WorkspaceFlightMapKeys.USER_TO_REMOVE;
import static com.google.common.base.Preconditions.checkNotNull;

import bio.terra.stairway.FlightContext;
import bio.terra.stairway.FlightMap;
import bio.terra.stairway.FlightStatus;
import bio.terra.stairway.HookAction;
import bio.terra.stairway.StairwayHook;
import bio.terra.workspace.common.exception.UnhandledActivityLogException;
import bio.terra.workspace.common.exception.UnhandledDeletionFlightException;
import bio.terra.workspace.common.logging.model.ActivityFlight;
import bio.terra.workspace.common.logging.model.ActivityLogChangedTarget;
import bio.terra.workspace.common.utils.FlightUtils;
import bio.terra.workspace.db.FolderDao;
import bio.terra.workspace.db.ResourceDao;
import bio.terra.workspace.db.WorkspaceActivityLogDao;
import bio.terra.workspace.db.WorkspaceDao;
import bio.terra.workspace.db.exception.WorkspaceNotFoundException;
import bio.terra.workspace.db.model.DbWorkspaceActivityLog;
import bio.terra.workspace.service.admin.flights.cloudcontexts.gcp.SyncGcpIamRolesFlight;
import bio.terra.workspace.service.iam.AuthenticatedUserRequest;
import bio.terra.workspace.service.iam.SamService;
import bio.terra.workspace.service.job.JobMapKeys;
<<<<<<< HEAD
import bio.terra.workspace.service.resource.controlled.cloud.gcp.flight.UpdateGcpControlledBigQueryDatasetsLifetimeFlight;
=======
import bio.terra.workspace.service.resource.controlled.cloud.azure.flight.UpdateAzureControlledResourceRegionFlight;
>>>>>>> ae25a1ea
import bio.terra.workspace.service.resource.controlled.cloud.gcp.flight.UpdateGcpControlledResourceRegionFlight;
import bio.terra.workspace.service.resource.controlled.model.ControlledResource;
import bio.terra.workspace.service.resource.exception.ResourceNotFoundException;
import bio.terra.workspace.service.resource.model.WsmResource;
import bio.terra.workspace.service.workspace.flight.WorkspaceFlightMapKeys;
import bio.terra.workspace.service.workspace.flight.WorkspaceFlightMapKeys.ControlledResourceKeys;
import bio.terra.workspace.service.workspace.flight.WorkspaceFlightMapKeys.ResourceKeys;
import bio.terra.workspace.service.workspace.model.CloudPlatform;
import bio.terra.workspace.service.workspace.model.OperationType;
import com.fasterxml.jackson.core.type.TypeReference;
import java.util.HashSet;
import java.util.List;
import java.util.Map;
import java.util.Objects;
import java.util.Optional;
import java.util.UUID;
import org.slf4j.Logger;
import org.slf4j.LoggerFactory;
import org.springframework.beans.factory.annotation.Autowired;
import org.springframework.stereotype.Component;

@Component
public class WorkspaceActivityLogHook implements StairwayHook {
  private static final Logger logger = LoggerFactory.getLogger(StairwayHook.class);

  private final FolderDao folderDao;
  private final WorkspaceActivityLogDao activityLogDao;
  private final WorkspaceDao workspaceDao;
  private final ResourceDao resourceDao;
  private final SamService samService;

  @Autowired
  public WorkspaceActivityLogHook(
      WorkspaceActivityLogDao activityLogDao,
      FolderDao folderDao,
      WorkspaceDao workspaceDao,
      ResourceDao resourceDao,
      SamService samService) {
    this.activityLogDao = activityLogDao;
    this.folderDao = folderDao;
    this.workspaceDao = workspaceDao;
    this.resourceDao = resourceDao;
    this.samService = samService;
  }

  @Override
  public HookAction endFlight(FlightContext context) throws InterruptedException {
    String flightClassName = context.getFlightClassName();
    logger.info(String.format("endFlight %s: %s", flightClassName, context.getFlightStatus()));
    var workspaceId =
        context.getInputParameters().get(WorkspaceFlightMapKeys.WORKSPACE_ID, String.class);
    var operationType =
        context
            .getInputParameters()
            .get(WorkspaceFlightMapKeys.OPERATION_TYPE, OperationType.class);

    if (operationType == null) {
      // The operation type will only be null if the flight is launched directly through stairway
      // and skipped JobService. This should only happen to sub-flight and in test. We skip the
      // activity logging in these cases.
      logger.warn("Operation type is null, this is only OK if it's from a sub-flight");
      return HookAction.CONTINUE;
    }

    var userRequest =
        checkNotNull(
            context
                .getInputParameters()
                .get(JobMapKeys.AUTH_USER_INFO.getKeyName(), AuthenticatedUserRequest.class));
    var userStatusInfo = samService.getUserStatusInfo(userRequest);
    // Use email from userStatusInfo instead of AuthenticatedUserRequest, because
    // AuthenticatedUserRequest might have pet SA email
    var userEmail = userStatusInfo.getUserEmail();
    var subjectId = userStatusInfo.getUserSubjectId();

    ActivityFlight af = ActivityFlight.fromFlightClassName(flightClassName);
    if (workspaceId == null) {
<<<<<<< HEAD
      if (SyncGcpIamRolesFlight.class.getName().equals(flightClassName)) {
        maybeLogForSyncGcpIamRolesFlight(context, operationType, userEmail, subjectId);
      } else if (UpdateGcpControlledResourceRegionFlight.class.getName().equals(flightClassName)) {
        maybeLogUpdateControlledResourceRegionFlight(context, operationType, userEmail, subjectId);
      } else if (UpdateGcpControlledBigQueryDatasetsLifetimeFlight.class
          .getName()
          .equals(flightClassName)) {
        maybeLogUpdateControlledBigQueryDatasetLifetimeFlight(
            context, operationType, userEmail, subjectId);
      } else {
        throw new UnhandledActivityLogException(
            String.format(
                "workspace id is missing from the flight %s, add special log handling",
                flightClassName));
      }
      return HookAction.CONTINUE;
=======
      return maybeLogFlightWithoutWorkspaceId(
          context, flightClassName, operationType, userEmail, subjectId);
>>>>>>> ae25a1ea
    }
    UUID workspaceUuid = UUID.fromString(workspaceId);
    // If DELETE flight failed, cloud resource may or may not have been deleted. Check if cloud
    // resource was deleted. If so, write to activity log.
    if (operationType == OperationType.DELETE) {
      switch (af.getActivityLogChangedTarget()) {
        case WORKSPACE -> maybeLogWorkspaceDeletionFlight(workspaceUuid, userEmail, subjectId);
        case AZURE_CLOUD_CONTEXT -> maybeLogCloudContextDeletionFlight(
            CloudPlatform.AZURE, workspaceUuid, userEmail, subjectId);
        case GCP_CLOUD_CONTEXT -> maybeLogCloudContextDeletionFlight(
            CloudPlatform.GCP, workspaceUuid, userEmail, subjectId);
        case RESOURCE -> maybeLogControlledResourcesDeletionFlight(
            context, workspaceUuid, userEmail, subjectId);
        case FOLDER -> maybeLogFolderDeletionFlight(context, workspaceUuid, userEmail, subjectId);
        case APPLICATION, USER -> throw new UnhandledDeletionFlightException(
            String.format(
                "Activity log should be updated for deletion flight %s failures", flightClassName));
      }
      return HookAction.CONTINUE;
    }
    // Always log when the flight succeeded.
    if (context.getFlightStatus() == FlightStatus.SUCCESS) {
      switch (af.getActivityLogChangedTarget()) {
        case WORKSPACE, AZURE_CLOUD_CONTEXT, GCP_CLOUD_CONTEXT -> activityLogDao.writeActivity(
            workspaceUuid,
            new DbWorkspaceActivityLog(
                userEmail,
                subjectId,
                operationType,
                getClonedWorkspaceId(context, operationType, workspaceUuid).toString(),
                af.getActivityLogChangedTarget()));
        case RESOURCE -> activityLogDao.writeActivity(
            getAffectedWorkspaceId(context, operationType, workspaceUuid),
            new DbWorkspaceActivityLog(
                userEmail,
                subjectId,
                operationType,
                getRequired(context.getInputParameters(), ResourceKeys.RESOURCE, WsmResource.class)
                    .getResourceId()
                    .toString(),
                af.getActivityLogChangedTarget()));
        case FOLDER -> activityLogDao.writeActivity(
            workspaceUuid,
            new DbWorkspaceActivityLog(
                userEmail,
                subjectId,
                operationType,
                getRequired(context.getInputParameters(), FOLDER_ID, UUID.class).toString(),
                af.getActivityLogChangedTarget()));
        case USER -> activityLogDao.writeActivity(
            workspaceUuid,
            new DbWorkspaceActivityLog(
                userEmail,
                subjectId,
                operationType,
                getRequired(context.getInputParameters(), USER_TO_REMOVE, String.class),
                af.getActivityLogChangedTarget()));
        case APPLICATION -> logApplicationAbleFlight(
            workspaceUuid, context, userEmail, subjectId, operationType);
      }
    }
    return HookAction.CONTINUE;
  }

  /**
   * For rare cases when a flight is missing workspace id, we should handle the logging on a
   * case-by-case basis.
   */
  private HookAction maybeLogFlightWithoutWorkspaceId(
      FlightContext context,
      String flightClassName,
      OperationType operationType,
      String userEmail,
      String subjectId) {
    if (SyncGcpIamRolesFlight.class.getName().equals(flightClassName)) {
      maybeLogForSyncGcpIamRolesFlight(context, operationType, userEmail, subjectId);
    } else if (UpdateGcpControlledResourceRegionFlight.class.getName().equals(flightClassName)
        || UpdateAzureControlledResourceRegionFlight.class.getName().equals(flightClassName)) {
      maybeLogUpdateControlledResourceRegionFlight(context, operationType, userEmail, subjectId);
    } else {
      throw new UnhandledActivityLogException(
          String.format(
              "workspace id is missing from the flight %s, add special log handling",
              flightClassName));
    }
    return HookAction.CONTINUE;
  }

  /**
   * Get the workspace where the activity operation is acted upon. For cloning a workspace, it
   * should be the source workspace.
   */
  private UUID getClonedWorkspaceId(
      FlightContext context, OperationType operationType, UUID workspaceUuid) {
    UUID subjectWorkspaceId = workspaceUuid;
    if (OperationType.CLONE == operationType) {
      // When the action is clone, the action clone is acted upon
      // the source workspace.
      subjectWorkspaceId =
          getRequired(
              context.getInputParameters(), ControlledResourceKeys.SOURCE_WORKSPACE_ID, UUID.class);
    }
    return subjectWorkspaceId;
  }

  /**
   * Get the workspace where the activity happened. For cloning, it should be the destination
   * workspace.
   */
  private UUID getAffectedWorkspaceId(
      FlightContext context, OperationType operationType, UUID workspaceUuid) {
    // The workspace id that a db transaction has happened. In
    // the case of cloning, the db create a cloned resource in
    // the destination workspace.
    var affectedWorkspaceId = workspaceUuid;
    if (OperationType.CLONE == operationType) {
      affectedWorkspaceId =
          getRequired(
              context.getInputParameters(),
              ControlledResourceKeys.DESTINATION_WORKSPACE_ID,
              UUID.class);
    }
    return affectedWorkspaceId;
  }

  private void logApplicationAbleFlight(
      UUID workspaceUuid,
      FlightContext context,
      String actorEmail,
      String actorSubjectId,
      OperationType operationType) {
    FlightUtils.validateRequiredEntries(context.getInputParameters(), APPLICATION_IDS);
    List<String> ids = context.getInputParameters().get(APPLICATION_IDS, new TypeReference<>() {});
    for (var id : ids) {
      activityLogDao.writeActivity(
          workspaceUuid,
          new DbWorkspaceActivityLog(
              actorEmail, actorSubjectId, operationType, id, ActivityLogChangedTarget.APPLICATION));
    }
  }

  private void maybeLogWorkspaceDeletionFlight(
      UUID workspaceUuid, String userEmail, String subjectId) {
    try {
      workspaceDao.getWorkspace(workspaceUuid);
      logger.warn(
          String.format(
              "Workspace %s is failed to be deleted; "
                  + "not writing deletion to workspace activity log",
              workspaceUuid));
    } catch (WorkspaceNotFoundException e) {
      activityLogDao.writeActivity(
          workspaceUuid,
          new DbWorkspaceActivityLog(
              userEmail,
              subjectId,
              OperationType.DELETE,
              workspaceUuid.toString(),
              ActivityLogChangedTarget.WORKSPACE));
    }
  }

  private void maybeLogCloudContextDeletionFlight(
      CloudPlatform cloudPlatform, UUID workspaceUuid, String userEmail, String subjectId) {
    Optional<String> cloudContext = workspaceDao.getCloudContext(workspaceUuid, cloudPlatform);
    if (cloudContext.isEmpty()) {
      activityLogDao.writeActivity(
          workspaceUuid,
          new DbWorkspaceActivityLog(
              userEmail,
              subjectId,
              OperationType.DELETE,
              workspaceUuid.toString(),
              ActivityLogChangedTarget.WORKSPACE));
    } else {
      logger.warn(
          String.format(
              "CloudContext in workspace %s deletion fails; not writing deletion "
                  + "to workspace activity log",
              workspaceUuid));
    }
  }

  private void maybeLogFolderDeletionFlight(
      FlightContext context, UUID workspaceUuid, String userEmail, String subjectId) {
    var folderId = getRequired(context.getInputParameters(), FOLDER_ID, UUID.class);
    if (folderDao.getFolderIfExists(workspaceUuid, folderId).isEmpty()) {
      activityLogDao.writeActivity(
          workspaceUuid,
          new DbWorkspaceActivityLog(
              userEmail,
              subjectId,
              OperationType.DELETE,
              folderId.toString(),
              ActivityLogChangedTarget.FOLDER));
    }
  }

  private void maybeLogControlledResourcesDeletionFlight(
      FlightContext context, UUID workspaceUuid, String userEmail, String subjectId) {
    List<UUID> resourceIds = getControlledResourceToDeleteFromFlight(context);
    for (var resourceId : resourceIds) {
      try {
        resourceDao.getResource(workspaceUuid, resourceId);
        logger.warn(
            String.format(
                "Controlled resource %s in workspace %s is failed to be deleted; "
                    + "not writing deletion to workspace activity log",
                resourceId, workspaceUuid));
      } catch (ResourceNotFoundException e) {
        activityLogDao.writeActivity(
            workspaceUuid,
            new DbWorkspaceActivityLog(
                userEmail,
                subjectId,
                OperationType.DELETE,
                resourceId.toString(),
                ActivityLogChangedTarget.RESOURCE));
      }
    }
  }

  private List<UUID> getControlledResourceToDeleteFromFlight(FlightContext context) {
    List<ControlledResource> controlledResource =
        checkNotNull(
            context
                .getInputParameters()
                .get(CONTROLLED_RESOURCES_TO_DELETE, new TypeReference<>() {}));
    return controlledResource.stream().map(WsmResource::getResourceId).toList();
  }

  private void maybeLogForSyncGcpIamRolesFlight(
      FlightContext context, OperationType operationType, String userEmail, String subjectId) {
    HashSet<String> updatedWorkspaces =
        Objects.requireNonNull(
            context.getWorkingMap().get(UPDATED_WORKSPACES, new TypeReference<>() {}));
    for (var id : updatedWorkspaces) {
      activityLogDao.writeActivity(
          UUID.fromString(id),
          new DbWorkspaceActivityLog(
              userEmail, subjectId, operationType, id, ActivityLogChangedTarget.WORKSPACE));
    }
  }

  private void maybeLogUpdateControlledResourceRegionFlight(
      FlightContext context, OperationType operationType, String userEmail, String subjectId) {
    if (!context.getFlightStatus().equals(FlightStatus.SUCCESS)) {
      return;
    }
    FlightUtils.validateRequiredEntries(
        context.getWorkingMap(),
        CONTROLLED_RESOURCE_ID_TO_REGION_MAP,
        CONTROLLED_RESOURCE_ID_TO_WORKSPACE_ID_MAP);
    Map<UUID, String> resourceIdToRegionMap =
        context.getWorkingMap().get(CONTROLLED_RESOURCE_ID_TO_REGION_MAP, new TypeReference<>() {});
    Map<UUID, String> resourceIdToWorkspaceIdMap =
        context
            .getWorkingMap()
            .get(CONTROLLED_RESOURCE_ID_TO_WORKSPACE_ID_MAP, new TypeReference<>() {});

    for (var resourceId : resourceIdToRegionMap.keySet()) {
      activityLogDao.writeActivity(
          UUID.fromString(resourceIdToWorkspaceIdMap.get(resourceId)),
          new DbWorkspaceActivityLog(
              userEmail,
              subjectId,
              operationType,
              resourceId.toString(),
              ActivityLogChangedTarget.RESOURCE));
    }
  }

  private void maybeLogUpdateControlledBigQueryDatasetLifetimeFlight(
      FlightContext context, OperationType operationType, String userEmail, String subjectId) {
    if (!context.getFlightStatus().equals(FlightStatus.SUCCESS)) {
      return;
    }
    FlightMap workingMap = context.getWorkingMap();
    FlightUtils.validateRequiredEntries(workingMap, CONTROLLED_RESOURCE_ID_TO_WORKSPACE_ID_MAP);

    Map<UUID, String> resourceIdsToWorkspaceIdMap =
        workingMap.get(CONTROLLED_RESOURCE_ID_TO_WORKSPACE_ID_MAP, new TypeReference<>() {});

    for (var resourceId : resourceIdsToWorkspaceIdMap.keySet()) {
      activityLogDao.writeActivity(
          UUID.fromString(resourceIdsToWorkspaceIdMap.get(resourceId)),
          new DbWorkspaceActivityLog(
              userEmail,
              subjectId,
              operationType,
              resourceId.toString(),
              ActivityLogChangedTarget.RESOURCE));
    }
  }
}<|MERGE_RESOLUTION|>--- conflicted
+++ resolved
@@ -30,11 +30,8 @@
 import bio.terra.workspace.service.iam.AuthenticatedUserRequest;
 import bio.terra.workspace.service.iam.SamService;
 import bio.terra.workspace.service.job.JobMapKeys;
-<<<<<<< HEAD
 import bio.terra.workspace.service.resource.controlled.cloud.gcp.flight.UpdateGcpControlledBigQueryDatasetsLifetimeFlight;
-=======
 import bio.terra.workspace.service.resource.controlled.cloud.azure.flight.UpdateAzureControlledResourceRegionFlight;
->>>>>>> ae25a1ea
 import bio.terra.workspace.service.resource.controlled.cloud.gcp.flight.UpdateGcpControlledResourceRegionFlight;
 import bio.terra.workspace.service.resource.controlled.model.ControlledResource;
 import bio.terra.workspace.service.resource.exception.ResourceNotFoundException;
@@ -112,27 +109,8 @@
 
     ActivityFlight af = ActivityFlight.fromFlightClassName(flightClassName);
     if (workspaceId == null) {
-<<<<<<< HEAD
-      if (SyncGcpIamRolesFlight.class.getName().equals(flightClassName)) {
-        maybeLogForSyncGcpIamRolesFlight(context, operationType, userEmail, subjectId);
-      } else if (UpdateGcpControlledResourceRegionFlight.class.getName().equals(flightClassName)) {
-        maybeLogUpdateControlledResourceRegionFlight(context, operationType, userEmail, subjectId);
-      } else if (UpdateGcpControlledBigQueryDatasetsLifetimeFlight.class
-          .getName()
-          .equals(flightClassName)) {
-        maybeLogUpdateControlledBigQueryDatasetLifetimeFlight(
-            context, operationType, userEmail, subjectId);
-      } else {
-        throw new UnhandledActivityLogException(
-            String.format(
-                "workspace id is missing from the flight %s, add special log handling",
-                flightClassName));
-      }
-      return HookAction.CONTINUE;
-=======
       return maybeLogFlightWithoutWorkspaceId(
           context, flightClassName, operationType, userEmail, subjectId);
->>>>>>> ae25a1ea
     }
     UUID workspaceUuid = UUID.fromString(workspaceId);
     // If DELETE flight failed, cloud resource may or may not have been deleted. Check if cloud
