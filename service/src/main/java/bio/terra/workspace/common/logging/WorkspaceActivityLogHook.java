--- conflicted
+++ resolved
@@ -107,23 +107,8 @@
 
     ActivityFlight af = ActivityFlight.fromFlightClassName(flightClassName);
     if (workspaceId == null) {
-<<<<<<< HEAD
-      if (SyncGcpIamRolesFlight.class.getName().equals(flightClassName)) {
-        maybeLogForSyncGcpIamRolesFlight(context, operationType, userEmail, subjectId);
-      } else if (UpdateGcpControlledResourceRegionFlight.class.getName().equals(flightClassName)
-          || UpdateAzureControlledResourceRegionFlight.class.getName().equals(flightClassName)) {
-        maybeLogUpdateControlledResourceRegionFlight(context, operationType, userEmail, subjectId);
-      } else {
-        throw new UnhandledActivityLogException(
-            String.format(
-                "workspace id is missing from the flight %s, add special log handling",
-                flightClassName));
-      }
-      return HookAction.CONTINUE;
-=======
       return maybeLogFlightWithoutWorkspaceId(
           context, flightClassName, operationType, userEmail, subjectId);
->>>>>>> f607490b
     }
     UUID workspaceUuid = UUID.fromString(workspaceId);
     // If DELETE flight failed, cloud resource may or may not have been deleted. Check if cloud
@@ -200,7 +185,8 @@
       String subjectId) {
     if (SyncGcpIamRolesFlight.class.getName().equals(flightClassName)) {
       maybeLogForSyncGcpIamRolesFlight(context, operationType, userEmail, subjectId);
-    } else if (UpdateGcpControlledResourceRegionFlight.class.getName().equals(flightClassName)) {
+    } else if (UpdateGcpControlledResourceRegionFlight.class.getName().equals(flightClassName)
+          || UpdateAzureControlledResourceRegionFlight.class.getName().equals(flightClassName)) {
       maybeLogUpdateControlledResourceRegionFlight(context, operationType, userEmail, subjectId);
     } else {
       throw new UnhandledActivityLogException(
