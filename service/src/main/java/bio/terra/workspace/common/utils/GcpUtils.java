package bio.terra.workspace.common.utils;

import bio.terra.cloudres.google.api.services.common.OperationCow;
import bio.terra.cloudres.google.api.services.common.OperationUtils;
import bio.terra.cloudres.google.cloudresourcemanager.CloudResourceManagerCow;
import bio.terra.common.exception.BadRequestException;
import bio.terra.common.exception.ConflictException;
import bio.terra.common.exception.ForbiddenException;
import bio.terra.common.exception.UnauthorizedException;
import bio.terra.stairway.Step;
import bio.terra.stairway.exception.RetryException;
import bio.terra.workspace.service.iam.AuthenticatedUserRequest;
import bio.terra.workspace.service.workspace.exceptions.SaCredentialsMissingException;
import com.google.api.client.googleapis.json.GoogleJsonResponseException;
import com.google.api.services.cloudresourcemanager.v3.model.Project;
import com.google.auth.ServiceAccountSigner;
import com.google.auth.oauth2.AccessToken;
import com.google.auth.oauth2.GoogleCredentials;
import com.google.auth.oauth2.IdTokenCredentials;
import com.google.auth.oauth2.IdTokenProvider;
import com.google.cloud.ServiceOptions;
import io.grpc.Status.Code;
import java.io.IOException;
import java.time.Duration;
import java.util.Arrays;
import java.util.Optional;
import org.slf4j.Logger;
import org.slf4j.LoggerFactory;
import org.springframework.http.HttpStatus;
import org.springframework.util.StringUtils;

/** Utilities for interacting with Google Cloud APIs within {@link Step}s. */
public class GcpUtils {
  private static final Logger logger = LoggerFactory.getLogger(GcpUtils.class);

  private GcpUtils() {}

  /** Try to delete the Project associated with {@code projectId}. */
  public static void deleteProject(String projectId, CloudResourceManagerCow resourceManager)
      throws IOException, InterruptedException, RetryException {
    Optional<Project> project = retrieveProject(projectId, resourceManager);
    if (project.isEmpty()) {
      // The project does not exist.
      return;
    }
    if (project.get().getState().equals("DELETE_REQUESTED")
        || project.get().getState().equals("DELETE_IN_PROGRESS")) {
      // The project is already being deleted.
      return;
    }
    pollAndRetry(
        resourceManager
            .operations()
            .operationCow(resourceManager.projects().delete(projectId).execute()),
        Duration.ofSeconds(5),
        Duration.ofMinutes(5));
  }

  /**
   * Returns a {@link Project} corresponding to the {@code projectId}, if one exists. Handles 403
   * errors as no project existing.
   */
  public static Optional<Project> retrieveProject(
      String projectId, CloudResourceManagerCow resourceManager) throws IOException {
    try {
      return Optional.of(resourceManager.projects().get(projectId).execute());
    } catch (GoogleJsonResponseException e) {
      if (e.getStatusCode() == HttpStatus.FORBIDDEN.value()) {
        // Google returns 403 for projects we don't have access to and projects that don't exist.
        // We assume in this case that the project does not exist, not that somebody else has
        // created a project with the same id.
        return Optional.empty();
      }
      throw e;
    }
  }

  /**
   * Poll until the Google Service API operation has completed. If an error is retryable, throws a
   * {@link RetryException}.
   */
  public static void pollAndRetry(
      OperationCow<?> operation, Duration pollingInterval, Duration timeout)
      throws RetryException, IOException, InterruptedException {
    operation = OperationUtils.pollUntilComplete(operation, pollingInterval, timeout);
    if (operation.getOperationAdapter().getError() != null) {
      // Mapping details of gRPC status codes to HTTP in
      // https://chromium.googlesource.com/external/github.com/grpc/grpc/+/refs/tags/v1.21.4-pre1/doc/statuscodes.md
      int intCode = operation.getOperationAdapter().getError().getCode();
      // Do not waste time retrying on client error.
      Code code = Code.values()[intCode];
      String errorMessage = operation.getOperationAdapter().getError().getMessage();
      switch (code) {
          // 400
        case INVALID_ARGUMENT, OUT_OF_RANGE, FAILED_PRECONDITION -> throw new BadRequestException(
            errorMessage);
          // 401
        case UNAUTHENTICATED -> throw new UnauthorizedException(errorMessage);
          // 403 - This includes the "CPU quota limit exceeded" error for AI notebooks.
        case PERMISSION_DENIED -> throw new ForbiddenException(errorMessage);
          // 409
        case ALREADY_EXISTS, ABORTED -> throw new ConflictException(errorMessage);
          // 429
        case RESOURCE_EXHAUSTED -> throw new BadRequestException(errorMessage);
        default -> throw new RetryException(
            String.format(
                "Error polling operation. name [%s] message [%s]",
                operation.getOperationAdapter().getName(), errorMessage));
      }
    }
  }

  public static String getControlPlaneProjectId() {
    return Optional.ofNullable(ServiceOptions.getDefaultProjectId())
        .orElseThrow(
            () ->
                new IllegalStateException(
                    "Could not determine default GCP control plane project ID."));
  }

  /**
   * Returns the email of the application default credentials, which should represent a service
   * account in all WSM deployments.
   */
  public static String getWsmSaEmail(GoogleCredentials wsmCredentials) {
    // WSM always runs as a service account, but credentials for that SA may come from different
    // sources depending on whether it is running in GCP or locally.
    if (wsmCredentials instanceof ServiceAccountSigner) {
      return ((ServiceAccountSigner) wsmCredentials).getAccount();
    } else {
      throw new SaCredentialsMissingException(
          "Unable to find WSM service account credentials. Ensure WSM is actually running as a service account");
    }
  }

  public static String getWsmSaEmail() {
    try {
      return getWsmSaEmail(GoogleCredentials.getApplicationDefault());
    } catch (IOException e) {
      throw new SaCredentialsMissingException(
          "Unable to find WSM service account credentials. Ensure WSM is actually running as a service account");
    }
  }

  /**
   * Obtains an OIDC token from Service Account that this WSM service instance is running as.
   *
   * @param audience 'aud' claim to include in the OIDC JWT
   * @return OIDC JWT representing the WSM SA
   */
  public static String getWsmSaJwt(String audience) {
    try {
      GoogleCredentials googleCredentials = GoogleCredentials.getApplicationDefault();

      IdTokenCredentials idTokenCredentials =
          IdTokenCredentials.newBuilder()
              .setIdTokenProvider((IdTokenProvider) googleCredentials)
              .setTargetAudience(audience)
              .setOptions(
                  Arrays.asList(
                      IdTokenProvider.Option.FORMAT_FULL, IdTokenProvider.Option.LICENSES_TRUE))
              .build();

      String tokenValue = idTokenCredentials.refreshAccessToken().getTokenValue();
      return tokenValue;
    } catch (IOException e) {
      throw new SaCredentialsMissingException(
          "Unable to get WSM service account JWT. Ensure WSM is actually running as a service account");
    }
  }

  public static GoogleCredentials getGoogleCredentialsFromUserRequest(
      AuthenticatedUserRequest userRequest) {
    // The expirationTime argument is only used for refresh tokens, not access tokens.
    AccessToken accessToken = new AccessToken(userRequest.getRequiredToken(), null);
    return GoogleCredentials.create(accessToken);
  }

  /**
   * Extract the region part from the given location string. If the string is a region, return that.
   * If the string looks like a zone, return just the region part. Basically, remove any trailing
   * "-[a-z]".
   */
  public static String parseRegion(String location) {
<<<<<<< HEAD
    if (location == null) return null;
    return location.replaceAll("(?!^)-[a-z]$", "");
=======
    return location.replaceAll("(?!^)-[a-zA-Z]$", "");
>>>>>>> 68704fc0
  }

  // TODO (aaronwa@): Use regex to properly match region/zone patterns: [0-9a-z]-[a-z]
  /**
   * Checks if the string is formed like a zone (e.g., us-east1-a). This returns true if there are
   * two dashes "-" in the string.
   *
   * <p>Note: This does <b>not</b> check if it is a valid zone.
   */
  public static boolean isZoneFormat(String zone) {
    return StringUtils.countOccurrencesOf(zone, "-") == 2;
  }

  /**
   * Checks if the string is formed like a region (e.g., us-east1). This returns true if there is
   * one dash "-" in the string.
   *
   * <p>Note: This does <b>not</b> check if it is a valid region.
   */
  public static boolean isRegionFormat(String zone) {
    return StringUtils.countOccurrencesOf(zone, "-") == 1;
  }

  /** Appends "-a" onto a region string to make it a zone. If region is null, then return null. */
  public static String makeZoneFromRegion(String region) {
    if (region == null) {
      return null;
    }
    return region.concat("-a");
  }

  // TODO (aaronwa@): Make this conversion stricter?
  /**
   * Converts a location string to be a zonal string by appending "-a". If the location is a region,
   * then make a zone. If the location is a zone, then return it. Return null in all other cases.
   *
   * <p>Note: This does <b>not</b> check if {@code location} is a valid region or zone string.
   */
  public static String convertLocationToZone(String location) {
    if (isZoneFormat(location)) {
      return location;
    }
    // If the location is a region, then proceed in conversion.
    if (isRegionFormat(location)) {
      return makeZoneFromRegion(location);
    }
    // Otherwise, this is not a region string:
    return null;
  }

  // Methods for building member strings using in GCP IAM bindings
  // and pulling the email from IAM member strings
  private static final String GROUP_PREFIX = "group:";
  private static final String USER_PREFIX = "user:";
  private static final String SA_PREFIX = "serviceAccount:";

  private static String stripPrefix(String member, String prefix) {
    int prefixLength = prefix.length();
    if (member != null && member.startsWith(prefix)) {
      return member.substring(prefixLength);
    }
    return member;
  }

  public static String toGroupMember(String email) {
    return GROUP_PREFIX + email;
  }

  public static String toUserMember(String email) {
    return USER_PREFIX + email;
  }

  public static String toSaMember(String email) {
    return SA_PREFIX + email;
  }

  public static String fromUserMember(String member) {
    return stripPrefix(member, USER_PREFIX);
  }

  public static String fromSaMember(String member) {
    return stripPrefix(member, SA_PREFIX);
  }
}<|MERGE_RESOLUTION|>--- conflicted
+++ resolved
@@ -182,12 +182,8 @@
    * "-[a-z]".
    */
   public static String parseRegion(String location) {
-<<<<<<< HEAD
     if (location == null) return null;
-    return location.replaceAll("(?!^)-[a-z]$", "");
-=======
     return location.replaceAll("(?!^)-[a-zA-Z]$", "");
->>>>>>> 68704fc0
   }
 
   // TODO (aaronwa@): Use regex to properly match region/zone patterns: [0-9a-z]-[a-z]
