--- conflicted
+++ resolved
@@ -76,17 +76,6 @@
   CONTROLLED_BQ_DATASET_CLONE_FLIGHT(
       CloneControlledGcpBigQueryDatasetResourceFlight.class.getName(),
       ActivityLogChangedTarget.RESOURCE),
-<<<<<<< HEAD
-  REVOKE_TEMPORARY_GRANT_FLIGHT(
-      RevokeTemporaryGrantFlight.class.getName(), ActivityLogChangedTarget.WORKSPACE),
-  CLONE_REFERENCED_RESOURCE_FLIGHT(
-      CloneReferencedResourceFlight.class.getName(), ActivityLogChangedTarget.RESOURCE),
-  CLONE_FLEX_RESOURCE_FLIGHT(
-      CloneControlledFlexibleResourceFlight.class.getName(), ActivityLogChangedTarget.RESOURCE);
-=======
-  UPDATE_GCP_CONTROLLED_BQ_DATASETS_LIFETIME_FLIGHT(
-      UpdateControlledBigQueryDatasetsLifetimeFlight.class.getName(),
-      ActivityLogChangedTarget.RESOURCE),
 
   // AZURE
   AZURE_CLOUD_CONTEXT_CREATE_FLIGHT(
@@ -102,7 +91,6 @@
       CreateAwsContextFlight.class.getName(), ActivityLogChangedTarget.AWS_CLOUD_CONTEXT),
   AWS_CLOUD_CONTEXT_DELETE_FLIGHT(
       DeleteAwsContextFlight.class.getName(), ActivityLogChangedTarget.AWS_CLOUD_CONTEXT);
->>>>>>> eec6f3de
 
   private final String flightClassName;
   private final ActivityLogChangedTarget changedTarget;
