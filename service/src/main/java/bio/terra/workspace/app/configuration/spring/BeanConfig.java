package bio.terra.workspace.app.configuration.spring;

import bio.terra.workspace.app.StartupInitializer;
import bio.terra.workspace.app.configuration.external.WorkspaceDatabaseConfiguration;
import com.fasterxml.jackson.annotation.JsonInclude.Include;
import com.fasterxml.jackson.core.SerializableString;
import com.fasterxml.jackson.core.io.CharacterEscapes;
import com.fasterxml.jackson.databind.ObjectMapper;
import com.fasterxml.jackson.databind.SerializationFeature;
import com.fasterxml.jackson.datatype.jdk8.Jdk8Module;
import com.fasterxml.jackson.datatype.jsr310.JavaTimeModule;
import com.fasterxml.jackson.module.paramnames.ParameterNamesModule;
import edu.umd.cs.findbugs.annotations.SuppressFBWarnings;
import org.springframework.beans.factory.SmartInitializingSingleton;
import org.springframework.context.ApplicationContext;
import org.springframework.context.annotation.Bean;
import org.springframework.context.annotation.Configuration;
import org.springframework.jdbc.core.namedparam.NamedParameterJdbcTemplate;

@Configuration
public class BeanConfig {

  @Bean("jdbcTemplate")
  public NamedParameterJdbcTemplate getNamedParameterJdbcTemplate(
      WorkspaceDatabaseConfiguration config) {
    return new NamedParameterJdbcTemplate(config.getDataSource());
  }

  public static class HTMLCharacterEscapes extends CharacterEscapes {
    private static final int[] asciiEscapes;

    static {
      // Start with a copy of the default set of escaped characters, then modify.
      asciiEscapes = CharacterEscapes.standardAsciiEscapesForJSON();
      // Escape HTML metacharacters for security reasons. For JSON, CharacterEscapes.ESCAPE_STANDARD
      // means unicode-escaping.
      asciiEscapes['<'] = CharacterEscapes.ESCAPE_STANDARD;
      asciiEscapes['>'] = CharacterEscapes.ESCAPE_STANDARD;
      asciiEscapes['&'] = CharacterEscapes.ESCAPE_STANDARD;
    }

    /** Return the escape codes used for ASCII characters. */
    @Override
    @SuppressFBWarnings(
        value = "EI",
        justification = "per base class documentation, callers may not modify returned value")
    public int[] getEscapeCodesForAscii() {
      return asciiEscapes;
    }

    /**
     * Return the escape codes used for non-ASCII characters, or ASCII characters with escape code
     * set to ESCAPE_CUSTOM.
     *
     * <p>This is required because CharacterEscapes is abstract. We don't need additional escaping
     * for any characters, so per documentation this can return null for all inputs.
     */
    @Override
    public SerializableString getEscapeSequence(int ch) {
      return null;
    }
  }

  @Bean("objectMapper")
  public ObjectMapper objectMapper() {
    ObjectMapper objectMapper =
        new ObjectMapper()
            .registerModule(new ParameterNamesModule())
            .registerModule(new Jdk8Module())
            .registerModule(new JavaTimeModule())
<<<<<<< HEAD
=======
            // Disable serialization Date as Timestamp so swagger shows date in the RFC3339
            // format, see details in PF-1855.
>>>>>>> 4eabe67e
            .configure(SerializationFeature.WRITE_DATES_AS_TIMESTAMPS, false)
            .setDefaultPropertyInclusion(Include.NON_ABSENT);
    objectMapper.getFactory().setCharacterEscapes(new HTMLCharacterEscapes());
    return objectMapper;
  }

  // This is a "magic bean": It supplies a method that Spring calls after the application is setup,
  // but before the port is opened for business. That lets us do database migration and stairway
  // initialization on a system that is otherwise fully configured. The rule of thumb is that all
  // bean initialization should avoid database access. If there is additional database work to be
  // done, it should happen inside this method.
  @Bean
  public SmartInitializingSingleton postSetupInitialization(ApplicationContext applicationContext) {
    return () -> StartupInitializer.initialize(applicationContext);
  }
}<|MERGE_RESOLUTION|>--- conflicted
+++ resolved
@@ -68,11 +68,8 @@
             .registerModule(new ParameterNamesModule())
             .registerModule(new Jdk8Module())
             .registerModule(new JavaTimeModule())
-<<<<<<< HEAD
-=======
             // Disable serialization Date as Timestamp so swagger shows date in the RFC3339
             // format, see details in PF-1855.
->>>>>>> 4eabe67e
             .configure(SerializationFeature.WRITE_DATES_AS_TIMESTAMPS, false)
             .setDefaultPropertyInclusion(Include.NON_ABSENT);
     objectMapper.getFactory().setCharacterEscapes(new HTMLCharacterEscapes());
