--- conflicted
+++ resolved
@@ -49,16 +49,10 @@
     // Fill in this method with any other initialization that needs to happen
     // between the point of having the entire application initialized and
     // the point of opening the port to start accepting REST requests.
-<<<<<<< HEAD
+    // TODO (PF-2368): clean this up once back-fill is done in all Terra environment.
     ControlledResourceService controlledResourceService =
         applicationContext.getBean(ControlledResourceService.class);
     controlledResourceService.updateGcpControlledResourcesRegion();
     controlledResourceService.updateAzureControlledResourcesRegion();
-=======
-    // TODO (PF-2368): clean this up once back-fill is done in all Terra environment.
-    ControlledResourceService controlledResourceService =
-        applicationContext.getBean(ControlledResourceService.class);
-    controlledResourceService.updateGcpControlledResourcesRegionAsync();
->>>>>>> b81e2d91
   }
 }