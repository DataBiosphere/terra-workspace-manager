--- conflicted
+++ resolved
@@ -48,14 +48,5 @@
     // Fill in this method with any other initialization that needs to happen
     // between the point of having the entire application initialized and
     // the point of opening the port to start accepting REST requests.
-<<<<<<< HEAD
-    // TODO (PF-2368): clean this up once back-fill is done in all Terra environment.
-    ControlledResourceService controlledResourceService =
-        applicationContext.getBean(ControlledResourceService.class);
-    controlledResourceService.updateGcpControlledResourcesRegionAsync();
-    // Backfill the region column of existing azure resource rows one time during app startup.
-    controlledResourceService.updateAzureControlledResourcesRegionAsync();
-=======
->>>>>>> 7e2a18c6
   }
 }