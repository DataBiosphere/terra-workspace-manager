--- conflicted
+++ resolved
@@ -48,14 +48,11 @@
     // Fill in this method with any other initialization that needs to happen
     // between the point of having the entire application initialized and
     // the point of opening the port to start accepting REST requests.
-<<<<<<< HEAD
     // TODO (PF-2368): clean this up once back-fill is done in all Terra environment.
     ControlledResourceService controlledResourceService =
         applicationContext.getBean(ControlledResourceService.class);
     controlledResourceService.updateGcpControlledResourcesRegionAsync();
     // TODO (PF-2269): Clean this up once the back-fill is done in all Terra environments.
     controlledResourceService.updateGcpControlledBigQueryDatasetsLifetimeAsync();
-=======
->>>>>>> ae25a1ea
   }
 }