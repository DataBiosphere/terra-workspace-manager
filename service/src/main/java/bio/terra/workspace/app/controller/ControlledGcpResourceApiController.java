package bio.terra.workspace.app.controller;

import bio.terra.common.exception.BadRequestException;
import bio.terra.common.exception.ValidationException;
import bio.terra.workspace.common.utils.ControllerUtils;
import bio.terra.workspace.db.exception.InvalidMetadataException;
import bio.terra.workspace.generated.controller.ControlledGcpResourceApi;
import bio.terra.workspace.generated.model.ApiAccessScope;
import bio.terra.workspace.generated.model.ApiCloneControlledGcpBigQueryDatasetRequest;
import bio.terra.workspace.generated.model.ApiCloneControlledGcpBigQueryDatasetResult;
import bio.terra.workspace.generated.model.ApiCloneControlledGcpGcsBucketRequest;
import bio.terra.workspace.generated.model.ApiCloneControlledGcpGcsBucketResult;
import bio.terra.workspace.generated.model.ApiClonedControlledGcpBigQueryDataset;
import bio.terra.workspace.generated.model.ApiClonedControlledGcpGcsBucket;
import bio.terra.workspace.generated.model.ApiControlledResourceCommonFields;
import bio.terra.workspace.generated.model.ApiCreateControlledGcpAiNotebookInstanceRequestBody;
import bio.terra.workspace.generated.model.ApiCreateControlledGcpBigQueryDatasetRequestBody;
import bio.terra.workspace.generated.model.ApiCreateControlledGcpGcsBucketRequestBody;
import bio.terra.workspace.generated.model.ApiCreatedControlledGcpAiNotebookInstanceResult;
import bio.terra.workspace.generated.model.ApiCreatedControlledGcpBigQueryDataset;
import bio.terra.workspace.generated.model.ApiCreatedControlledGcpGcsBucket;
import bio.terra.workspace.generated.model.ApiDeleteControlledGcpAiNotebookInstanceRequest;
import bio.terra.workspace.generated.model.ApiDeleteControlledGcpAiNotebookInstanceResult;
import bio.terra.workspace.generated.model.ApiDeleteControlledGcpGcsBucketRequest;
import bio.terra.workspace.generated.model.ApiDeleteControlledGcpGcsBucketResult;
import bio.terra.workspace.generated.model.ApiGcpAiNotebookInstanceResource;
import bio.terra.workspace.generated.model.ApiGcpBigQueryDatasetResource;
import bio.terra.workspace.generated.model.ApiGcpGcsBucketResource;
import bio.terra.workspace.generated.model.ApiJobControl;
import bio.terra.workspace.generated.model.ApiJobReport;
import bio.terra.workspace.generated.model.ApiPrivateResourceUser;
import bio.terra.workspace.generated.model.ApiUpdateControlledGcpBigQueryDatasetRequestBody;
import bio.terra.workspace.generated.model.ApiUpdateControlledGcpGcsBucketRequestBody;
import bio.terra.workspace.service.iam.AuthenticatedUserRequest;
import bio.terra.workspace.service.iam.AuthenticatedUserRequestFactory;
import bio.terra.workspace.service.iam.SamRethrow;
import bio.terra.workspace.service.iam.SamService;
import bio.terra.workspace.service.iam.model.ControlledResourceIamRole;
import bio.terra.workspace.service.job.JobService;
import bio.terra.workspace.service.job.JobService.AsyncJobResult;
import bio.terra.workspace.service.resource.ValidationUtils;
import bio.terra.workspace.service.resource.WsmResourceType;
import bio.terra.workspace.service.resource.controlled.AccessScopeType;
import bio.terra.workspace.service.resource.controlled.ControlledAiNotebookInstanceResource;
import bio.terra.workspace.service.resource.controlled.ControlledBigQueryDatasetResource;
import bio.terra.workspace.service.resource.controlled.ControlledGcsBucketResource;
import bio.terra.workspace.service.resource.controlled.ControlledResource;
import bio.terra.workspace.service.resource.controlled.ControlledResourceService;
import bio.terra.workspace.service.resource.controlled.ManagedByType;
import bio.terra.workspace.service.resource.controlled.exception.InvalidControlledResourceException;
import bio.terra.workspace.service.resource.model.CloningInstructions;
import bio.terra.workspace.service.workspace.WorkspaceService;
import java.util.Collections;
import java.util.List;
import java.util.Optional;
import java.util.UUID;
import java.util.function.Function;
import java.util.stream.Collectors;
import javax.servlet.http.HttpServletRequest;
import javax.validation.Valid;
import org.slf4j.Logger;
import org.slf4j.LoggerFactory;
import org.springframework.beans.factory.annotation.Autowired;
import org.springframework.http.HttpStatus;
import org.springframework.http.ResponseEntity;
import org.springframework.stereotype.Controller;

@Controller
public class ControlledGcpResourceApiController implements ControlledGcpResourceApi {
  private final Logger logger = LoggerFactory.getLogger(ControlledGcpResourceApiController.class);

  private final AuthenticatedUserRequestFactory authenticatedUserRequestFactory;
  private final ControlledResourceService controlledResourceService;
  private final SamService samService;
  private final WorkspaceService workspaceService;
  private final HttpServletRequest request;
  private final JobService jobService;

  @Autowired
  public ControlledGcpResourceApiController(
      AuthenticatedUserRequestFactory authenticatedUserRequestFactory,
      ControlledResourceService controlledResourceService,
      SamService samService,
      WorkspaceService workspaceService,
      JobService jobService,
      HttpServletRequest request) {
    this.authenticatedUserRequestFactory = authenticatedUserRequestFactory;
    this.controlledResourceService = controlledResourceService;
    this.samService = samService;
    this.workspaceService = workspaceService;
    this.request = request;
    this.jobService = jobService;
  }

  @Override
  public ResponseEntity<ApiCreatedControlledGcpGcsBucket> createBucket(
      UUID workspaceId, @Valid ApiCreateControlledGcpGcsBucketRequestBody body) {
    final AuthenticatedUserRequest userRequest = getAuthenticatedInfo();

    ControlledGcsBucketResource resource =
        ControlledGcsBucketResource.builder()
            .workspaceId(workspaceId)
            .resourceId(UUID.randomUUID())
            .name(body.getCommon().getName())
            .description(body.getCommon().getDescription())
            .cloningInstructions(
                CloningInstructions.fromApiModel(body.getCommon().getCloningInstructions()))
            .assignedUser(assignedUserFromBodyOrToken(body.getCommon(), userRequest))
            .accessScope(AccessScopeType.fromApi(body.getCommon().getAccessScope()))
            .managedBy(ManagedByType.fromApi(body.getCommon().getManagedBy()))
            .bucketName(body.getGcsBucket().getName())
            .build();

    List<ControlledResourceIamRole> privateRoles = privateRolesFromBody(body.getCommon());

    final ControlledGcsBucketResource createdBucket =
        controlledResourceService.createBucket(
            resource, body.getGcsBucket(), privateRoles, userRequest);
    var response =
        new ApiCreatedControlledGcpGcsBucket()
            .resourceId(createdBucket.getResourceId())
            .gcpBucket(createdBucket.toApiResource());
    return new ResponseEntity<>(response, HttpStatus.OK);
  }

  @Override
  public ResponseEntity<ApiDeleteControlledGcpGcsBucketResult> deleteBucket(
      UUID workspaceId, UUID resourceId, @Valid ApiDeleteControlledGcpGcsBucketRequest body) {
    final AuthenticatedUserRequest userRequest = getAuthenticatedInfo();
    final ApiJobControl jobControl = body.getJobControl();
    logger.info(
        "deleteBucket workspace {} resource {}", workspaceId.toString(), resourceId.toString());
    final String jobId =
        controlledResourceService.deleteControlledResourceAsync(
            jobControl,
            workspaceId,
            resourceId,
            ControllerUtils.getAsyncResultEndpoint(request, jobControl.getId(), "delete-result"),
            userRequest);
    return getDeleteResult(jobId, userRequest);
  }

  @Override
  public ResponseEntity<ApiDeleteControlledGcpGcsBucketResult> getDeleteBucketResult(
      UUID workspaceId, String jobId) {
    final AuthenticatedUserRequest userRequest = getAuthenticatedInfo();
    return getDeleteResult(jobId, userRequest);
  }

  private ResponseEntity<ApiDeleteControlledGcpGcsBucketResult> getDeleteResult(
      String jobId, AuthenticatedUserRequest userRequest) {
    final AsyncJobResult<Void> jobResult =
        jobService.retrieveAsyncJobResult(jobId, Void.class, userRequest);
    var response =
        new ApiDeleteControlledGcpGcsBucketResult()
            .jobReport(jobResult.getJobReport())
            .errorReport(jobResult.getApiErrorReport());
    return new ResponseEntity<>(
        response, ControllerUtils.getAsyncResponseCode(response.getJobReport()));
  }

  @Override
  public ResponseEntity<ApiGcpGcsBucketResource> getBucket(UUID workspaceId, UUID resourceId) {
    final AuthenticatedUserRequest userRequest = getAuthenticatedInfo();
    ControlledResource controlledResource =
        controlledResourceService.getControlledResource(workspaceId, resourceId, userRequest);
    try {
      ApiGcpGcsBucketResource response =
          controlledResource.castToGcsBucketResource().toApiResource();
      return new ResponseEntity<>(response, HttpStatus.OK);
    } catch (InvalidMetadataException ex) {
      throw new BadRequestException(
          String.format(
              "Resource %s in workspace %s is not a controlled GCS bucket.",
              resourceId, workspaceId));
    }
  }

  @Override
  public ResponseEntity<ApiGcpGcsBucketResource> updateGcsBucket(
      UUID workspaceId, UUID resourceId, @Valid ApiUpdateControlledGcpGcsBucketRequestBody body) {
    logger.info("Updating bucket resourceId {} workspaceId {}", resourceId, workspaceId);
    final AuthenticatedUserRequest userRequest = getAuthenticatedInfo();
    final ControlledResource resource =
        controlledResourceService.getControlledResource(workspaceId, resourceId, userRequest);
    if (resource.getResourceType() != WsmResourceType.GCS_BUCKET) {
      throw new InvalidControlledResourceException(
          String.format("Resource %s is not a GCS Bucket", resourceId));
    }
    final ControlledGcsBucketResource bucketResource = resource.castToGcsBucketResource();
    controlledResourceService.updateGcsBucket(
        bucketResource,
        body.getUpdateParameters(),
        userRequest,
        body.getName(),
        body.getDescription());

    // Retrieve and cast response to ApiGcpGcsBucketResource
    return getControlledResourceAsResponseEntity(
        workspaceId, resourceId, userRequest, r -> r.castToGcsBucketResource().toApiResource());
  }

  @Override
  public ResponseEntity<ApiCloneControlledGcpGcsBucketResult> cloneGcsBucket(
      UUID workspaceId, UUID resourceId, @Valid ApiCloneControlledGcpGcsBucketRequest body) {
    logger.info("Cloning GCS bucket resourceId {} workspaceId {}", resourceId, workspaceId);

    final AuthenticatedUserRequest userRequest = getAuthenticatedInfo();
    final String jobId =
        controlledResourceService.cloneGcsBucket(
            workspaceId,
            resourceId,
            body.getDestinationWorkspaceId(),
            body.getJobControl(),
            userRequest,
            body.getName(),
            body.getDescription(),
            body.getBucketName(),
            body.getLocation(),
            body.getCloningInstructions());
    final ApiCloneControlledGcpGcsBucketResult result =
        fetchCloneGcsBucketResult(jobId, userRequest);
    return new ResponseEntity<>(
        result, ControllerUtils.getAsyncResponseCode(result.getJobReport()));
  }

  private ApiCloneControlledGcpGcsBucketResult fetchCloneGcsBucketResult(
      String jobId, AuthenticatedUserRequest userRequest) {
    final AsyncJobResult<ApiClonedControlledGcpGcsBucket> jobResult =
        jobService.retrieveAsyncJobResult(
            jobId, ApiClonedControlledGcpGcsBucket.class, userRequest);
    return new ApiCloneControlledGcpGcsBucketResult()
        .jobReport(jobResult.getJobReport())
        .errorReport(jobResult.getApiErrorReport())
        .bucket(jobResult.getResult());
  }

  @Override
  public ResponseEntity<ApiCloneControlledGcpGcsBucketResult> getCloneGcsBucketResult(
      UUID workspaceId, String jobId) {
    // TODO: validate correct workspace ID. PF-859
    AuthenticatedUserRequest userRequest = getAuthenticatedInfo();
    ApiCloneControlledGcpGcsBucketResult result = fetchCloneGcsBucketResult(jobId, userRequest);
    return new ResponseEntity<>(
        result, ControllerUtils.getAsyncResponseCode(result.getJobReport()));
  }

  @Override
  public ResponseEntity<ApiGcpBigQueryDatasetResource> getBigQueryDataset(
      UUID workspaceId, UUID resourceId) {
    final AuthenticatedUserRequest userRequest = getAuthenticatedInfo();
    String projectId = workspaceService.getRequiredGcpProject(workspaceId);
    return getControlledResourceAsResponseEntity(
        workspaceId,
        resourceId,
        userRequest,
        r -> r.castToBigQueryDatasetResource().toApiResource(projectId));
  }

  @Override
  public ResponseEntity<ApiGcpBigQueryDatasetResource> updateBigQueryDataset(
      UUID workspaceId, UUID resourceId, ApiUpdateControlledGcpBigQueryDatasetRequestBody body) {
    logger.info("Updating dataset resourceId {} workspaceId {}", resourceId, workspaceId);
    final AuthenticatedUserRequest userRequest = getAuthenticatedInfo();
    final ControlledResource resource =
        controlledResourceService.getControlledResource(workspaceId, resourceId, userRequest);
    if (resource.getResourceType() != WsmResourceType.BIG_QUERY_DATASET) {
      throw new InvalidControlledResourceException(
          String.format("Resource %s is not a BigQuery Dataset", resourceId));
    }
    final ControlledBigQueryDatasetResource datasetResource =
        resource.castToBigQueryDatasetResource();
    controlledResourceService.updateBqDataset(
        datasetResource,
        body.getUpdateParameters(),
        userRequest,
        body.getName(),
        body.getDescription());

    // Retrieve and cast response to UpdateControlledGcpBigQueryDatasetResponse
    String projectId = workspaceService.getRequiredGcpProject(workspaceId);
    return getControlledResourceAsResponseEntity(
        workspaceId,
        resourceId,
        userRequest,
        r -> r.castToBigQueryDatasetResource().toApiResource(projectId));
  }

  /**
   * Utility function for retrieving and down-casting a controlled resource object
   *
   * @param workspaceId - ID of resource's workspace
   * @param resourceId - UUID for this controlled resource
   * @param userRequest - request object
   * @param converter - Function/lambda to convert from generic ControlledResource to appropriate
   *     Api resource type
   * @param <T> - Class to be converted to and type for the ResponseEntity
   * @return - response entity associated with this response object
   */
  private <T> ResponseEntity<T> getControlledResourceAsResponseEntity(
      UUID workspaceId,
      UUID resourceId,
      AuthenticatedUserRequest userRequest,
      Function<ControlledResource, T> converter) {
    ControlledResource controlledResource =
        controlledResourceService.getControlledResource(workspaceId, resourceId, userRequest);
    try {
      T response = converter.apply(controlledResource);
      return new ResponseEntity<>(response, HttpStatus.OK);
    } catch (InvalidMetadataException ex) {
      throw new BadRequestException(
          String.format(
              "Resource %s in workspace %s is not a controlled BigQuery dataset.",
              resourceId, workspaceId));
    }
  }

  @Override
  public ResponseEntity<ApiCreatedControlledGcpBigQueryDataset> createBigQueryDataset(
      UUID workspaceId, ApiCreateControlledGcpBigQueryDatasetRequestBody body) {
    final AuthenticatedUserRequest userRequest = getAuthenticatedInfo();

    String projectId = workspaceService.getRequiredGcpProject(workspaceId);

    ControlledBigQueryDatasetResource resource =
        ControlledBigQueryDatasetResource.builder()
            .workspaceId(workspaceId)
            .resourceId(UUID.randomUUID())
            .name(body.getCommon().getName())
            .description(body.getCommon().getDescription())
            .cloningInstructions(
                CloningInstructions.fromApiModel(body.getCommon().getCloningInstructions()))
            .assignedUser(assignedUserFromBodyOrToken(body.getCommon(), userRequest))
            .accessScope(AccessScopeType.fromApi(body.getCommon().getAccessScope()))
            .managedBy(ManagedByType.fromApi(body.getCommon().getManagedBy()))
            .datasetName(body.getDataset().getDatasetId())
            .build();

    List<ControlledResourceIamRole> privateRoles = privateRolesFromBody(body.getCommon());

    final ControlledBigQueryDatasetResource createdDataset =
        controlledResourceService
            .createBigQueryDataset(resource, body.getDataset(), privateRoles, userRequest)
            .castToBigQueryDatasetResource();
    var response =
        new ApiCreatedControlledGcpBigQueryDataset()
            .resourceId(createdDataset.getResourceId())
            .bigQueryDataset(createdDataset.toApiResource(projectId));
    return new ResponseEntity<>(response, HttpStatus.OK);
  }

  @Override
  public ResponseEntity<Void> deleteBigQueryDataset(UUID workspaceId, UUID resourceId) {
    final AuthenticatedUserRequest userRequest = getAuthenticatedInfo();
    logger.info(
        "Deleting controlled BQ dataset resource {} in workspace {}",
        resourceId.toString(),
        workspaceId.toString());
    controlledResourceService.deleteControlledResourceSync(workspaceId, resourceId, userRequest);
    return new ResponseEntity<>(HttpStatus.NO_CONTENT);
  }

  @Override
  public ResponseEntity<ApiCreatedControlledGcpAiNotebookInstanceResult> createAiNotebookInstance(
      UUID workspaceId, @Valid ApiCreateControlledGcpAiNotebookInstanceRequestBody body) {
    AuthenticatedUserRequest userRequest = getAuthenticatedInfo();

    ValidationUtils.validate(body.getAiNotebookInstance());

    ControlledAiNotebookInstanceResource resource =
        ControlledAiNotebookInstanceResource.builder()
            .workspaceId(workspaceId)
            .resourceId(UUID.randomUUID())
            .name(body.getCommon().getName())
            .description(body.getCommon().getDescription())
            .cloningInstructions(
                CloningInstructions.fromApiModel(body.getCommon().getCloningInstructions()))
            .assignedUser(assignedUserFromBodyOrToken(body.getCommon(), userRequest))
            .accessScope(AccessScopeType.fromApi(body.getCommon().getAccessScope()))
            .managedBy(ManagedByType.fromApi(body.getCommon().getManagedBy()))
            .location(body.getAiNotebookInstance().getLocation())
            .instanceId(body.getAiNotebookInstance().getInstanceId())
            .build();

    List<ControlledResourceIamRole> privateRoles = privateRolesFromBody(body.getCommon());

    String jobId =
        controlledResourceService.createAiNotebookInstance(
            resource,
            body.getAiNotebookInstance(),
            privateRoles,
            body.getJobControl(),
            ControllerUtils.getAsyncResultEndpoint(
                request, body.getJobControl().getId(), "create-result"),
            userRequest);

    ApiCreatedControlledGcpAiNotebookInstanceResult result =
        fetchNotebookInstanceCreateResult(jobId, userRequest);
    return new ResponseEntity<>(
        result, ControllerUtils.getAsyncResponseCode((result.getJobReport())));
  }

  @Override
  public ResponseEntity<ApiCreatedControlledGcpAiNotebookInstanceResult>
      getCreateAiNotebookInstanceResult(UUID workspaceId, String jobId) {
    AuthenticatedUserRequest userRequest = getAuthenticatedInfo();
    ApiCreatedControlledGcpAiNotebookInstanceResult result =
        fetchNotebookInstanceCreateResult(jobId, userRequest);
    return new ResponseEntity<>(
        result, ControllerUtils.getAsyncResponseCode(result.getJobReport()));
  }

  private ApiCreatedControlledGcpAiNotebookInstanceResult fetchNotebookInstanceCreateResult(
      String jobId, AuthenticatedUserRequest userRequest) {
    AsyncJobResult<ControlledAiNotebookInstanceResource> jobResult =
        jobService.retrieveAsyncJobResult(
            jobId, ControlledAiNotebookInstanceResource.class, userRequest);

    ApiGcpAiNotebookInstanceResource apiResource = null;
    if (jobResult.getJobReport().getStatus().equals(ApiJobReport.StatusEnum.SUCCEEDED)) {
      ControlledAiNotebookInstanceResource resource = jobResult.getResult();
      String workspaceProjectId = workspaceService.getRequiredGcpProject(resource.getWorkspaceId());
      apiResource = resource.toApiResource(workspaceProjectId);
    }
    return new ApiCreatedControlledGcpAiNotebookInstanceResult()
        .jobReport(jobResult.getJobReport())
        .errorReport(jobResult.getApiErrorReport())
        .aiNotebookInstance(apiResource);
  }

  @Override
  public ResponseEntity<ApiDeleteControlledGcpAiNotebookInstanceResult> deleteAiNotebookInstance(
      UUID workspaceId,
      UUID resourceId,
      @Valid ApiDeleteControlledGcpAiNotebookInstanceRequest body) {
    AuthenticatedUserRequest userRequest = getAuthenticatedInfo();
    ApiJobControl jobControl = body.getJobControl();
    logger.info(
        "deleteAiNotebookInstance workspace {} resource {}",
        workspaceId.toString(),
        resourceId.toString());
    String jobId =
        controlledResourceService.deleteControlledResourceAsync(
            jobControl,
            workspaceId,
            resourceId,
            ControllerUtils.getAsyncResultEndpoint(request, jobControl.getId(), "delete-result"),
            userRequest);
    ApiDeleteControlledGcpAiNotebookInstanceResult result =
        fetchNotebookInstanceDeleteResult(jobId, userRequest);
    return new ResponseEntity<>(
        result, ControllerUtils.getAsyncResponseCode(result.getJobReport()));
  }

  @Override
  public ResponseEntity<ApiDeleteControlledGcpAiNotebookInstanceResult>
      getDeleteAiNotebookInstanceResult(UUID workspaceId, String jobId) {
    final AuthenticatedUserRequest userRequest = getAuthenticatedInfo();
    ApiDeleteControlledGcpAiNotebookInstanceResult result =
        fetchNotebookInstanceDeleteResult(jobId, userRequest);
    return new ResponseEntity<>(
        result, ControllerUtils.getAsyncResponseCode(result.getJobReport()));
  }

  private ApiDeleteControlledGcpAiNotebookInstanceResult fetchNotebookInstanceDeleteResult(
      String jobId, AuthenticatedUserRequest userRequest) {
    AsyncJobResult<Void> jobResult =
        jobService.retrieveAsyncJobResult(jobId, Void.class, userRequest);
    return new ApiDeleteControlledGcpAiNotebookInstanceResult()
        .jobReport(jobResult.getJobReport())
        .errorReport(jobResult.getApiErrorReport());
  }

  @Override
  public ResponseEntity<ApiGcpAiNotebookInstanceResource> getAiNotebookInstance(
      UUID workspaceId, UUID resourceId) {
    AuthenticatedUserRequest userRequest = getAuthenticatedInfo();
    ControlledResource controlledResource =
        controlledResourceService.getControlledResource(workspaceId, resourceId, userRequest);
    try {
      ApiGcpAiNotebookInstanceResource response =
          controlledResource
              .castToAiNotebookInstanceResource()
              .toApiResource(workspaceService.getRequiredGcpProject(workspaceId));
      return new ResponseEntity<>(response, HttpStatus.OK);
    } catch (InvalidMetadataException ex) {
      throw new BadRequestException(
          String.format(
              "Resource %s in workspace %s is not a controlled AI Notebook Instance.",
              resourceId, workspaceId));
    }
  }

  @Override
  public ResponseEntity<ApiCloneControlledGcpBigQueryDatasetResult> cloneBigQueryDataset(
      UUID workspaceId, UUID resourceId, @Valid ApiCloneControlledGcpBigQueryDatasetRequest body) {
    final AuthenticatedUserRequest userRequest = getAuthenticatedInfo();
    final String jobId =
        controlledResourceService.cloneBigQueryDataset(
            workspaceId,
            resourceId,
            body.getDestinationWorkspaceId(),
            body.getJobControl(),
            userRequest,
            body.getName(),
            body.getDescription(),
            body.getDestinationDatasetName(),
            body.getLocation(),
            body.getCloningInstructions());
    final ApiCloneControlledGcpBigQueryDatasetResult result =
        fetchCloneBigQueryDatasetResult(jobId, userRequest);
    return new ResponseEntity<>(result, HttpStatus.OK);
  }

  private ApiCloneControlledGcpBigQueryDatasetResult fetchCloneBigQueryDatasetResult(
      String jobId, AuthenticatedUserRequest userRequest) {
    final AsyncJobResult<ApiClonedControlledGcpBigQueryDataset> jobResult =
        jobService.retrieveAsyncJobResult(
            jobId, ApiClonedControlledGcpBigQueryDataset.class, userRequest);
    return new ApiCloneControlledGcpBigQueryDatasetResult()
        .jobReport(jobResult.getJobReport())
        .errorReport(jobResult.getApiErrorReport())
        .dataset(jobResult.getResult());
  }

  @Override
  public ResponseEntity<ApiCloneControlledGcpBigQueryDatasetResult> getCloneBigQueryDatasetResult(
      UUID workspaceId, String jobId) {
    // TODO: validate correct workspace ID. PF-859
    AuthenticatedUserRequest userRequest = getAuthenticatedInfo();
    ApiCloneControlledGcpBigQueryDatasetResult result =
        fetchCloneBigQueryDatasetResult(jobId, userRequest);
    return new ResponseEntity<>(
        result, ControllerUtils.getAsyncResponseCode(result.getJobReport()));
  }

  /**
   * Extract the assigned user from a request to create a controlled resource. This field is only
   * populated for private resources, but if a resource is private then a "null" value means "assign
   * this resource to the requesting user" and should be populated here.
   */
  private String assignedUserFromBodyOrToken(
      ApiControlledResourceCommonFields commonFields, AuthenticatedUserRequest userRequest) {
    if (commonFields.getAccessScope() != ApiAccessScope.PRIVATE_ACCESS) {
      return null;
    }
    return Optional.ofNullable(commonFields.getPrivateResourceUser())
        .map(ApiPrivateResourceUser::getUserName)
        .orElseGet(
            () ->
                SamRethrow.onInterrupted(
<<<<<<< HEAD
                    () -> samService.getEmailFromRequestOrSam(userRequest), "getRequestUserEmail"));
=======
                    () -> samService.getEmailFromRequestOrSam(userRequest),
                    "getEmailFromRequestOrSam"));
>>>>>>> 20e0cfc3
  }

  /**
   * Extract a list of ControlledResourceIamRoles from the common fields of a controlled resource
   * request body, and validate that it's shaped appropriately for the specified AccessScopeType.
   *
   * <p>Shared access resources must not specify private resource roles. Private access resources
   * must specify at least one private resource role.
   */
  private List<ControlledResourceIamRole> privateRolesFromBody(
      ApiControlledResourceCommonFields commonFields) {
    List<ControlledResourceIamRole> privateRoles =
        Optional.ofNullable(commonFields.getPrivateResourceUser())
            .map(
                user ->
                    user.getPrivateResourceIamRoles().stream()
                        .map(ControlledResourceIamRole::fromApiModel)
                        .collect(Collectors.toList()))
            .orElse(Collections.emptyList());
    // Validate that we get the private role when the resource is private and do not get it
    // when the resource is public
    AccessScopeType accessScope = AccessScopeType.fromApi(commonFields.getAccessScope());
    if (accessScope == AccessScopeType.ACCESS_SCOPE_PRIVATE && privateRoles.isEmpty()) {
      throw new ValidationException("At least one IAM role is required for private resources");
    }
    if (accessScope == AccessScopeType.ACCESS_SCOPE_SHARED && !privateRoles.isEmpty()) {
      throw new ValidationException(
          "Private resource IAM roles are not allowed for shared resources");
    }
    return privateRoles;
  }

  private AuthenticatedUserRequest getAuthenticatedInfo() {
    return authenticatedUserRequestFactory.from(request);
  }
}<|MERGE_RESOLUTION|>--- conflicted
+++ resolved
@@ -549,12 +549,8 @@
         .orElseGet(
             () ->
                 SamRethrow.onInterrupted(
-<<<<<<< HEAD
-                    () -> samService.getEmailFromRequestOrSam(userRequest), "getRequestUserEmail"));
-=======
                     () -> samService.getEmailFromRequestOrSam(userRequest),
                     "getEmailFromRequestOrSam"));
->>>>>>> 20e0cfc3
   }
 
   /**
