package bio.terra.workspace.app.controller;

import bio.terra.common.exception.ValidationException;
import bio.terra.workspace.app.configuration.external.FeatureConfiguration;
import bio.terra.workspace.app.controller.shared.JobApiUtils;
import bio.terra.workspace.common.utils.ControllerValidationUtils;
import bio.terra.workspace.generated.controller.ControlledGcpResourceApi;
import bio.terra.workspace.generated.model.ApiAiNotebookCloudId;
import bio.terra.workspace.generated.model.ApiBqDatasetCloudId;
import bio.terra.workspace.generated.model.ApiCloneControlledGcpBigQueryDatasetRequest;
import bio.terra.workspace.generated.model.ApiCloneControlledGcpBigQueryDatasetResult;
import bio.terra.workspace.generated.model.ApiCloneControlledGcpGcsBucketRequest;
import bio.terra.workspace.generated.model.ApiCloneControlledGcpGcsBucketResult;
import bio.terra.workspace.generated.model.ApiClonedControlledGcpBigQueryDataset;
import bio.terra.workspace.generated.model.ApiClonedControlledGcpGcsBucket;
import bio.terra.workspace.generated.model.ApiCreateControlledGcpAiNotebookInstanceRequestBody;
import bio.terra.workspace.generated.model.ApiCreateControlledGcpBigQueryDatasetRequestBody;
import bio.terra.workspace.generated.model.ApiCreateControlledGcpGcsBucketRequestBody;
import bio.terra.workspace.generated.model.ApiCreatedControlledGcpAiNotebookInstanceResult;
import bio.terra.workspace.generated.model.ApiCreatedControlledGcpBigQueryDataset;
import bio.terra.workspace.generated.model.ApiCreatedControlledGcpGcsBucket;
import bio.terra.workspace.generated.model.ApiDeleteControlledGcpAiNotebookInstanceRequest;
import bio.terra.workspace.generated.model.ApiDeleteControlledGcpAiNotebookInstanceResult;
import bio.terra.workspace.generated.model.ApiDeleteControlledGcpGcsBucketRequest;
import bio.terra.workspace.generated.model.ApiDeleteControlledGcpGcsBucketResult;
import bio.terra.workspace.generated.model.ApiGcpAiNotebookInstanceResource;
import bio.terra.workspace.generated.model.ApiGcpBigQueryDatasetCreationParameters;
import bio.terra.workspace.generated.model.ApiGcpBigQueryDatasetResource;
import bio.terra.workspace.generated.model.ApiGcpBigQueryDatasetUpdateParameters;
import bio.terra.workspace.generated.model.ApiGcpGcsBucketResource;
import bio.terra.workspace.generated.model.ApiGcpGcsBucketUpdateParameters;
import bio.terra.workspace.generated.model.ApiGcsBucketCloudName;
import bio.terra.workspace.generated.model.ApiGenerateGcpAiNotebookCloudIdRequestBody;
import bio.terra.workspace.generated.model.ApiGenerateGcpBigQueryDatasetCloudIDRequestBody;
import bio.terra.workspace.generated.model.ApiGenerateGcpGcsBucketCloudNameRequestBody;
import bio.terra.workspace.generated.model.ApiJobControl;
import bio.terra.workspace.generated.model.ApiJobReport;
import bio.terra.workspace.generated.model.ApiUpdateControlledGcpAiNotebookInstanceRequestBody;
import bio.terra.workspace.generated.model.ApiUpdateControlledGcpBigQueryDatasetRequestBody;
import bio.terra.workspace.generated.model.ApiUpdateControlledGcpGcsBucketRequestBody;
import bio.terra.workspace.service.features.FeatureService;
import bio.terra.workspace.service.iam.AuthenticatedUserRequest;
import bio.terra.workspace.service.iam.AuthenticatedUserRequestFactory;
import bio.terra.workspace.service.iam.SamService;
import bio.terra.workspace.service.iam.model.SamConstants.SamControlledResourceActions;
import bio.terra.workspace.service.iam.model.SamConstants.SamWorkspaceAction;
import bio.terra.workspace.service.job.JobService;
import bio.terra.workspace.service.resource.WsmResourceService;
import bio.terra.workspace.service.resource.controlled.ControlledResourceMetadataManager;
import bio.terra.workspace.service.resource.controlled.ControlledResourceService;
import bio.terra.workspace.service.resource.controlled.cloud.gcp.GcpResourceConstants;
import bio.terra.workspace.service.resource.controlled.cloud.gcp.ainotebook.ControlledAiNotebookHandler;
import bio.terra.workspace.service.resource.controlled.cloud.gcp.ainotebook.ControlledAiNotebookInstanceResource;
import bio.terra.workspace.service.resource.controlled.cloud.gcp.bqdataset.ControlledBigQueryDatasetHandler;
import bio.terra.workspace.service.resource.controlled.cloud.gcp.bqdataset.ControlledBigQueryDatasetResource;
import bio.terra.workspace.service.resource.controlled.cloud.gcp.gcsbucket.ControlledGcsBucketHandler;
import bio.terra.workspace.service.resource.controlled.cloud.gcp.gcsbucket.ControlledGcsBucketResource;
import bio.terra.workspace.service.resource.controlled.model.ControlledResourceFields;
import bio.terra.workspace.service.resource.model.CloningInstructions;
import bio.terra.workspace.service.resource.model.CommonUpdateParameters;
import bio.terra.workspace.service.resource.model.StewardshipType;
import bio.terra.workspace.service.resource.model.WsmResourceType;
import bio.terra.workspace.service.workspace.GcpCloudContextService;
import bio.terra.workspace.service.workspace.WorkspaceService;
import bio.terra.workspace.service.workspace.model.Workspace;
import bio.terra.workspace.service.workspace.model.WorkspaceConstants;
import com.google.common.base.Strings;
import io.opencensus.contrib.spring.aop.Traced;
import java.util.Optional;
import java.util.UUID;
import javax.servlet.http.HttpServletRequest;
import javax.validation.Valid;
import org.apache.commons.lang3.StringUtils;
import org.slf4j.Logger;
import org.slf4j.LoggerFactory;
import org.springframework.beans.factory.annotation.Autowired;
import org.springframework.http.HttpStatus;
import org.springframework.http.ResponseEntity;
import org.springframework.stereotype.Controller;

@Controller
public class ControlledGcpResourceApiController extends ControlledResourceControllerBase
    implements ControlledGcpResourceApi {
  private final Logger logger = LoggerFactory.getLogger(ControlledGcpResourceApiController.class);

  private final WorkspaceService workspaceService;
  private final WsmResourceService wsmResourceService;
  private final GcpCloudContextService gcpCloudContextService;

  @Autowired
  public ControlledGcpResourceApiController(
      AuthenticatedUserRequestFactory authenticatedUserRequestFactory,
      HttpServletRequest request,
      SamService samService,
      FeatureConfiguration features,
      FeatureService featureService,
      JobService jobService,
      JobApiUtils jobApiUtils,
      ControlledResourceService controlledResourceService,
      ControlledResourceMetadataManager controlledResourceMetadataManager,
      WorkspaceService workspaceService,
      WsmResourceService wsmResourceService,
      GcpCloudContextService gcpCloudContextService) {
    super(
        authenticatedUserRequestFactory,
        request,
        samService,
        features,
        featureService,
        jobService,
        jobApiUtils,
        controlledResourceService,
        controlledResourceMetadataManager);
    this.workspaceService = workspaceService;
    this.wsmResourceService = wsmResourceService;
    this.gcpCloudContextService = gcpCloudContextService;
  }

  @Traced
  @Override
  public ResponseEntity<ApiCreatedControlledGcpGcsBucket> createBucket(
      UUID workspaceUuid, @Valid ApiCreateControlledGcpGcsBucketRequestBody body) {
    AuthenticatedUserRequest userRequest = getAuthenticatedInfo();
    Workspace workspace =
        workspaceService.validateMcWorkspaceAndAction(
            userRequest, workspaceUuid, ControllerValidationUtils.getSamAction(body.getCommon()));
    String resourceLocation = getResourceLocation(workspace, body.getGcsBucket().getLocation());
    ControlledResourceFields commonFields =
        toCommonFields(
            workspaceUuid,
            body.getCommon(),
            resourceLocation,
            userRequest,
            WsmResourceType.CONTROLLED_GCP_GCS_BUCKET);
    ControlledGcsBucketResource resource =
        ControlledGcsBucketResource.builder()
            .bucketName(
                StringUtils.isEmpty(body.getGcsBucket().getName())
                    ? ControlledGcsBucketHandler.getHandler()
                        .generateCloudName(workspaceUuid, commonFields.getName())
                    : body.getGcsBucket().getName())
            .common(commonFields)
            .build();

    body.getGcsBucket().location(resourceLocation);

    ControlledGcsBucketResource createdBucket =
        controlledResourceService
            .createControlledResourceSync(
                resource, commonFields.getIamRole(), userRequest, body.getGcsBucket())
            .castByEnum(WsmResourceType.CONTROLLED_GCP_GCS_BUCKET);

    var response =
        new ApiCreatedControlledGcpGcsBucket()
            .resourceId(createdBucket.getResourceId())
            .gcpBucket(createdBucket.toApiResource());
    return new ResponseEntity<>(response, HttpStatus.OK);
  }

  private String getResourceLocation(Workspace workspace, String requestedLocation) {
    return Strings.isNullOrEmpty(requestedLocation)
        ? workspace
            .getProperties()
            .getOrDefault(
                WorkspaceConstants.Properties.DEFAULT_RESOURCE_LOCATION,
                GcpResourceConstants.DEFAULT_REGION)
        : requestedLocation;
  }

  @Traced
  @Override
  public ResponseEntity<ApiDeleteControlledGcpGcsBucketResult> deleteBucket(
<<<<<<< HEAD
      UUID workspaceUuid, UUID resourceId, @Valid ApiDeleteControlledGcpGcsBucketRequest body) {
    AuthenticatedUserRequest userRequest = getAuthenticatedInfo();
    controlledResourceMetadataManager.validateControlledResourceAndAction(
        userRequest, workspaceUuid, resourceId, SamControlledResourceActions.DELETE_ACTION);
    ApiJobControl jobControl = body.getJobControl();
    logger.info(
        "deleteBucket workspace {} resource {}", workspaceUuid.toString(), resourceId.toString());
    String jobId =
=======
      UUID workspaceUuid, UUID resourceUuid, @Valid ApiDeleteControlledGcpGcsBucketRequest body) {
    final AuthenticatedUserRequest userRequest = getAuthenticatedInfo();
    controlledResourceMetadataManager.validateControlledResourceAndAction(
        userRequest, workspaceUuid, resourceUuid, SamControlledResourceActions.DELETE_ACTION);
    final ApiJobControl jobControl = body.getJobControl();
    logger.info(
        "deleteBucket workspace {} resource {}", workspaceUuid.toString(), resourceUuid.toString());
    final String jobId =
>>>>>>> 1d8aaa72
        controlledResourceService.deleteControlledResourceAsync(
            jobControl,
            workspaceUuid,
            resourceUuid,
            getAsyncResultEndpoint(jobControl.getId(), "delete-result"),
            userRequest);
    return getDeleteResult(jobId);
  }

  @Traced
  @Override
  public ResponseEntity<ApiDeleteControlledGcpGcsBucketResult> getDeleteBucketResult(
      UUID workspaceUuid, String jobId) {
    AuthenticatedUserRequest userRequest = getAuthenticatedInfo();
    jobService.verifyUserAccess(jobId, userRequest, workspaceUuid);
    return getDeleteResult(jobId);
  }

  private ResponseEntity<ApiDeleteControlledGcpGcsBucketResult> getDeleteResult(String jobId) {
    JobApiUtils.AsyncJobResult<Void> jobResult =
        jobApiUtils.retrieveAsyncJobResult(jobId, Void.class);
    var response =
        new ApiDeleteControlledGcpGcsBucketResult()
            .jobReport(jobResult.getJobReport())
            .errorReport(jobResult.getApiErrorReport());
    return new ResponseEntity<>(response, getAsyncResponseCode(response.getJobReport()));
  }

  @Traced
  @Override
<<<<<<< HEAD
  public ResponseEntity<ApiGcpGcsBucketResource> getBucket(UUID workspaceUuid, UUID resourceId) {
    AuthenticatedUserRequest userRequest = getAuthenticatedInfo();
=======
  public ResponseEntity<ApiGcpGcsBucketResource> getBucket(UUID workspaceUuid, UUID resourceUuid) {
    final AuthenticatedUserRequest userRequest = getAuthenticatedInfo();
>>>>>>> 1d8aaa72
    ControlledGcsBucketResource resource =
        controlledResourceMetadataManager
            .validateControlledResourceAndAction(
                userRequest, workspaceUuid, resourceUuid, SamControlledResourceActions.READ_ACTION)
            .castByEnum(WsmResourceType.CONTROLLED_GCP_GCS_BUCKET);
    return new ResponseEntity<>(resource.toApiResource(), HttpStatus.OK);
  }

  @Traced
  @Override
  public ResponseEntity<ApiGcsBucketCloudName> generateGcpGcsBucketCloudName(
      UUID workspaceUuid, ApiGenerateGcpGcsBucketCloudNameRequestBody name) {
    AuthenticatedUserRequest userRequest = getAuthenticatedInfo();
    workspaceService.validateWorkspaceAndAction(
        userRequest, workspaceUuid, SamWorkspaceAction.READ);
    String generatedBucketName =
        ControlledGcsBucketHandler.getHandler()
            .generateCloudName(workspaceUuid, name.getGcsBucketName());
    var response = new ApiGcsBucketCloudName().generatedBucketCloudName(generatedBucketName);
    return new ResponseEntity<>(response, HttpStatus.OK);
  }

  @Traced
  @Override
  public ResponseEntity<ApiGcpGcsBucketResource> updateGcsBucket(
      UUID workspaceUuid,
      UUID resourceUuid,
      @Valid ApiUpdateControlledGcpGcsBucketRequestBody body) {
    logger.info("Updating bucket resourceId {} workspaceUuid {}", resourceUuid, workspaceUuid);
    AuthenticatedUserRequest userRequest = getAuthenticatedInfo();
    ControlledGcsBucketResource bucketResource =
        controlledResourceMetadataManager
            .validateControlledResourceAndAction(
                userRequest, workspaceUuid, resourceUuid, SamControlledResourceActions.EDIT_ACTION)
            .castByEnum(WsmResourceType.CONTROLLED_GCP_GCS_BUCKET);
    ApiGcpGcsBucketUpdateParameters updateParameters = body.getUpdateParameters();
    CommonUpdateParameters commonUpdateParameters =
        new CommonUpdateParameters()
            .setName(body.getName())
            .setDescription(body.getDescription())
            .setCloningInstructions(
                StewardshipType.CONTROLLED,
                (updateParameters == null ? null : updateParameters.getCloningInstructions()));
    wsmResourceService.updateResource(
        userRequest, bucketResource, commonUpdateParameters, updateParameters);
    ControlledGcsBucketResource updatedResource =
        controlledResourceService
            .getControlledResource(workspaceUuid, resourceUuid)
            .castByEnum(WsmResourceType.CONTROLLED_GCP_GCS_BUCKET);
    return new ResponseEntity<>(updatedResource.toApiResource(), HttpStatus.OK);
  }

  @Traced
  @Override
  public ResponseEntity<ApiCloneControlledGcpGcsBucketResult> cloneGcsBucket(
      UUID workspaceUuid, UUID resourceUuid, @Valid ApiCloneControlledGcpGcsBucketRequest body) {
    logger.info("Cloning GCS bucket resourceId {} workspaceUuid {}", resourceUuid, workspaceUuid);

    if (CloningInstructions.isReferenceClone(body.getCloningInstructions())
        && (!StringUtils.isEmpty(body.getBucketName())
            || !StringUtils.isEmpty(body.getLocation()))) {
      throw new ValidationException(
          "Cannot set bucket or location when cloning a controlled bucket with COPY_REFERENCE or LINK_REFERENCE");
    }

    AuthenticatedUserRequest userRequest = getAuthenticatedInfo();
    // This technically duplicates the first step of the flight as the clone flight is re-used for
    // cloneWorkspace, but this also saves us from launching and failing a flight if the user does
    // not have access to the resource.
    controlledResourceMetadataManager.validateCloneAction(
        userRequest, workspaceUuid, body.getDestinationWorkspaceId(), resourceUuid);

    String jobId =
        controlledResourceService.cloneGcsBucket(
            workspaceUuid,
            resourceUuid,
            body.getDestinationWorkspaceId(),
            UUID.randomUUID(), // resourceId is not pre-allocated for individual clone endpoints
            body.getJobControl(),
            userRequest,
            body.getName(),
            body.getDescription(),
            body.getBucketName(),
            body.getLocation(),
            body.getCloningInstructions());
    ApiCloneControlledGcpGcsBucketResult result = fetchCloneGcsBucketResult(jobId);
    return new ResponseEntity<>(result, getAsyncResponseCode(result.getJobReport()));
  }

  private ApiCloneControlledGcpGcsBucketResult fetchCloneGcsBucketResult(String jobId) {
    JobApiUtils.AsyncJobResult<ApiClonedControlledGcpGcsBucket> jobResult =
        jobApiUtils.retrieveAsyncJobResult(jobId, ApiClonedControlledGcpGcsBucket.class);
    return new ApiCloneControlledGcpGcsBucketResult()
        .jobReport(jobResult.getJobReport())
        .errorReport(jobResult.getApiErrorReport())
        .bucket(jobResult.getResult());
  }

  @Traced
  @Override
  public ResponseEntity<ApiCloneControlledGcpGcsBucketResult> getCloneGcsBucketResult(
      UUID workspaceUuid, String jobId) {
    AuthenticatedUserRequest userRequest = getAuthenticatedInfo();
    jobService.verifyUserAccess(jobId, userRequest, workspaceUuid);
    ApiCloneControlledGcpGcsBucketResult result = fetchCloneGcsBucketResult(jobId);
    return new ResponseEntity<>(result, getAsyncResponseCode(result.getJobReport()));
  }

  @Traced
  @Override
  public ResponseEntity<ApiGcpBigQueryDatasetResource> getBigQueryDataset(
<<<<<<< HEAD
      UUID workspaceUuid, UUID resourceId) {
    AuthenticatedUserRequest userRequest = getAuthenticatedInfo();
=======
      UUID workspaceUuid, UUID resourceUuid) {
    final AuthenticatedUserRequest userRequest = getAuthenticatedInfo();
>>>>>>> 1d8aaa72
    ControlledBigQueryDatasetResource resource =
        controlledResourceMetadataManager
            .validateControlledResourceAndAction(
                userRequest, workspaceUuid, resourceUuid, SamControlledResourceActions.READ_ACTION)
            .castByEnum(WsmResourceType.CONTROLLED_GCP_BIG_QUERY_DATASET);
    return new ResponseEntity<>(resource.toApiResource(), HttpStatus.OK);
  }

  @Traced
  @Override
  public ResponseEntity<ApiBqDatasetCloudId> generateBigQueryDatasetCloudId(
      UUID workspaceUuid, ApiGenerateGcpBigQueryDatasetCloudIDRequestBody name) {
    AuthenticatedUserRequest userRequest = getAuthenticatedInfo();
    workspaceService.validateWorkspaceAndAction(
        userRequest, workspaceUuid, SamWorkspaceAction.READ);
    String generatedCloudBqDatasetName =
        ControlledBigQueryDatasetHandler.getHandler()
            .generateCloudName(workspaceUuid, name.getBigQueryDatasetName());
    var response = new ApiBqDatasetCloudId().generatedDatasetCloudId(generatedCloudBqDatasetName);
    return new ResponseEntity<>(response, HttpStatus.OK);
  }

  @Traced
  @Override
  public ResponseEntity<ApiGcpBigQueryDatasetResource> updateBigQueryDataset(
<<<<<<< HEAD
      UUID workspaceUuid, UUID resourceId, ApiUpdateControlledGcpBigQueryDatasetRequestBody body) {
    logger.info("Updating dataset resourceId {} workspaceUuid {}", resourceId, workspaceUuid);
    AuthenticatedUserRequest userRequest = getAuthenticatedInfo();
=======
      UUID workspaceUuid,
      UUID resourceUuid,
      ApiUpdateControlledGcpBigQueryDatasetRequestBody body) {
    logger.info("Updating dataset resourceId {} workspaceUuid {}", resourceUuid, workspaceUuid);
    final AuthenticatedUserRequest userRequest = getAuthenticatedInfo();
>>>>>>> 1d8aaa72
    ControlledBigQueryDatasetResource resource =
        controlledResourceMetadataManager
            .validateControlledResourceAndAction(
                userRequest, workspaceUuid, resourceUuid, SamControlledResourceActions.EDIT_ACTION)
            .castByEnum(WsmResourceType.CONTROLLED_GCP_BIG_QUERY_DATASET);
    ApiGcpBigQueryDatasetUpdateParameters updateParameters = body.getUpdateParameters();
    CommonUpdateParameters commonUpdateParameters =
        new CommonUpdateParameters()
            .setName(body.getName())
            .setDescription(body.getDescription())
            .setCloningInstructions(
                StewardshipType.CONTROLLED,
                (updateParameters == null ? null : updateParameters.getCloningInstructions()));
    wsmResourceService.updateResource(
        userRequest, resource, commonUpdateParameters, updateParameters);
    ControlledBigQueryDatasetResource updatedResource =
        controlledResourceService
            .getControlledResource(workspaceUuid, resourceUuid)
            .castByEnum(WsmResourceType.CONTROLLED_GCP_BIG_QUERY_DATASET);
    return new ResponseEntity<>(updatedResource.toApiResource(), HttpStatus.OK);
  }

  @Traced
  @Override
  public ResponseEntity<ApiCreatedControlledGcpBigQueryDataset> createBigQueryDataset(
      UUID workspaceUuid, ApiCreateControlledGcpBigQueryDatasetRequestBody body) {
    AuthenticatedUserRequest userRequest = getAuthenticatedInfo();
    Workspace workspace =
        workspaceService.validateWorkspaceAndAction(
            userRequest, workspaceUuid, ControllerValidationUtils.getSamAction(body.getCommon()));
    String resourceLocation = getResourceLocation(workspace, body.getDataset().getLocation());
    ControlledResourceFields commonFields =
        toCommonFields(
            workspaceUuid,
            body.getCommon(),
            resourceLocation,
            userRequest,
            WsmResourceType.CONTROLLED_GCP_BIG_QUERY_DATASET);

    ApiGcpBigQueryDatasetCreationParameters dataset = body.getDataset();
    String datasetName =
        ControlledBigQueryDatasetHandler.getHandler()
            .generateCloudName(
                workspaceUuid,
                Optional.ofNullable(body.getDataset().getDatasetId())
                    .orElse(body.getCommon().getName()));

    String projectId = gcpCloudContextService.getRequiredGcpProject(workspaceUuid);
    ControlledBigQueryDatasetResource resource =
        ControlledBigQueryDatasetResource.builder()
            .datasetName(datasetName)
            .projectId(projectId)
            .defaultPartitionLifetime(dataset.getDefaultPartitionLifetime())
            .defaultTableLifetime(dataset.getDefaultTableLifetime())
            .common(commonFields)
            .build();

    ControlledBigQueryDatasetResource createdDataset =
        controlledResourceService
            .createControlledResourceSync(
                resource, commonFields.getIamRole(), userRequest, /*creationParameters=*/ null)
            .castByEnum(WsmResourceType.CONTROLLED_GCP_BIG_QUERY_DATASET);

    UUID resourceUuid = createdDataset.getResourceId();
    var response =
        new ApiCreatedControlledGcpBigQueryDataset()
            .resourceId(resourceUuid)
            .bigQueryDataset(createdDataset.toApiResource());
    return new ResponseEntity<>(response, HttpStatus.OK);
  }

  @Override
<<<<<<< HEAD
  public ResponseEntity<Void> deleteBigQueryDataset(UUID workspaceUuid, UUID resourceId) {
    AuthenticatedUserRequest userRequest = getAuthenticatedInfo();
=======
  public ResponseEntity<Void> deleteBigQueryDataset(UUID workspaceUuid, UUID resourceUuid) {
    final AuthenticatedUserRequest userRequest = getAuthenticatedInfo();
>>>>>>> 1d8aaa72
    controlledResourceMetadataManager.validateControlledResourceAndAction(
        userRequest, workspaceUuid, resourceUuid, SamControlledResourceActions.DELETE_ACTION);
    logger.info(
        "Deleting controlled BQ dataset resource {} in workspace {}",
        resourceUuid.toString(),
        workspaceUuid.toString());
    controlledResourceService.deleteControlledResourceSync(
        workspaceUuid, resourceUuid, userRequest);
    return new ResponseEntity<>(HttpStatus.NO_CONTENT);
  }

  @Override
  public ResponseEntity<ApiCloneControlledGcpBigQueryDatasetResult> cloneBigQueryDataset(
      UUID workspaceUuid,
      UUID resourceUuid,
      @Valid ApiCloneControlledGcpBigQueryDatasetRequest body) {

    if (CloningInstructions.isReferenceClone(body.getCloningInstructions())
        && (!StringUtils.isEmpty(body.getDestinationDatasetName())
            || !StringUtils.isEmpty(body.getLocation()))) {
      throw new ValidationException(
          "Cannot set destination dataset name or location when cloning controlled dataset with COPY_REFERENCE or LINK_REFERENCE");
    }

    AuthenticatedUserRequest userRequest = getAuthenticatedInfo();
    // This technically duplicates the first step of the flight as the clone flight is re-used for
    // cloneWorkspace, but this also saves us from launching and failing a flight if the user does
    // not have access to the resource.
    controlledResourceMetadataManager.validateCloneAction(
        userRequest, workspaceUuid, body.getDestinationWorkspaceId(), resourceUuid);

    String jobId =
        controlledResourceService.cloneBigQueryDataset(
            workspaceUuid,
            resourceUuid,
            body.getDestinationWorkspaceId(),
            UUID.randomUUID(), // resourceId is not pre-allocated for individual clone endpoints
            body.getJobControl(),
            userRequest,
            body.getName(),
            body.getDescription(),
            body.getDestinationDatasetName(),
            body.getLocation(),
            body.getCloningInstructions());
    ApiCloneControlledGcpBigQueryDatasetResult result = fetchCloneBigQueryDatasetResult(jobId);
    return new ResponseEntity<>(result, getAsyncResponseCode(result.getJobReport()));
  }

  private ApiCloneControlledGcpBigQueryDatasetResult fetchCloneBigQueryDatasetResult(String jobId) {
    JobApiUtils.AsyncJobResult<ApiClonedControlledGcpBigQueryDataset> jobResult =
        jobApiUtils.retrieveAsyncJobResult(jobId, ApiClonedControlledGcpBigQueryDataset.class);
    return new ApiCloneControlledGcpBigQueryDatasetResult()
        .jobReport(jobResult.getJobReport())
        .errorReport(jobResult.getApiErrorReport())
        .dataset(jobResult.getResult());
  }

  @Override
  public ResponseEntity<ApiCloneControlledGcpBigQueryDatasetResult> getCloneBigQueryDatasetResult(
      UUID workspaceUuid, String jobId) {
    AuthenticatedUserRequest userRequest = getAuthenticatedInfo();
    jobService.verifyUserAccess(jobId, userRequest, workspaceUuid);
    ApiCloneControlledGcpBigQueryDatasetResult result = fetchCloneBigQueryDatasetResult(jobId);
    return new ResponseEntity<>(result, getAsyncResponseCode(result.getJobReport()));
  }

  @Override
  public ResponseEntity<ApiCreatedControlledGcpAiNotebookInstanceResult> createAiNotebookInstance(
      UUID workspaceUuid, @Valid ApiCreateControlledGcpAiNotebookInstanceRequestBody body) {
    AuthenticatedUserRequest userRequest = getAuthenticatedInfo();
    Workspace workspace =
        workspaceService.validateWorkspaceAndAction(
            userRequest, workspaceUuid, ControllerValidationUtils.getSamAction(body.getCommon()));
    String resourceLocation =
        getResourceLocation(workspace, body.getAiNotebookInstance().getLocation());
    ControlledResourceFields commonFields =
        toCommonFields(
            workspaceUuid,
            body.getCommon(),
            // AI notebook is a zonal resource. It's set here so that we can validate it against
            // policy. However, the notebook creation flight will compute a final location, which
            // could be a zone if a region is passed here. The assumption for policy is that a zone
            // is included inside of a region. The db entry is updated as part of the flight.
            resourceLocation,
            userRequest,
            WsmResourceType.CONTROLLED_GCP_AI_NOTEBOOK_INSTANCE);
    String projectId = gcpCloudContextService.getRequiredGcpProject(workspaceUuid);

    ControlledAiNotebookInstanceResource resource =
        ControlledAiNotebookInstanceResource.builder()
            .common(commonFields)
            .location(resourceLocation)
            .projectId(projectId)
            .instanceId(
                Optional.ofNullable(body.getAiNotebookInstance().getInstanceId())
                    .orElse(
                        ControlledAiNotebookHandler.getHandler()
                            .generateCloudName(workspaceUuid, commonFields.getName())))
            .build();

    String jobId =
        controlledResourceService.createAiNotebookInstance(
            resource,
            body.getAiNotebookInstance(),
            commonFields.getIamRole(),
            body.getJobControl(),
            getAsyncResultEndpoint(body.getJobControl().getId(), "create-result"),
            userRequest);

    ApiCreatedControlledGcpAiNotebookInstanceResult result =
        fetchNotebookInstanceCreateResult(jobId);
    return new ResponseEntity<>(result, getAsyncResponseCode((result.getJobReport())));
  }

  @Override
  public ResponseEntity<ApiAiNotebookCloudId> generateAiNotebookCloudInstanceId(
      UUID workspaceUuid, ApiGenerateGcpAiNotebookCloudIdRequestBody name) {
    AuthenticatedUserRequest userRequest = getAuthenticatedInfo();
    workspaceService.validateWorkspaceAndAction(
        userRequest, workspaceUuid, SamWorkspaceAction.READ);
    String generatedAiNotebookName =
        ControlledAiNotebookHandler.getHandler()
            .generateCloudName(workspaceUuid, name.getAiNotebookName());
    var response =
        new ApiAiNotebookCloudId().generatedAiNotebookAiNotebookCloudId(generatedAiNotebookName);
    return new ResponseEntity<>(response, HttpStatus.OK);
  }

  @Override
  public ResponseEntity<ApiGcpAiNotebookInstanceResource> updateAiNotebookInstance(
      UUID workspaceUuid,
      UUID resourceUuid,
      @Valid ApiUpdateControlledGcpAiNotebookInstanceRequestBody requestBody) {
    AuthenticatedUserRequest userRequest = getAuthenticatedInfo();
    ControlledAiNotebookInstanceResource resource =
        controlledResourceMetadataManager
            .validateControlledResourceAndAction(
                userRequest, workspaceUuid, resourceUuid, SamControlledResourceActions.EDIT_ACTION)
            .castByEnum(WsmResourceType.CONTROLLED_GCP_AI_NOTEBOOK_INSTANCE);
    CommonUpdateParameters commonUpdateParameters =
        new CommonUpdateParameters()
            .setName(requestBody.getName())
            .setDescription(requestBody.getDescription());
    wsmResourceService.updateResource(
        userRequest, resource, commonUpdateParameters, requestBody.getUpdateParameters());
    ControlledAiNotebookInstanceResource updatedResource =
        controlledResourceService
            .getControlledResource(workspaceUuid, resourceUuid)
            .castByEnum(WsmResourceType.CONTROLLED_GCP_AI_NOTEBOOK_INSTANCE);
    return new ResponseEntity<>(updatedResource.toApiResource(), HttpStatus.OK);
  }

  @Override
  public ResponseEntity<ApiCreatedControlledGcpAiNotebookInstanceResult>
      getCreateAiNotebookInstanceResult(UUID workspaceUuid, String jobId) {
    AuthenticatedUserRequest userRequest = getAuthenticatedInfo();
    jobService.verifyUserAccess(jobId, userRequest, workspaceUuid);
    ApiCreatedControlledGcpAiNotebookInstanceResult result =
        fetchNotebookInstanceCreateResult(jobId);
    return new ResponseEntity<>(result, getAsyncResponseCode(result.getJobReport()));
  }

  private ApiCreatedControlledGcpAiNotebookInstanceResult fetchNotebookInstanceCreateResult(
      String jobId) {
    JobApiUtils.AsyncJobResult<ControlledAiNotebookInstanceResource> jobResult =
        jobApiUtils.retrieveAsyncJobResult(jobId, ControlledAiNotebookInstanceResource.class);

    ApiGcpAiNotebookInstanceResource apiResource = null;
    if (jobResult.getJobReport().getStatus().equals(ApiJobReport.StatusEnum.SUCCEEDED)) {
      ControlledAiNotebookInstanceResource resource = jobResult.getResult();
      apiResource = resource.toApiResource();
    }
    return new ApiCreatedControlledGcpAiNotebookInstanceResult()
        .jobReport(jobResult.getJobReport())
        .errorReport(jobResult.getApiErrorReport())
        .aiNotebookInstance(apiResource);
  }

  @Traced
  @Override
  public ResponseEntity<ApiDeleteControlledGcpAiNotebookInstanceResult> deleteAiNotebookInstance(
      UUID workspaceUuid,
      UUID resourceUuid,
      @Valid ApiDeleteControlledGcpAiNotebookInstanceRequest body) {
    AuthenticatedUserRequest userRequest = getAuthenticatedInfo();
    controlledResourceMetadataManager.validateControlledResourceAndAction(
        userRequest, workspaceUuid, resourceUuid, SamControlledResourceActions.DELETE_ACTION);
    ApiJobControl jobControl = body.getJobControl();
    logger.info(
        "deleteAiNotebookInstance workspace {} resource {}",
        workspaceUuid.toString(),
        resourceUuid.toString());
    String jobId =
        controlledResourceService.deleteControlledResourceAsync(
            jobControl,
            workspaceUuid,
            resourceUuid,
            getAsyncResultEndpoint(jobControl.getId(), "delete-result"),
            userRequest);
    ApiDeleteControlledGcpAiNotebookInstanceResult result =
        fetchNotebookInstanceDeleteResult(jobId);
    return new ResponseEntity<>(result, getAsyncResponseCode(result.getJobReport()));
  }

  @Traced
  @Override
  public ResponseEntity<ApiDeleteControlledGcpAiNotebookInstanceResult>
      getDeleteAiNotebookInstanceResult(UUID workspaceUuid, String jobId) {
    AuthenticatedUserRequest userRequest = getAuthenticatedInfo();
    jobService.verifyUserAccess(jobId, userRequest, workspaceUuid);
    ApiDeleteControlledGcpAiNotebookInstanceResult result =
        fetchNotebookInstanceDeleteResult(jobId);
    return new ResponseEntity<>(result, getAsyncResponseCode(result.getJobReport()));
  }

  private ApiDeleteControlledGcpAiNotebookInstanceResult fetchNotebookInstanceDeleteResult(
      String jobId) {
    JobApiUtils.AsyncJobResult<Void> jobResult =
        jobApiUtils.retrieveAsyncJobResult(jobId, Void.class);
    return new ApiDeleteControlledGcpAiNotebookInstanceResult()
        .jobReport(jobResult.getJobReport())
        .errorReport(jobResult.getApiErrorReport());
  }

  @Traced
  @Override
  public ResponseEntity<ApiGcpAiNotebookInstanceResource> getAiNotebookInstance(
      UUID workspaceUuid, UUID resourceUuid) {
    AuthenticatedUserRequest userRequest = getAuthenticatedInfo();
    ControlledAiNotebookInstanceResource resource =
        controlledResourceMetadataManager
            .validateControlledResourceAndAction(
                userRequest, workspaceUuid, resourceUuid, SamControlledResourceActions.READ_ACTION)
            .castByEnum(WsmResourceType.CONTROLLED_GCP_AI_NOTEBOOK_INSTANCE);
    return new ResponseEntity<>(resource.toApiResource(), HttpStatus.OK);
  }
}<|MERGE_RESOLUTION|>--- conflicted
+++ resolved
@@ -170,25 +170,14 @@
   @Traced
   @Override
   public ResponseEntity<ApiDeleteControlledGcpGcsBucketResult> deleteBucket(
-<<<<<<< HEAD
-      UUID workspaceUuid, UUID resourceId, @Valid ApiDeleteControlledGcpGcsBucketRequest body) {
+      UUID workspaceUuid, UUID resourceUuid, @Valid ApiDeleteControlledGcpGcsBucketRequest body) {
     AuthenticatedUserRequest userRequest = getAuthenticatedInfo();
     controlledResourceMetadataManager.validateControlledResourceAndAction(
-        userRequest, workspaceUuid, resourceId, SamControlledResourceActions.DELETE_ACTION);
+        userRequest, workspaceUuid, resourceUuid, SamControlledResourceActions.DELETE_ACTION);
     ApiJobControl jobControl = body.getJobControl();
     logger.info(
-        "deleteBucket workspace {} resource {}", workspaceUuid.toString(), resourceId.toString());
+        "deleteBucket workspace {} resource {}", workspaceUuid.toString(), resourceUuid.toString());
     String jobId =
-=======
-      UUID workspaceUuid, UUID resourceUuid, @Valid ApiDeleteControlledGcpGcsBucketRequest body) {
-    final AuthenticatedUserRequest userRequest = getAuthenticatedInfo();
-    controlledResourceMetadataManager.validateControlledResourceAndAction(
-        userRequest, workspaceUuid, resourceUuid, SamControlledResourceActions.DELETE_ACTION);
-    final ApiJobControl jobControl = body.getJobControl();
-    logger.info(
-        "deleteBucket workspace {} resource {}", workspaceUuid.toString(), resourceUuid.toString());
-    final String jobId =
->>>>>>> 1d8aaa72
         controlledResourceService.deleteControlledResourceAsync(
             jobControl,
             workspaceUuid,
@@ -219,13 +208,8 @@
 
   @Traced
   @Override
-<<<<<<< HEAD
-  public ResponseEntity<ApiGcpGcsBucketResource> getBucket(UUID workspaceUuid, UUID resourceId) {
-    AuthenticatedUserRequest userRequest = getAuthenticatedInfo();
-=======
   public ResponseEntity<ApiGcpGcsBucketResource> getBucket(UUID workspaceUuid, UUID resourceUuid) {
-    final AuthenticatedUserRequest userRequest = getAuthenticatedInfo();
->>>>>>> 1d8aaa72
+    AuthenticatedUserRequest userRequest = getAuthenticatedInfo();
     ControlledGcsBucketResource resource =
         controlledResourceMetadataManager
             .validateControlledResourceAndAction(
@@ -337,13 +321,8 @@
   @Traced
   @Override
   public ResponseEntity<ApiGcpBigQueryDatasetResource> getBigQueryDataset(
-<<<<<<< HEAD
-      UUID workspaceUuid, UUID resourceId) {
-    AuthenticatedUserRequest userRequest = getAuthenticatedInfo();
-=======
       UUID workspaceUuid, UUID resourceUuid) {
-    final AuthenticatedUserRequest userRequest = getAuthenticatedInfo();
->>>>>>> 1d8aaa72
+    AuthenticatedUserRequest userRequest = getAuthenticatedInfo();
     ControlledBigQueryDatasetResource resource =
         controlledResourceMetadataManager
             .validateControlledResourceAndAction(
@@ -369,17 +348,11 @@
   @Traced
   @Override
   public ResponseEntity<ApiGcpBigQueryDatasetResource> updateBigQueryDataset(
-<<<<<<< HEAD
-      UUID workspaceUuid, UUID resourceId, ApiUpdateControlledGcpBigQueryDatasetRequestBody body) {
-    logger.info("Updating dataset resourceId {} workspaceUuid {}", resourceId, workspaceUuid);
-    AuthenticatedUserRequest userRequest = getAuthenticatedInfo();
-=======
       UUID workspaceUuid,
       UUID resourceUuid,
       ApiUpdateControlledGcpBigQueryDatasetRequestBody body) {
     logger.info("Updating dataset resourceId {} workspaceUuid {}", resourceUuid, workspaceUuid);
-    final AuthenticatedUserRequest userRequest = getAuthenticatedInfo();
->>>>>>> 1d8aaa72
+    AuthenticatedUserRequest userRequest = getAuthenticatedInfo();
     ControlledBigQueryDatasetResource resource =
         controlledResourceMetadataManager
             .validateControlledResourceAndAction(
@@ -452,13 +425,8 @@
   }
 
   @Override
-<<<<<<< HEAD
-  public ResponseEntity<Void> deleteBigQueryDataset(UUID workspaceUuid, UUID resourceId) {
-    AuthenticatedUserRequest userRequest = getAuthenticatedInfo();
-=======
   public ResponseEntity<Void> deleteBigQueryDataset(UUID workspaceUuid, UUID resourceUuid) {
-    final AuthenticatedUserRequest userRequest = getAuthenticatedInfo();
->>>>>>> 1d8aaa72
+    AuthenticatedUserRequest userRequest = getAuthenticatedInfo();
     controlledResourceMetadataManager.validateControlledResourceAndAction(
         userRequest, workspaceUuid, resourceUuid, SamControlledResourceActions.DELETE_ACTION);
     logger.info(
