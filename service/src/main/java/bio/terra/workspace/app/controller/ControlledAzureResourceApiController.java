package bio.terra.workspace.app.controller;

import static bio.terra.workspace.common.utils.MapperUtils.BatchPoolMapper.mapFrom;
import static bio.terra.workspace.common.utils.MapperUtils.BatchPoolMapper.mapListOfApplicationPackageReferences;
import static bio.terra.workspace.common.utils.MapperUtils.BatchPoolMapper.mapListOfMetadataItems;
import static bio.terra.workspace.common.utils.MapperUtils.BatchPoolMapper.mapListOfUserAssignedIdentities;

import bio.terra.common.exception.ApiException;
import bio.terra.common.exception.ValidationException;
import bio.terra.common.iam.BearerToken;
import bio.terra.workspace.amalgam.landingzone.azure.LandingZoneApiDispatch;
import bio.terra.workspace.app.configuration.external.AzureConfiguration;
import bio.terra.workspace.app.configuration.external.FeatureConfiguration;
import bio.terra.workspace.app.controller.shared.JobApiUtils;
import bio.terra.workspace.common.utils.AzureUtils;
import bio.terra.workspace.common.utils.ControllerValidationUtils;
import bio.terra.workspace.generated.controller.ControlledAzureResourceApi;
import bio.terra.workspace.generated.model.ApiAzureDiskResource;
import bio.terra.workspace.generated.model.ApiAzureVmCreationParameters;
import bio.terra.workspace.generated.model.ApiAzureVmResource;
import bio.terra.workspace.generated.model.ApiCloneControlledAzureStorageContainerRequest;
import bio.terra.workspace.generated.model.ApiCloneControlledAzureStorageContainerResult;
import bio.terra.workspace.generated.model.ApiClonedControlledAzureStorageContainer;
import bio.terra.workspace.generated.model.ApiCreateControlledAzureBatchPoolRequestBody;
import bio.terra.workspace.generated.model.ApiCreateControlledAzureDiskRequestBody;
import bio.terra.workspace.generated.model.ApiCreateControlledAzureStorageContainerRequestBody;
import bio.terra.workspace.generated.model.ApiCreateControlledAzureVmRequestBody;
import bio.terra.workspace.generated.model.ApiCreatedAzureStorageContainerSasToken;
import bio.terra.workspace.generated.model.ApiCreatedControlledAzureBatchPool;
import bio.terra.workspace.generated.model.ApiCreatedControlledAzureDisk;
import bio.terra.workspace.generated.model.ApiCreatedControlledAzureStorageContainer;
import bio.terra.workspace.generated.model.ApiCreatedControlledAzureVmResult;
import bio.terra.workspace.generated.model.ApiDeleteControlledAzureResourceRequest;
import bio.terra.workspace.generated.model.ApiDeleteControlledAzureResourceResult;
import bio.terra.workspace.generated.model.ApiJobControl;
import bio.terra.workspace.generated.model.ApiJobReport;
import bio.terra.workspace.service.features.FeatureService;
import bio.terra.workspace.service.iam.AuthenticatedUserRequest;
import bio.terra.workspace.service.iam.AuthenticatedUserRequestFactory;
import bio.terra.workspace.service.iam.SamService;
import bio.terra.workspace.service.iam.model.SamConstants.SamControlledResourceActions;
import bio.terra.workspace.service.job.JobService;
import bio.terra.workspace.service.resource.ResourceValidationUtils;
import bio.terra.workspace.service.resource.controlled.ControlledResourceMetadataManager;
import bio.terra.workspace.service.resource.controlled.ControlledResourceService;
import bio.terra.workspace.service.resource.controlled.cloud.azure.AzureStorageAccessService;
import bio.terra.workspace.service.resource.controlled.cloud.azure.SasPermissionsHelper;
import bio.terra.workspace.service.resource.controlled.cloud.azure.SasTokenOptions;
import bio.terra.workspace.service.resource.controlled.cloud.azure.batchpool.ControlledAzureBatchPoolResource;
import bio.terra.workspace.service.resource.controlled.cloud.azure.disk.ControlledAzureDiskResource;
import bio.terra.workspace.service.resource.controlled.cloud.azure.storageContainer.ControlledAzureStorageContainerResource;
import bio.terra.workspace.service.resource.controlled.cloud.azure.vm.ControlledAzureVmResource;
import bio.terra.workspace.service.resource.controlled.flight.clone.azure.container.ClonedAzureStorageContainer;
import bio.terra.workspace.service.resource.controlled.model.ControlledResourceFields;
import bio.terra.workspace.service.resource.model.CloningInstructions;
import bio.terra.workspace.service.resource.model.WsmResourceType;
import bio.terra.workspace.service.workspace.WorkspaceService;
import com.google.common.annotations.VisibleForTesting;
import io.opencensus.contrib.spring.aop.Traced;
import java.time.OffsetDateTime;
import java.util.UUID;
import javax.servlet.http.HttpServletRequest;
import javax.validation.Valid;
import org.slf4j.Logger;
import org.slf4j.LoggerFactory;
import org.springframework.beans.factory.annotation.Autowired;
import org.springframework.http.HttpStatus;
import org.springframework.http.ResponseEntity;
import org.springframework.stereotype.Controller;
import org.springframework.web.bind.annotation.PathVariable;

@Controller
public class ControlledAzureResourceApiController extends ControlledResourceControllerBase
    implements ControlledAzureResourceApi {
  private final Logger logger = LoggerFactory.getLogger(ControlledAzureResourceApiController.class);

  private final WorkspaceService workspaceService;
  private final AzureConfiguration azureConfiguration;
  private final AzureStorageAccessService azureControlledStorageResourceService;
  private final LandingZoneApiDispatch landingZoneApiDispatch;

  @Autowired
  public ControlledAzureResourceApiController(
      AuthenticatedUserRequestFactory authenticatedUserRequestFactory,
      HttpServletRequest request,
      SamService samService,
      FeatureConfiguration featureConfiguration,
      FeatureService featureService,
      JobService jobService,
      JobApiUtils jobApiUtils,
      ControlledResourceService controlledResourceService,
      ControlledResourceMetadataManager controlledResourceMetadataManager,
      WorkspaceService workspaceService,
      AzureConfiguration azureConfiguration,
      AzureStorageAccessService azureControlledStorageResourceService,
      LandingZoneApiDispatch landingZoneApiDispatch) {
    super(
        authenticatedUserRequestFactory,
        request,
        samService,
        featureConfiguration,
        featureService,
        jobService,
        jobApiUtils,
        controlledResourceService,
        controlledResourceMetadataManager);
    this.workspaceService = workspaceService;
    this.azureConfiguration = azureConfiguration;
    this.azureControlledStorageResourceService = azureControlledStorageResourceService;
    this.landingZoneApiDispatch = landingZoneApiDispatch;
  }

  private String getLandingZoneRegion(AuthenticatedUserRequest userRequest, UUID workspaceUuid) {
    BearerToken token = new BearerToken(userRequest.getRequiredToken());
    var lzId = landingZoneApiDispatch.getLandingZoneId(token, workspaceUuid);
    return landingZoneApiDispatch.getAzureLandingZoneRegion(token, lzId);
  }

  @Traced
  @Override
  public ResponseEntity<ApiCreatedControlledAzureDisk> createAzureDisk(
      UUID workspaceUuid, ApiCreateControlledAzureDiskRequestBody body) {
    features.azureEnabledCheck();

    AuthenticatedUserRequest userRequest = getAuthenticatedInfo();
    ControlledResourceFields commonFields =
        toCommonFields(
            workspaceUuid,
            body.getCommon(),
            getLandingZoneRegion(userRequest, workspaceUuid),
            userRequest,
            WsmResourceType.CONTROLLED_AZURE_DISK);
    workspaceService.validateMcWorkspaceAndAction(
        userRequest, workspaceUuid, ControllerValidationUtils.samCreateAction(commonFields));

    ControlledAzureDiskResource resource =
        ControlledAzureDiskResource.builder()
            .common(commonFields)
            .diskName(body.getAzureDisk().getName())
            .size(body.getAzureDisk().getSize())
            .build();

    // TODO: make createDisk call async once we have things working e2e
    ControlledAzureDiskResource createdDisk =
        controlledResourceService
            .createControlledResourceSync(
                resource, commonFields.getIamRole(), userRequest, body.getAzureDisk())
            .castByEnum(WsmResourceType.CONTROLLED_AZURE_DISK);

    var response =
        new ApiCreatedControlledAzureDisk()
            .resourceId(createdDisk.getResourceId())
            .azureDisk(createdDisk.toApiResource());
    return new ResponseEntity<>(response, HttpStatus.OK);
  }

  @Traced
  @Override
  public ResponseEntity<ApiCreatedAzureStorageContainerSasToken>
      createAzureStorageContainerSasToken(
          UUID workspaceUuid,
          UUID storageContainerUuid,
          String sasIpRange,
          Long sasExpirationDuration,
          String sasPermissions,
          String sasBlobName) {
    features.azureEnabledCheck();

    ControllerValidationUtils.validateIpAddressRange(sasIpRange);
    AzureUtils.validateSasExpirationDuration(
        sasExpirationDuration, azureConfiguration.getSasTokenExpiryTimeMaximumMinutesOffset());
    AzureUtils.validateSasBlobName(sasBlobName);
    SasPermissionsHelper.validateSasPermissionString(sasPermissions);

    OffsetDateTime startTime =
        OffsetDateTime.now().minusMinutes(azureConfiguration.getSasTokenStartTimeMinutesOffset());
    long secondDuration =
        sasExpirationDuration != null
            ? sasExpirationDuration
            : azureConfiguration.getSasTokenExpiryTimeMinutesOffset() * 60;
    OffsetDateTime expiryTime = OffsetDateTime.now().plusSeconds(secondDuration);

    var sasBundle =
        azureControlledStorageResourceService.createAzureStorageContainerSasToken(
            workspaceUuid,
            storageContainerUuid,
            getAuthenticatedInfo(),
            new SasTokenOptions(sasIpRange, startTime, expiryTime, sasBlobName, sasPermissions));

    return new ResponseEntity<>(
        new ApiCreatedAzureStorageContainerSasToken()
            .token(sasBundle.sasToken())
            .url(sasBundle.sasUrl()),
        HttpStatus.OK);
  }

  @Traced
  @Override
  public ResponseEntity<ApiCreatedControlledAzureStorageContainer> createAzureStorageContainer(
      UUID workspaceUuid, @Valid ApiCreateControlledAzureStorageContainerRequestBody body) {
    features.azureEnabledCheck();

    AuthenticatedUserRequest userRequest = getAuthenticatedInfo();
    ControlledResourceFields commonFields =
        toCommonFields(
            workspaceUuid,
            body.getCommon(),
            getLandingZoneRegion(userRequest, workspaceUuid),
            userRequest,
            WsmResourceType.CONTROLLED_AZURE_STORAGE_CONTAINER);
    workspaceService.validateMcWorkspaceAndAction(
        userRequest, workspaceUuid, ControllerValidationUtils.samCreateAction(commonFields));

    ControlledAzureStorageContainerResource resource =
        ControlledAzureStorageContainerResource.builder()
            .common(commonFields)
            .storageContainerName(body.getAzureStorageContainer().getStorageContainerName())
            .build();

    ControlledAzureStorageContainerResource createdStorageContainer =
        controlledResourceService
            .createControlledResourceSync(
                resource, commonFields.getIamRole(), userRequest, body.getAzureStorageContainer())
            .castByEnum(WsmResourceType.CONTROLLED_AZURE_STORAGE_CONTAINER);
    UUID resourceUuid = createdStorageContainer.getResourceId();
    var response =
        new ApiCreatedControlledAzureStorageContainer()
            .resourceId(resourceUuid)
            .azureStorageContainer(createdStorageContainer.toApiResource());
    return new ResponseEntity<>(response, HttpStatus.OK);
  }

  @Traced
  @Override
  public ResponseEntity<ApiCreatedControlledAzureVmResult> createAzureVm(
      UUID workspaceUuid, @Valid ApiCreateControlledAzureVmRequestBody body) {
    features.azureEnabledCheck();

    AuthenticatedUserRequest userRequest = getAuthenticatedInfo();
    ControlledResourceFields commonFields =
        toCommonFields(
            workspaceUuid,
            body.getCommon(),
            getLandingZoneRegion(userRequest, workspaceUuid),
            userRequest,
            WsmResourceType.CONTROLLED_AZURE_VM);
    workspaceService.validateMcWorkspaceAndAction(
        userRequest, workspaceUuid, ControllerValidationUtils.samCreateAction(commonFields));

    ResourceValidationUtils.validateApiAzureVmCreationParameters(body.getAzureVm());
    ControlledAzureVmResource resource =
        buildControlledAzureVmResource(body.getAzureVm(), commonFields);

    String jobId =
        controlledResourceService.createAzureVm(
            resource,
            body.getAzureVm(),
            commonFields.getIamRole(),
            body.getJobControl(),
            getAsyncResultEndpoint(body.getJobControl().getId(), "create-result"),
            userRequest);

    ApiCreatedControlledAzureVmResult result = fetchCreateControlledAzureVmResult(jobId);

    return new ResponseEntity<>(result, HttpStatus.OK);
  }

  @VisibleForTesting
  ControlledAzureVmResource buildControlledAzureVmResource(
      ApiAzureVmCreationParameters creationParameters, ControlledResourceFields commonFields) {
    return ControlledAzureVmResource.builder()
        .common(commonFields)
        .vmName(creationParameters.getName())
        .vmSize(creationParameters.getVmSize())
        .vmImage(AzureUtils.getVmImageData(creationParameters.getVmImage()))
        .diskId(creationParameters.getDiskId())
        .build();
  }

  @Traced
  @Override
  public ResponseEntity<ApiCreatedControlledAzureVmResult> getCreateAzureVmResult(
      UUID workspaceUuid, String jobId) throws ApiException {
    features.azureEnabledCheck();

    AuthenticatedUserRequest userRequest = getAuthenticatedInfo();
    jobService.verifyUserAccess(jobId, userRequest, workspaceUuid);
    ApiCreatedControlledAzureVmResult result = fetchCreateControlledAzureVmResult(jobId);
    return new ResponseEntity<>(result, getAsyncResponseCode(result.getJobReport()));
  }

  @Traced
  @Override
  public ResponseEntity<ApiCreatedControlledAzureBatchPool> createAzureBatchPool(
      UUID workspaceUuid, ApiCreateControlledAzureBatchPoolRequestBody body) {
    features.azureEnabledCheck();

    AuthenticatedUserRequest userRequest = getAuthenticatedInfo();
    ControlledResourceFields commonFields =
        toCommonFields(
            workspaceUuid,
            body.getCommon(),
            getLandingZoneRegion(userRequest, workspaceUuid),
            userRequest,
            WsmResourceType.CONTROLLED_AZURE_BATCH_POOL);
    workspaceService.validateMcWorkspaceAndAction(
        userRequest, workspaceUuid, ControllerValidationUtils.samCreateAction(commonFields));

    ControlledAzureBatchPoolResource resource =
        ControlledAzureBatchPoolResource.builder()
            .common(commonFields)
            .id(body.getAzureBatchPool().getId())
            .vmSize(body.getAzureBatchPool().getVmSize())
            .displayName(body.getAzureBatchPool().getDisplayName())
            .deploymentConfiguration(mapFrom(body.getAzureBatchPool().getDeploymentConfiguration()))
            .userAssignedIdentities(
                mapListOfUserAssignedIdentities(
                    body.getAzureBatchPool().getUserAssignedIdentities()))
            .scaleSettings(mapFrom(body.getAzureBatchPool().getScaleSettings()))
            .startTask(mapFrom(body.getAzureBatchPool().getStartTask()))
            .applicationPackages(
                mapListOfApplicationPackageReferences(
                    body.getAzureBatchPool().getApplicationPackages()))
            .networkConfiguration(mapFrom(body.getAzureBatchPool().getNetworkConfiguration()))
            .metadata(mapListOfMetadataItems(body.getAzureBatchPool().getMetadata()))
            .build();

    ControlledAzureBatchPoolResource createdBatchPool =
        controlledResourceService
            .createControlledResourceSync(
                resource, commonFields.getIamRole(), userRequest, body.getAzureBatchPool())
            .castByEnum(WsmResourceType.CONTROLLED_AZURE_BATCH_POOL);

    var response =
        new ApiCreatedControlledAzureBatchPool()
            .resourceId(createdBatchPool.getResourceId())
            .azureBatchPool(createdBatchPool.toApiResource());
    return new ResponseEntity<>(response, HttpStatus.OK);
  }

  @Traced
  @Override
  public ResponseEntity<Void> deleteAzureBatchPool(
      @PathVariable("workspaceId") UUID workspaceUuid,
      @PathVariable("resourceId") UUID resourceUuid) {
    features.azureEnabledCheck();

    AuthenticatedUserRequest userRequest = getAuthenticatedInfo();
    controlledResourceMetadataManager.validateControlledResourceAndAction(
        userRequest, workspaceUuid, resourceUuid, SamControlledResourceActions.DELETE_ACTION);

    logger.info(
        "delete {}({}) from workspace {}",
        "Azure Batch Pool",
        resourceUuid.toString(),
        workspaceUuid.toString());

    controlledResourceService.deleteControlledResourceSync(
        workspaceUuid, resourceUuid, userRequest);
    return new ResponseEntity<>(HttpStatus.NO_CONTENT);
  }

  @Override
  public ResponseEntity<ApiDeleteControlledAzureResourceResult> deleteAzureStorageContainer(
      UUID workspaceUuid, UUID resourceUuid, @Valid ApiDeleteControlledAzureResourceRequest body) {
    return deleteHelper(workspaceUuid, resourceUuid, body, "Azure Storage Container");
  }

  @Traced
  @Override
  public ResponseEntity<ApiDeleteControlledAzureResourceResult> deleteAzureDisk(
      UUID workspaceUuid, UUID resourceUuid, @Valid ApiDeleteControlledAzureResourceRequest body) {
    return deleteHelper(workspaceUuid, resourceUuid, body, "Azure Disk");
  }

  @Traced
  @Override
  public ResponseEntity<ApiDeleteControlledAzureResourceResult> deleteAzureVm(
      UUID workspaceUuid, UUID resourceUuid, @Valid ApiDeleteControlledAzureResourceRequest body) {
    return deleteHelper(workspaceUuid, resourceUuid, body, "Azure VM");
  }

  @Traced
  @Override
<<<<<<< HEAD
  public ResponseEntity<ApiAzureDiskResource> getAzureDisk(UUID workspaceUuid, UUID resourceId) {
    AuthenticatedUserRequest userRequest = getAuthenticatedInfo();
=======
  public ResponseEntity<ApiAzureDiskResource> getAzureDisk(UUID workspaceUuid, UUID resourceUuid) {
    final AuthenticatedUserRequest userRequest = getAuthenticatedInfo();
>>>>>>> 1d8aaa72
    features.azureEnabledCheck();
    ControlledAzureDiskResource resource =
        controlledResourceMetadataManager
            .validateControlledResourceAndAction(
                userRequest, workspaceUuid, resourceUuid, SamControlledResourceActions.READ_ACTION)
            .castByEnum(WsmResourceType.CONTROLLED_AZURE_DISK);
    return new ResponseEntity<>(resource.toApiResource(), HttpStatus.OK);
  }

  @Traced
  @Override
<<<<<<< HEAD
  public ResponseEntity<ApiAzureVmResource> getAzureVm(UUID workspaceUuid, UUID resourceId) {
    AuthenticatedUserRequest userRequest = getAuthenticatedInfo();
=======
  public ResponseEntity<ApiAzureVmResource> getAzureVm(UUID workspaceUuid, UUID resourceUuid) {
    final AuthenticatedUserRequest userRequest = getAuthenticatedInfo();
>>>>>>> 1d8aaa72
    features.azureEnabledCheck();
    ControlledAzureVmResource resource =
        controlledResourceMetadataManager
            .validateControlledResourceAndAction(
                userRequest, workspaceUuid, resourceUuid, SamControlledResourceActions.READ_ACTION)
            .castByEnum(WsmResourceType.CONTROLLED_AZURE_VM);
    return new ResponseEntity<>(resource.toApiResource(), HttpStatus.OK);
  }

  @Traced
  @Override
  public ResponseEntity<ApiDeleteControlledAzureResourceResult> getDeleteAzureDiskResult(
      UUID workspaceUuid, String jobId) {
    features.azureEnabledCheck();
    AuthenticatedUserRequest userRequest = getAuthenticatedInfo();
    jobService.verifyUserAccess(jobId, userRequest, workspaceUuid);
    return getJobDeleteResult(jobId);
  }

  @Traced
  @Override
  public ResponseEntity<ApiDeleteControlledAzureResourceResult> getDeleteAzureVmResult(
      UUID workspaceUuid, String jobId) {
    features.azureEnabledCheck();
    AuthenticatedUserRequest userRequest = getAuthenticatedInfo();
    jobService.verifyUserAccess(jobId, userRequest, workspaceUuid);
    return getJobDeleteResult(jobId);
  }

  private ResponseEntity<ApiDeleteControlledAzureResourceResult> getJobDeleteResult(String jobId) {
    JobApiUtils.AsyncJobResult<Void> jobResult =
        jobApiUtils.retrieveAsyncJobResult(jobId, Void.class);
    var response =
        new ApiDeleteControlledAzureResourceResult()
            .jobReport(jobResult.getJobReport())
            .errorReport(jobResult.getApiErrorReport());
    return new ResponseEntity<>(response, getAsyncResponseCode(response.getJobReport()));
  }

  private ResponseEntity<ApiDeleteControlledAzureResourceResult> deleteHelper(
      UUID workspaceUuid,
      UUID resourceUuid,
      @Valid ApiDeleteControlledAzureResourceRequest body,
      String resourceName) {
    features.azureEnabledCheck();

    AuthenticatedUserRequest userRequest = getAuthenticatedInfo();
    controlledResourceMetadataManager.validateControlledResourceAndAction(
<<<<<<< HEAD
        userRequest, workspaceUuid, resourceId, SamControlledResourceActions.DELETE_ACTION);
    ApiJobControl jobControl = body.getJobControl();
=======
        userRequest, workspaceUuid, resourceUuid, SamControlledResourceActions.DELETE_ACTION);
    final ApiJobControl jobControl = body.getJobControl();
>>>>>>> 1d8aaa72
    logger.info(
        "delete {}({}) from workspace {}",
        resourceName,
        resourceUuid.toString(),
        workspaceUuid.toString());
    String jobId =
        controlledResourceService.deleteControlledResourceAsync(
            jobControl,
            workspaceUuid,
            resourceUuid,
            getAsyncResultEndpoint(jobControl.getId(), "delete-result"),
            userRequest);
    return getJobDeleteResult(jobId);
  }

  private ApiCreatedControlledAzureVmResult fetchCreateControlledAzureVmResult(String jobId) {
    JobApiUtils.AsyncJobResult<ControlledAzureVmResource> jobResult =
        jobApiUtils.retrieveAsyncJobResult(jobId, ControlledAzureVmResource.class);

    ApiAzureVmResource apiResource = null;
    if (jobResult.getJobReport().getStatus().equals(ApiJobReport.StatusEnum.SUCCEEDED)) {
      ControlledAzureVmResource resource = jobResult.getResult();
      apiResource = resource.toApiResource();
    }
    return new ApiCreatedControlledAzureVmResult()
        .jobReport(jobResult.getJobReport())
        .errorReport(jobResult.getApiErrorReport())
        .azureVm(apiResource);
  }

  @Traced
  @Override
  public ResponseEntity<ApiCloneControlledAzureStorageContainerResult> cloneAzureStorageContainer(
      UUID workspaceUuid, UUID resourceUuid, ApiCloneControlledAzureStorageContainerRequest body) {
    features.azureEnabledCheck();

    AuthenticatedUserRequest userRequest = getAuthenticatedInfo();
    controlledResourceMetadataManager.validateCloneAction(
        userRequest, workspaceUuid, body.getDestinationWorkspaceId(), resourceUuid);
    if (CloningInstructions.isReferenceClone(body.getCloningInstructions())) {
      throw new ValidationException(
          "Copying azure storage containers by reference is not supported");
    }

    var jobId =
        controlledResourceService.cloneAzureContainer(
            workspaceUuid,
            resourceUuid,
            body.getDestinationWorkspaceId(),
            UUID.randomUUID(),
            body.getJobControl(),
            userRequest,
            body.getName(),
            body.getDescription(),
            body.getName(),
            body.getCloningInstructions(),
            body.getPrefixesToClone());

    ApiCloneControlledAzureStorageContainerResult result = fetchCloneAzureContainerResult(jobId);
    return new ResponseEntity<>(result, getAsyncResponseCode(result.getJobReport()));
  }

  @Traced
  @Override
  public ResponseEntity<ApiCloneControlledAzureStorageContainerResult>
      getCloneAzureStorageContainerResult(UUID workspaceUuid, String jobId) {
    features.azureEnabledCheck();

    AuthenticatedUserRequest userRequest = getAuthenticatedInfo();
    jobService.verifyUserAccess(jobId, userRequest, workspaceUuid);
    ApiCloneControlledAzureStorageContainerResult result = fetchCloneAzureContainerResult(jobId);
    return new ResponseEntity<>(result, getAsyncResponseCode(result.getJobReport()));
  }

  private ApiCloneControlledAzureStorageContainerResult fetchCloneAzureContainerResult(
      String jobId) {
    JobApiUtils.AsyncJobResult<ClonedAzureStorageContainer> jobResult =
        jobApiUtils.retrieveAsyncJobResult(jobId, ClonedAzureStorageContainer.class);

    ApiClonedControlledAzureStorageContainer containerResult = null;
    if (jobResult.getResult() != null) {
      ControlledAzureStorageContainerResource containerResource =
          jobResult.getResult().storageContainer();
      var container =
          new ApiCreatedControlledAzureStorageContainer()
              .azureStorageContainer(containerResource.toApiResource());
      containerResult =
          new ApiClonedControlledAzureStorageContainer()
              .effectiveCloningInstructions(
                  jobResult.getResult().effectiveCloningInstructions().toApiModel())
              .storageContainer(container)
              .sourceWorkspaceId(jobResult.getResult().sourceWorkspaceId())
              .sourceResourceId(jobResult.getResult().sourceResourceId());
    }
    return new ApiCloneControlledAzureStorageContainerResult()
        .jobReport(jobResult.getJobReport())
        .errorReport(jobResult.getApiErrorReport())
        .container(containerResult);
  }
}<|MERGE_RESOLUTION|>--- conflicted
+++ resolved
@@ -382,13 +382,8 @@
 
   @Traced
   @Override
-<<<<<<< HEAD
-  public ResponseEntity<ApiAzureDiskResource> getAzureDisk(UUID workspaceUuid, UUID resourceId) {
-    AuthenticatedUserRequest userRequest = getAuthenticatedInfo();
-=======
   public ResponseEntity<ApiAzureDiskResource> getAzureDisk(UUID workspaceUuid, UUID resourceUuid) {
-    final AuthenticatedUserRequest userRequest = getAuthenticatedInfo();
->>>>>>> 1d8aaa72
+    AuthenticatedUserRequest userRequest = getAuthenticatedInfo();
     features.azureEnabledCheck();
     ControlledAzureDiskResource resource =
         controlledResourceMetadataManager
@@ -400,13 +395,8 @@
 
   @Traced
   @Override
-<<<<<<< HEAD
-  public ResponseEntity<ApiAzureVmResource> getAzureVm(UUID workspaceUuid, UUID resourceId) {
-    AuthenticatedUserRequest userRequest = getAuthenticatedInfo();
-=======
   public ResponseEntity<ApiAzureVmResource> getAzureVm(UUID workspaceUuid, UUID resourceUuid) {
-    final AuthenticatedUserRequest userRequest = getAuthenticatedInfo();
->>>>>>> 1d8aaa72
+    AuthenticatedUserRequest userRequest = getAuthenticatedInfo();
     features.azureEnabledCheck();
     ControlledAzureVmResource resource =
         controlledResourceMetadataManager
@@ -455,13 +445,8 @@
 
     AuthenticatedUserRequest userRequest = getAuthenticatedInfo();
     controlledResourceMetadataManager.validateControlledResourceAndAction(
-<<<<<<< HEAD
-        userRequest, workspaceUuid, resourceId, SamControlledResourceActions.DELETE_ACTION);
+        userRequest, workspaceUuid, resourceUuid, SamControlledResourceActions.DELETE_ACTION);
     ApiJobControl jobControl = body.getJobControl();
-=======
-        userRequest, workspaceUuid, resourceUuid, SamControlledResourceActions.DELETE_ACTION);
-    final ApiJobControl jobControl = body.getJobControl();
->>>>>>> 1d8aaa72
     logger.info(
         "delete {}({}) from workspace {}",
         resourceName,
