--- conflicted
+++ resolved
@@ -53,7 +53,6 @@
 import bio.terra.workspace.service.workspace.WorkspaceService;
 import com.google.common.annotations.VisibleForTesting;
 import java.time.OffsetDateTime;
-import java.util.Optional;
 import java.util.UUID;
 import javax.servlet.http.HttpServletRequest;
 import javax.validation.Valid;
@@ -212,23 +211,16 @@
       createAzureStorageContainerSasToken(
           UUID workspaceUuid,
           UUID storageContainerUuid,
-<<<<<<< HEAD
-          String sasIPRange,
+          String sasIpRange,
+          Long sasExpirationDuration,
           String sasPermissions,
           String sasBlobName) {
-    features.azureEnabledCheck();
-
-    ControllerValidationUtils.validateIpAddressRange(sasIPRange);
-    ControllerValidationUtils.validateAzureBlobName(sasBlobName);
-=======
-          String sasIpRange,
-          Long sasExpirationDuration) {
     features.azureEnabledCheck();
 
     ControllerValidationUtils.validateIpAddressRange(sasIpRange);
     ControllerValidationUtils.validateSasExpirationDuration(
         sasExpirationDuration, azureConfiguration.getSasTokenExpiryTimeMaximumMinutesOffset());
->>>>>>> 85a56996
+    ControllerValidationUtils.validateAzureBlobName(sasBlobName);
 
     final AuthenticatedUserRequest userRequest = getAuthenticatedInfo();
     // Creating an AzureStorageContainerSasToken requires checking the user's access to both the
@@ -275,13 +267,9 @@
             startTime,
             expiryTime,
             userRequest,
-<<<<<<< HEAD
-            sasIPRange,
-            Optional.ofNullable(sasBlobName),
-            Optional.ofNullable(sasPermissions));
-=======
-            sasIpRange);
->>>>>>> 85a56996
+            sasIpRange,
+            sasBlobName,
+            sasPermissions);
 
     logger.info(
         "SAS token with expiry time of {} generated for user {} on container {} in workspace {}",
