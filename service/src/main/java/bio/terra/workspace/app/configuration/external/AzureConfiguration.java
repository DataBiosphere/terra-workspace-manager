package bio.terra.workspace.app.configuration.external;

import java.util.List;
import org.springframework.boot.context.properties.ConfigurationProperties;
import org.springframework.boot.context.properties.EnableConfigurationProperties;
import org.springframework.context.annotation.Configuration;

@Configuration
@EnableConfigurationProperties
@ConfigurationProperties(prefix = "workspace.azure")
public class AzureConfiguration {
  // Managed app authentication
  private String managedAppClientId;
  private String managedAppClientSecret;
  private String managedAppTenantId;
  private Long sasTokenStartTimeMinutesOffset;
  private Long sasTokenExpiryTimeMinutesOffset;
  private Long sasTokenExpiryTimeMaximumMinutesOffset;
  private String corsAllowedOrigins;
  private String azureMonitorLinuxAgentVersion;
  private List<String> protectedDataLandingZoneDefs;
  private String azureDatabaseUtilImage;
  private Integer azureDatabaseUtilLogsTailLines;
<<<<<<< HEAD
  private String authTokenScope;
  private String wsmServiceManagedIdentity;
=======
  private String azureEnvironment;

  public String getAzureEnvironment() {
    return azureEnvironment;
  }

  public void setAzureEnvironment(String azureEnvironment) {
    this.azureEnvironment = azureEnvironment;
  }
>>>>>>> 971e5aaf

  public String getManagedAppClientId() {
    return managedAppClientId;
  }

  public void setManagedAppClientId(String managedAppClientId) {
    this.managedAppClientId = managedAppClientId;
  }

  public String getManagedAppClientSecret() {
    return managedAppClientSecret;
  }

  public void setManagedAppClientSecret(String managedAppClientSecret) {
    this.managedAppClientSecret = managedAppClientSecret;
  }

  public String getManagedAppTenantId() {
    return managedAppTenantId;
  }

  public void setManagedAppTenantId(String managedAppTenantId) {
    this.managedAppTenantId = managedAppTenantId;
  }

  public Long getSasTokenStartTimeMinutesOffset() {
    return sasTokenStartTimeMinutesOffset;
  }

  public void setSasTokenStartTimeMinutesOffset(Long sasTokenStartTimeMinutesOffset) {
    this.sasTokenStartTimeMinutesOffset = sasTokenStartTimeMinutesOffset;
  }

  public Long getSasTokenExpiryTimeMinutesOffset() {
    return sasTokenExpiryTimeMinutesOffset;
  }

  public void setSasTokenExpiryTimeMinutesOffset(Long sasTokenExpiryTimeMinutesOffset) {
    this.sasTokenExpiryTimeMinutesOffset = sasTokenExpiryTimeMinutesOffset;
  }

  public Long getSasTokenExpiryTimeMaximumMinutesOffset() {
    return sasTokenExpiryTimeMaximumMinutesOffset;
  }

  public void setSasTokenExpiryTimeMaximumMinutesOffset(
      Long sasTokenExpiryTimeMaximumMinutesOffset) {
    this.sasTokenExpiryTimeMaximumMinutesOffset = sasTokenExpiryTimeMaximumMinutesOffset;
  }

  public String getCorsAllowedOrigins() {
    return corsAllowedOrigins;
  }

  public void setCorsAllowedOrigins(String corsAllowedOrigins) {
    this.corsAllowedOrigins = corsAllowedOrigins;
  }

  public String getAzureMonitorLinuxAgentVersion() {
    return azureMonitorLinuxAgentVersion;
  }

  public void setAzureMonitorLinuxAgentVersion(String azureMonitorLinuxAgentVersion) {
    this.azureMonitorLinuxAgentVersion = azureMonitorLinuxAgentVersion;
  }

  public List<String> getProtectedDataLandingZoneDefs() {
    return protectedDataLandingZoneDefs;
  }

  public void setProtectedDataLandingZoneDefs(List<String> protectedDataLandingZoneDefs) {
    this.protectedDataLandingZoneDefs = protectedDataLandingZoneDefs;
  }

  public String getAzureDatabaseUtilImage() {
    return azureDatabaseUtilImage;
  }

  public void setAzureDatabaseUtilImage(String azureDatabaseUtilImage) {
    this.azureDatabaseUtilImage = azureDatabaseUtilImage;
  }

  public Integer getAzureDatabaseUtilLogsTailLines() {
    return azureDatabaseUtilLogsTailLines;
  }

  public void setAzureDatabaseUtilLogsTailLines(Integer azureDatabaseUtilLogsTailLines) {
    this.azureDatabaseUtilLogsTailLines = azureDatabaseUtilLogsTailLines;
  }

  public String getAuthTokenScope() {
    return authTokenScope;
  }

  public void setAuthTokenScope(String authTokenScope) {
    this.authTokenScope = authTokenScope;
  }

  public String getWsmServiceManagedIdentity() {
    return wsmServiceManagedIdentity;
  }

  public void setWsmServiceManagedIdentity(String wsmServiceManagedIdentity) {
    this.wsmServiceManagedIdentity = wsmServiceManagedIdentity;
  }
}<|MERGE_RESOLUTION|>--- conflicted
+++ resolved
@@ -21,10 +21,8 @@
   private List<String> protectedDataLandingZoneDefs;
   private String azureDatabaseUtilImage;
   private Integer azureDatabaseUtilLogsTailLines;
-<<<<<<< HEAD
   private String authTokenScope;
   private String wsmServiceManagedIdentity;
-=======
   private String azureEnvironment;
 
   public String getAzureEnvironment() {
@@ -34,7 +32,6 @@
   public void setAzureEnvironment(String azureEnvironment) {
     this.azureEnvironment = azureEnvironment;
   }
->>>>>>> 971e5aaf
 
   public String getManagedAppClientId() {
     return managedAppClientId;
