--- conflicted
+++ resolved
@@ -30,10 +30,7 @@
 import bio.terra.workspace.service.iam.AuthenticatedUserRequest;
 import bio.terra.workspace.service.iam.AuthenticatedUserRequestFactory;
 import bio.terra.workspace.service.petserviceaccount.PetSaService;
-<<<<<<< HEAD
-=======
 import bio.terra.workspace.service.resource.ValidationUtils;
->>>>>>> ed4a6155
 import bio.terra.workspace.service.resource.model.CloningInstructions;
 import bio.terra.workspace.service.resource.model.WsmResourceType;
 import bio.terra.workspace.service.resource.referenced.cloud.any.ReferencedGitRepoResource;
@@ -61,10 +58,7 @@
 
   private final ReferencedResourceService referenceResourceService;
   private final AuthenticatedUserRequestFactory authenticatedUserRequestFactory;
-<<<<<<< HEAD
-=======
   private final ValidationUtils validationUtils;
->>>>>>> ed4a6155
   private final HttpServletRequest request;
   private final PetSaService petSaService;
 
@@ -72,18 +66,12 @@
   public ReferencedGcpResourceController(
       ReferencedResourceService referenceResourceService,
       AuthenticatedUserRequestFactory authenticatedUserRequestFactory,
-<<<<<<< HEAD
-=======
-      ValidationUtils validationUtils,
->>>>>>> ed4a6155
+      ResourceController resourceController,
       HttpServletRequest request,
       PetSaService petSaService) {
     this.referenceResourceService = referenceResourceService;
     this.authenticatedUserRequestFactory = authenticatedUserRequestFactory;
-<<<<<<< HEAD
-=======
-    this.validationUtils = validationUtils;
->>>>>>> ed4a6155
+    this.resourceController = resourceController;
     this.request = request;
     this.petSaService = petSaService;
   }
@@ -768,8 +756,6 @@
     return new ResponseEntity<>(result, HttpStatus.OK);
   }
 
-<<<<<<< HEAD
-=======
   // - Git Repo referenced resource - //
   @Override
   public ResponseEntity<ApiGitRepoResource> createGitRepoReference(
@@ -887,7 +873,6 @@
     return new ResponseEntity<>(result, HttpStatus.OK);
   }
 
->>>>>>> ed4a6155
   /**
    * Get the Pet SA if available. Otherwise, we likely don't have a cloud context, so there isn't
    * one. In that case, return the original user request.
