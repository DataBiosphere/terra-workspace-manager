package bio.terra.workspace.app.controller;

import bio.terra.workspace.db.WorkspaceDao;
import bio.terra.workspace.generated.controller.ReferencedGcpResourceApi;
import bio.terra.workspace.generated.model.ApiCloneReferencedGcpBigQueryDataTableResourceResult;
import bio.terra.workspace.generated.model.ApiCloneReferencedGcpBigQueryDatasetResourceResult;
import bio.terra.workspace.generated.model.ApiCloneReferencedGcpDataRepoSnapshotResourceResult;
import bio.terra.workspace.generated.model.ApiCloneReferencedGcpGcsBucketResourceResult;
import bio.terra.workspace.generated.model.ApiCloneReferencedGcpGcsObjectResourceResult;
import bio.terra.workspace.generated.model.ApiCloneReferencedGitRepoResourceResult;
import bio.terra.workspace.generated.model.ApiCloneReferencedResourceRequestBody;
import bio.terra.workspace.generated.model.ApiCreateDataRepoSnapshotReferenceRequestBody;
import bio.terra.workspace.generated.model.ApiCreateGcpBigQueryDataTableReferenceRequestBody;
import bio.terra.workspace.generated.model.ApiCreateGcpBigQueryDatasetReferenceRequestBody;
import bio.terra.workspace.generated.model.ApiCreateGcpGcsBucketReferenceRequestBody;
import bio.terra.workspace.generated.model.ApiCreateGcpGcsObjectReferenceRequestBody;
import bio.terra.workspace.generated.model.ApiCreateGitRepoReferenceRequestBody;
import bio.terra.workspace.generated.model.ApiCreateTerraWorkspaceReferenceRequestBody;
import bio.terra.workspace.generated.model.ApiDataRepoSnapshotResource;
import bio.terra.workspace.generated.model.ApiGcpBigQueryDataTableResource;
import bio.terra.workspace.generated.model.ApiGcpBigQueryDatasetResource;
import bio.terra.workspace.generated.model.ApiGcpGcsBucketResource;
import bio.terra.workspace.generated.model.ApiGcpGcsObjectResource;
import bio.terra.workspace.generated.model.ApiGitRepoResource;
import bio.terra.workspace.generated.model.ApiTerraWorkspaceResource;
import bio.terra.workspace.generated.model.ApiUpdateBigQueryDataTableReferenceRequestBody;
import bio.terra.workspace.generated.model.ApiUpdateBigQueryDatasetReferenceRequestBody;
import bio.terra.workspace.generated.model.ApiUpdateDataRepoSnapshotReferenceRequestBody;
import bio.terra.workspace.generated.model.ApiUpdateGcsBucketObjectReferenceRequestBody;
import bio.terra.workspace.generated.model.ApiUpdateGcsBucketReferenceRequestBody;
import bio.terra.workspace.generated.model.ApiUpdateGitRepoReferenceRequestBody;
import bio.terra.workspace.service.iam.AuthenticatedUserRequest;
import bio.terra.workspace.service.iam.AuthenticatedUserRequestFactory;
import bio.terra.workspace.service.iam.model.SamConstants.SamWorkspaceAction;
import bio.terra.workspace.service.resource.ResourceValidationUtils;
import bio.terra.workspace.service.resource.model.CloningInstructions;
import bio.terra.workspace.service.resource.model.WsmResourceType;
import bio.terra.workspace.service.resource.referenced.cloud.any.gitrepo.ReferencedGitRepoResource;
import bio.terra.workspace.service.resource.referenced.cloud.gcp.ReferencedResource;
import bio.terra.workspace.service.resource.referenced.cloud.gcp.ReferencedResourceService;
import bio.terra.workspace.service.resource.referenced.cloud.gcp.bqdataset.ReferencedBigQueryDatasetResource;
import bio.terra.workspace.service.resource.referenced.cloud.gcp.bqdatatable.ReferencedBigQueryDataTableResource;
import bio.terra.workspace.service.resource.referenced.cloud.gcp.datareposnapshot.ReferencedDataRepoSnapshotResource;
import bio.terra.workspace.service.resource.referenced.cloud.gcp.gcsbucket.ReferencedGcsBucketResource;
import bio.terra.workspace.service.resource.referenced.cloud.gcp.gcsobject.ReferencedGcsObjectResource;
import bio.terra.workspace.service.resource.referenced.terra.workspace.ReferencedTerraWorkspaceResource;
import bio.terra.workspace.service.workspace.WorkspaceService;
import java.util.Optional;
import java.util.UUID;
import javax.servlet.http.HttpServletRequest;
import javax.validation.Valid;
import org.apache.commons.lang3.StringUtils;
import org.slf4j.Logger;
import org.slf4j.LoggerFactory;
import org.springframework.beans.factory.annotation.Autowired;
import org.springframework.http.HttpStatus;
import org.springframework.http.ResponseEntity;
import org.springframework.stereotype.Controller;

// TODO: GENERAL - add request validation

@Controller
public class ReferencedGcpResourceController implements ReferencedGcpResourceApi {

  private final ReferencedResourceService referenceResourceService;
<<<<<<< HEAD
  private final WorkspaceService workspaceService;
=======
  private final WorkspaceDao workspaceDao;
>>>>>>> c30afd3e
  private final AuthenticatedUserRequestFactory authenticatedUserRequestFactory;
  private final ResourceValidationUtils validationUtils;
  private final HttpServletRequest request;
  private final Logger logger = LoggerFactory.getLogger(ReferencedGcpResourceController.class);

  @Autowired
  public ReferencedGcpResourceController(
      ReferencedResourceService referenceResourceService,
<<<<<<< HEAD
      WorkspaceService workspaceService,
=======
      WorkspaceDao workspaceDao,
>>>>>>> c30afd3e
      AuthenticatedUserRequestFactory authenticatedUserRequestFactory,
      ResourceValidationUtils validationUtils,
      HttpServletRequest request) {
    this.referenceResourceService = referenceResourceService;
<<<<<<< HEAD
    this.workspaceService = workspaceService;
=======
    this.workspaceDao = workspaceDao;
>>>>>>> c30afd3e
    this.authenticatedUserRequestFactory = authenticatedUserRequestFactory;
    this.validationUtils = validationUtils;
    this.request = request;
  }

  private AuthenticatedUserRequest getAuthenticatedInfo() {
    return authenticatedUserRequestFactory.from(request);
  }

  // -- GCS Bucket object -- //

  @Override
  public ResponseEntity<ApiGcpGcsObjectResource> createGcsObjectReference(
      UUID workspaceUuid, @Valid ApiCreateGcpGcsObjectReferenceRequestBody body) {
    AuthenticatedUserRequest userRequest = getAuthenticatedInfo();
    workspaceService.validateWorkspaceAndAction(
        userRequest, workspaceUuid, SamWorkspaceAction.CREATE_REFERENCE);
    // Construct a ReferenceGcsBucketResource object from the API input
    var resource =
        ReferencedGcsObjectResource.builder()
            .workspaceId(workspaceUuid)
            .name(body.getMetadata().getName())
            .description(body.getMetadata().getDescription())
            .cloningInstructions(
                CloningInstructions.fromApiModel(body.getMetadata().getCloningInstructions()))
            .bucketName(body.getFile().getBucketName())
            .fileName(body.getFile().getFileName())
            .build();

    ReferencedGcsObjectResource referencedResource =
        referenceResourceService
            .createReferenceResource(resource)
            .castByEnum(WsmResourceType.REFERENCED_GCP_GCS_OBJECT);
    return new ResponseEntity<>(referencedResource.toApiResource(), HttpStatus.OK);
  }

  @Override
  public ResponseEntity<ApiGcpGcsObjectResource> getGcsObjectReference(
      UUID uuid, UUID referenceId) {
    AuthenticatedUserRequest userRequest = getAuthenticatedInfo();
    workspaceService.validateWorkspaceAndAction(userRequest, uuid, SamWorkspaceAction.READ);
    ReferencedGcsObjectResource referenceResource =
        referenceResourceService
            .getReferenceResource(uuid, referenceId)
            .castByEnum(WsmResourceType.REFERENCED_GCP_GCS_OBJECT);
    return new ResponseEntity<>(referenceResource.toApiResource(), HttpStatus.OK);
  }

  @Override
  public ResponseEntity<ApiGcpGcsObjectResource> getGcsObjectReferenceByName(
      UUID uuid, String name) {
    AuthenticatedUserRequest userRequest = getAuthenticatedInfo();
    workspaceService.validateWorkspaceAndAction(userRequest, uuid, SamWorkspaceAction.READ);
    ReferencedGcsObjectResource referenceResource =
        referenceResourceService
            .getReferenceResourceByName(uuid, name)
            .castByEnum(WsmResourceType.REFERENCED_GCP_GCS_OBJECT);
    return new ResponseEntity<>(referenceResource.toApiResource(), HttpStatus.OK);
  }

  @Override
  public ResponseEntity<Void> updateBucketObjectReferenceResource(
      UUID workspaceUuid, UUID referenceId, ApiUpdateGcsBucketObjectReferenceRequestBody body) {
    AuthenticatedUserRequest userRequest = getAuthenticatedInfo();
    workspaceService.validateWorkspaceAndAction(
        userRequest, workspaceUuid, SamWorkspaceAction.UPDATE_REFERENCE);
    String bucketName = body.getBucketName();
    String objectName = body.getObjectName();
    CloningInstructions cloningInstructions =
        CloningInstructions.fromApiModel(body.getCloningInstructions());
    if (StringUtils.isEmpty(bucketName) && StringUtils.isEmpty(objectName)) {
      referenceResourceService.updateReferenceResource(
          workspaceUuid,
          referenceId,
          body.getName(),
          body.getDescription(),
          null,
          cloningInstructions);
    } else {
      ReferencedGcsObjectResource referencedResource =
          referenceResourceService
              .getReferenceResource(workspaceUuid, referenceId)
              .castByEnum(WsmResourceType.REFERENCED_GCP_GCS_OBJECT);
      ReferencedGcsObjectResource.Builder updateBucketObjectResourceBuilder =
          referencedResource.toBuilder();
      if (!StringUtils.isEmpty(bucketName)) {
        updateBucketObjectResourceBuilder.bucketName(bucketName);
      }
      if (!StringUtils.isEmpty(objectName)) {
        updateBucketObjectResourceBuilder.fileName(objectName);
      }
      if (null != cloningInstructions) {
        updateBucketObjectResourceBuilder.cloningInstructions(cloningInstructions);
      }
      referenceResourceService.updateReferenceResource(
          workspaceUuid,
          referenceId,
          body.getName(),
          body.getDescription(),
          updateBucketObjectResourceBuilder.build(),
          null); // included in resource arg
    }
    return new ResponseEntity<>(HttpStatus.NO_CONTENT);
  }

  @Override
  public ResponseEntity<Void> deleteGcsObjectReference(UUID workspaceUuid, UUID resourceId) {
    AuthenticatedUserRequest userRequest = getAuthenticatedInfo();
    workspaceService.validateWorkspaceAndAction(
        userRequest, workspaceUuid, SamWorkspaceAction.DELETE_REFERENCE);
    referenceResourceService.deleteReferenceResourceForResourceType(
        workspaceUuid, resourceId, WsmResourceType.REFERENCED_GCP_GCS_OBJECT);
    return new ResponseEntity<>(HttpStatus.NO_CONTENT);
  }

  // -- GCS Bucket -- //
  @Override
  public ResponseEntity<ApiGcpGcsBucketResource> createBucketReference(
      UUID workspaceUuid, @Valid ApiCreateGcpGcsBucketReferenceRequestBody body) {
    AuthenticatedUserRequest userRequest = getAuthenticatedInfo();
    workspaceService.validateWorkspaceAndAction(
        userRequest, workspaceUuid, SamWorkspaceAction.CREATE_REFERENCE);
    // Construct a ReferenceGcsBucketResource object from the API input
    var resource =
        ReferencedGcsBucketResource.builder()
            .workspaceId(workspaceUuid)
            .name(body.getMetadata().getName())
            .description(body.getMetadata().getDescription())
            .cloningInstructions(
                CloningInstructions.fromApiModel(body.getMetadata().getCloningInstructions()))
            .bucketName(body.getBucket().getBucketName())
            .build();

    ReferencedGcsBucketResource referenceResource =
        referenceResourceService
            .createReferenceResource(resource)
            .castByEnum(WsmResourceType.REFERENCED_GCP_GCS_BUCKET);
    return new ResponseEntity<>(referenceResource.toApiResource(), HttpStatus.OK);
  }

  @Override
  public ResponseEntity<ApiGcpGcsBucketResource> getBucketReference(UUID uuid, UUID referenceId) {
    AuthenticatedUserRequest userRequest = getAuthenticatedInfo();
    workspaceService.validateWorkspaceAndAction(userRequest, uuid, SamWorkspaceAction.READ);
    ReferencedGcsBucketResource referenceResource =
        referenceResourceService
            .getReferenceResource(uuid, referenceId)
            .castByEnum(WsmResourceType.REFERENCED_GCP_GCS_BUCKET);
    return new ResponseEntity<>(referenceResource.toApiResource(), HttpStatus.OK);
  }

  @Override
  public ResponseEntity<ApiGcpGcsBucketResource> getBucketReferenceByName(UUID uuid, String name) {
    AuthenticatedUserRequest userRequest = getAuthenticatedInfo();
    workspaceService.validateWorkspaceAndAction(userRequest, uuid, SamWorkspaceAction.READ);
    ReferencedGcsBucketResource referenceResource =
        referenceResourceService
            .getReferenceResourceByName(uuid, name)
            .castByEnum(WsmResourceType.REFERENCED_GCP_GCS_BUCKET);
    return new ResponseEntity<>(referenceResource.toApiResource(), HttpStatus.OK);
  }

  @Override
  public ResponseEntity<Void> updateBucketReferenceResource(
      UUID workspaceUuid, UUID referenceId, ApiUpdateGcsBucketReferenceRequestBody body) {
    AuthenticatedUserRequest userRequest = getAuthenticatedInfo();
    workspaceService.validateWorkspaceAndAction(
        userRequest, workspaceUuid, SamWorkspaceAction.UPDATE_REFERENCE);
    String bucketName = body.getBucketName();
    CloningInstructions cloningInstructions =
        CloningInstructions.fromApiModel(body.getCloningInstructions());
    if (StringUtils.isEmpty(bucketName)) {
      referenceResourceService.updateReferenceResource(
          workspaceUuid,
          referenceId,
          body.getName(),
          body.getDescription(),
          null,
          cloningInstructions);
    } else {
      ReferencedGcsBucketResource referencedResource =
          referenceResourceService
              .getReferenceResource(workspaceUuid, referenceId)
              .castByEnum(WsmResourceType.REFERENCED_GCP_GCS_BUCKET);
      ReferencedGcsBucketResource.Builder updateBucketResourceBuilder =
          referencedResource.toBuilder().bucketName(bucketName);
      if (null != cloningInstructions) {
        // only overwrite if non-null
        updateBucketResourceBuilder.cloningInstructions(cloningInstructions);
      }
      referenceResourceService.updateReferenceResource(
          workspaceUuid,
          referenceId,
          body.getName(),
          body.getDescription(),
          updateBucketResourceBuilder.build(),
          null); // passed in via resource argument
    }
    return new ResponseEntity<>(HttpStatus.NO_CONTENT);
  }

  @Override
  public ResponseEntity<Void> deleteBucketReference(UUID workspaceUuid, UUID resourceId) {
    AuthenticatedUserRequest userRequest = getAuthenticatedInfo();
    workspaceService.validateWorkspaceAndAction(
        userRequest, workspaceUuid, SamWorkspaceAction.DELETE_REFERENCE);
    referenceResourceService.deleteReferenceResourceForResourceType(
        workspaceUuid, resourceId, WsmResourceType.REFERENCED_GCP_GCS_BUCKET);
    return new ResponseEntity<>(HttpStatus.NO_CONTENT);
  }

  // -- BigQuery DataTable -- //
  @Override
  public ResponseEntity<ApiGcpBigQueryDataTableResource> createBigQueryDataTableReference(
      UUID workspaceUuid, @Valid ApiCreateGcpBigQueryDataTableReferenceRequestBody body) {
    AuthenticatedUserRequest userRequest = getAuthenticatedInfo();
    workspaceService.validateWorkspaceAndAction(
        userRequest, workspaceUuid, SamWorkspaceAction.CREATE_REFERENCE);
    var resource =
        ReferencedBigQueryDataTableResource.builder()
            .workspaceId(workspaceUuid)
            .name(body.getMetadata().getName())
            .description(body.getMetadata().getDescription())
            .cloningInstructions(
                CloningInstructions.fromApiModel(body.getMetadata().getCloningInstructions()))
            .projectId(body.getDataTable().getProjectId())
            .datasetId(body.getDataTable().getDatasetId())
            .dataTableId(body.getDataTable().getDataTableId())
            .build();
    ReferencedBigQueryDataTableResource referenceResource =
        referenceResourceService
            .createReferenceResource(resource)
            .castByEnum(WsmResourceType.REFERENCED_GCP_BIG_QUERY_DATA_TABLE);
    return new ResponseEntity<>(referenceResource.toApiResource(), HttpStatus.OK);
  }

  @Override
  public ResponseEntity<ApiGcpBigQueryDataTableResource> getBigQueryDataTableReference(
      UUID uuid, UUID referenceId) {
    AuthenticatedUserRequest userRequest = getAuthenticatedInfo();
    workspaceService.validateWorkspaceAndAction(userRequest, uuid, SamWorkspaceAction.READ);
    ReferencedBigQueryDataTableResource referenceResource =
        referenceResourceService
            .getReferenceResource(uuid, referenceId)
            .castByEnum(WsmResourceType.REFERENCED_GCP_BIG_QUERY_DATA_TABLE);
    return new ResponseEntity<>(referenceResource.toApiResource(), HttpStatus.OK);
  }

  @Override
  public ResponseEntity<ApiGcpBigQueryDataTableResource> getBigQueryDataTableReferenceByName(
      UUID uuid, String name) {
    AuthenticatedUserRequest userRequest = getAuthenticatedInfo();
    workspaceService.validateWorkspaceAndAction(userRequest, uuid, SamWorkspaceAction.READ);
    ReferencedBigQueryDataTableResource referenceResource =
        referenceResourceService
            .getReferenceResourceByName(uuid, name)
            .castByEnum(WsmResourceType.REFERENCED_GCP_BIG_QUERY_DATA_TABLE);
    return new ResponseEntity<>(referenceResource.toApiResource(), HttpStatus.OK);
  }

  @Override
  public ResponseEntity<Void> updateBigQueryDataTableReferenceResource(
      UUID workspaceUuid, UUID referenceId, ApiUpdateBigQueryDataTableReferenceRequestBody body) {
    AuthenticatedUserRequest userRequest = getAuthenticatedInfo();
    workspaceService.validateWorkspaceAndAction(
        userRequest, workspaceUuid, SamWorkspaceAction.UPDATE_REFERENCE);
    String updatedProjectId = body.getProjectId();
    String updatedDatasetId = body.getDatasetId();
    String updatedDataTableId = body.getDataTableId();
    CloningInstructions cloningInstructions =
        CloningInstructions.fromApiModel(body.getCloningInstructions());
    if (StringUtils.isEmpty(updatedProjectId)
        && StringUtils.isEmpty(updatedDatasetId)
        && StringUtils.isEmpty(updatedDataTableId)) {
      referenceResourceService.updateReferenceResource(
          workspaceUuid,
          referenceId,
          body.getName(),
          body.getDescription(),
          null,
          cloningInstructions);
    } else {
      ReferencedBigQueryDataTableResource referencedResource =
          referenceResourceService
              .getReferenceResource(workspaceUuid, referenceId)
              .castByEnum(WsmResourceType.REFERENCED_GCP_BIG_QUERY_DATA_TABLE);
      ReferencedBigQueryDataTableResource.Builder updateBqTableResource =
          referencedResource.toBuilder();
      if (!StringUtils.isEmpty(updatedProjectId)) {
        updateBqTableResource.projectId(updatedProjectId);
      }
      if (!StringUtils.isEmpty(updatedDatasetId)) {
        updateBqTableResource.datasetId(updatedDatasetId);
      }
      if (!StringUtils.isEmpty(updatedDataTableId)) {
        updateBqTableResource.dataTableId(updatedDataTableId);
      }
      referenceResourceService.updateReferenceResource(
          workspaceUuid,
          referenceId,
          body.getName(),
          body.getDescription(),
          updateBqTableResource.build(),
          cloningInstructions);
    }

    return new ResponseEntity<>(HttpStatus.NO_CONTENT);
  }

  @Override
  public ResponseEntity<Void> deleteBigQueryDataTableReference(
      UUID workspaceUuid, UUID resourceId) {
    AuthenticatedUserRequest userRequest = getAuthenticatedInfo();
    workspaceService.validateWorkspaceAndAction(
        userRequest, workspaceUuid, SamWorkspaceAction.DELETE_REFERENCE);
    referenceResourceService.deleteReferenceResourceForResourceType(
        workspaceUuid, resourceId, WsmResourceType.REFERENCED_GCP_BIG_QUERY_DATA_TABLE);
    return new ResponseEntity<>(HttpStatus.NO_CONTENT);
  }

  // -- Big Query Dataset -- //

  @Override
  public ResponseEntity<ApiGcpBigQueryDatasetResource> createBigQueryDatasetReference(
      UUID uuid, @Valid ApiCreateGcpBigQueryDatasetReferenceRequestBody body) {
    AuthenticatedUserRequest userRequest = getAuthenticatedInfo();
    workspaceService.validateWorkspaceAndAction(
        userRequest, uuid, SamWorkspaceAction.CREATE_REFERENCE);

    // Construct a ReferenceBigQueryResource object from the API input
    var resource =
        ReferencedBigQueryDatasetResource.builder()
            .workspaceId(uuid)
            .name(body.getMetadata().getName())
            .description(body.getMetadata().getDescription())
            .cloningInstructions(
                CloningInstructions.fromApiModel(body.getMetadata().getCloningInstructions()))
            .projectId(body.getDataset().getProjectId())
            .datasetName(body.getDataset().getDatasetId())
            .build();

    ReferencedBigQueryDatasetResource referenceResource =
        referenceResourceService
            .createReferenceResource(resource)
            .castByEnum(WsmResourceType.REFERENCED_GCP_BIG_QUERY_DATASET);
    return new ResponseEntity<>(referenceResource.toApiResource(), HttpStatus.OK);
  }

  @Override
  public ResponseEntity<ApiGcpBigQueryDatasetResource> getBigQueryDatasetReference(
      UUID uuid, UUID referenceId) {
    AuthenticatedUserRequest userRequest = getAuthenticatedInfo();
    workspaceService.validateWorkspaceAndAction(userRequest, uuid, SamWorkspaceAction.READ);
    ReferencedBigQueryDatasetResource referenceResource =
        referenceResourceService
            .getReferenceResource(uuid, referenceId)
            .castByEnum(WsmResourceType.REFERENCED_GCP_BIG_QUERY_DATASET);
    return new ResponseEntity<>(referenceResource.toApiResource(), HttpStatus.OK);
  }

  @Override
  public ResponseEntity<ApiGcpBigQueryDatasetResource> getBigQueryDatasetReferenceByName(
      UUID uuid, String name) {
    AuthenticatedUserRequest userRequest = getAuthenticatedInfo();
    workspaceService.validateWorkspaceAndAction(userRequest, uuid, SamWorkspaceAction.READ);
    ReferencedBigQueryDatasetResource referenceResource =
        referenceResourceService
            .getReferenceResourceByName(uuid, name)
            .castByEnum(WsmResourceType.REFERENCED_GCP_BIG_QUERY_DATASET);
    return new ResponseEntity<>(referenceResource.toApiResource(), HttpStatus.OK);
  }

  @Override
  public ResponseEntity<Void> updateBigQueryDatasetReferenceResource(
      UUID workspaceUuid, UUID resourceId, ApiUpdateBigQueryDatasetReferenceRequestBody body) {
    AuthenticatedUserRequest userRequest = getAuthenticatedInfo();
    workspaceService.validateWorkspaceAndAction(
        userRequest, workspaceUuid, SamWorkspaceAction.UPDATE_REFERENCE);
    String updatedDatasetId = body.getDatasetId();
    String updatedProjectId = body.getProjectId();
    CloningInstructions cloningInstructions =
        CloningInstructions.fromApiModel(body.getCloningInstructions());
    if (StringUtils.isEmpty(updatedDatasetId) && StringUtils.isEmpty(updatedProjectId)) {
      // identity of the resource is the same
      referenceResourceService.updateReferenceResource(
          workspaceUuid,
          resourceId,
          body.getName(),
          body.getDescription(),
          null,
          cloningInstructions);
    } else {
      // build new one from scratch
      ReferencedBigQueryDatasetResource referenceResource =
          referenceResourceService
              .getReferenceResource(workspaceUuid, resourceId)
              .castByEnum(WsmResourceType.REFERENCED_GCP_BIG_QUERY_DATASET);
      ReferencedBigQueryDatasetResource.Builder updatedBqDatasetResourceBuilder =
          referenceResource.toBuilder();
      if (!StringUtils.isEmpty(updatedProjectId)) {
        updatedBqDatasetResourceBuilder.projectId(updatedProjectId);
      }
      if (!StringUtils.isEmpty(updatedDatasetId)) {
        updatedBqDatasetResourceBuilder.datasetName(updatedDatasetId);
      }
      referenceResourceService.updateReferenceResource(
          workspaceUuid,
          resourceId,
          body.getName(),
          body.getDescription(),
          updatedBqDatasetResourceBuilder.build(),
          cloningInstructions);
    }
    return new ResponseEntity<>(HttpStatus.NO_CONTENT);
  }

  @Override
  public ResponseEntity<Void> deleteBigQueryDatasetReference(UUID workspaceUuid, UUID resourceId) {
    AuthenticatedUserRequest userRequest = getAuthenticatedInfo();
    workspaceService.validateWorkspaceAndAction(
        userRequest, workspaceUuid, SamWorkspaceAction.DELETE_REFERENCE);
    referenceResourceService.deleteReferenceResourceForResourceType(
        workspaceUuid, resourceId, WsmResourceType.REFERENCED_GCP_BIG_QUERY_DATASET);
    return new ResponseEntity<>(HttpStatus.NO_CONTENT);
  }

  // -- Data Repo Snapshot -- //

  @Override
  public ResponseEntity<ApiDataRepoSnapshotResource> createDataRepoSnapshotReference(
      UUID uuid, @Valid ApiCreateDataRepoSnapshotReferenceRequestBody body) {
    AuthenticatedUserRequest userRequest = getAuthenticatedInfo();
    workspaceService.validateWorkspaceAndAction(
        userRequest, uuid, SamWorkspaceAction.CREATE_REFERENCE);

    var resource =
        ReferencedDataRepoSnapshotResource.builder()
            .workspaceId(uuid)
            .name(body.getMetadata().getName())
            .description(body.getMetadata().getDescription())
            .cloningInstructions(
                CloningInstructions.fromApiModel(body.getMetadata().getCloningInstructions()))
            .instanceName(body.getSnapshot().getInstanceName())
            .snapshotId(body.getSnapshot().getSnapshot())
            .build();

    ReferencedDataRepoSnapshotResource referenceResource =
        referenceResourceService
            .createReferenceResource(resource)
            .castByEnum(WsmResourceType.REFERENCED_ANY_DATA_REPO_SNAPSHOT);
    return new ResponseEntity<>(referenceResource.toApiResource(), HttpStatus.OK);
  }

  @Override
  public ResponseEntity<ApiDataRepoSnapshotResource> getDataRepoSnapshotReference(
      UUID uuid, UUID referenceId) {
    AuthenticatedUserRequest userRequest = getAuthenticatedInfo();
    workspaceService.validateWorkspaceAndAction(userRequest, uuid, SamWorkspaceAction.READ);
    ReferencedDataRepoSnapshotResource referenceResource =
        referenceResourceService
            .getReferenceResource(uuid, referenceId)
            .castByEnum(WsmResourceType.REFERENCED_ANY_DATA_REPO_SNAPSHOT);
    return new ResponseEntity<>(referenceResource.toApiResource(), HttpStatus.OK);
  }

  @Override
  public ResponseEntity<ApiDataRepoSnapshotResource> getDataRepoSnapshotReferenceByName(
      UUID uuid, String name) {
    AuthenticatedUserRequest userRequest = getAuthenticatedInfo();
    workspaceService.validateWorkspaceAndAction(userRequest, uuid, SamWorkspaceAction.READ);
    ReferencedDataRepoSnapshotResource referenceResource =
        referenceResourceService
            .getReferenceResourceByName(uuid, name)
            .castByEnum(WsmResourceType.REFERENCED_ANY_DATA_REPO_SNAPSHOT);
    return new ResponseEntity<>(referenceResource.toApiResource(), HttpStatus.OK);
  }

  @Override
  public ResponseEntity<Void> updateDataRepoSnapshotReferenceResource(
      UUID workspaceUuid, UUID resourceId, ApiUpdateDataRepoSnapshotReferenceRequestBody body) {
    AuthenticatedUserRequest userRequest = getAuthenticatedInfo();
    workspaceService.validateWorkspaceAndAction(
        userRequest, workspaceUuid, SamWorkspaceAction.UPDATE_REFERENCE);
    String updatedSnapshot = body.getSnapshot();
    String updatedInstanceName = body.getInstanceName();
    if (StringUtils.isEmpty(updatedSnapshot) && StringUtils.isEmpty(updatedInstanceName)) {
      referenceResourceService.updateReferenceResource(
          workspaceUuid,
          resourceId,
          body.getName(),
          body.getDescription(),
          null,
          CloningInstructions.fromApiModel(body.getCloningInstructions()));
    } else {
      ReferencedDataRepoSnapshotResource referencedResource =
          referenceResourceService
              .getReferenceResource(workspaceUuid, resourceId)
              .castByEnum(WsmResourceType.REFERENCED_ANY_DATA_REPO_SNAPSHOT);
      ReferencedDataRepoSnapshotResource.Builder updatedResourceBuilder =
          referencedResource.toBuilder();
      if (!StringUtils.isEmpty(updatedSnapshot)) {
        updatedResourceBuilder.snapshotId(updatedSnapshot);
      }
      if (!StringUtils.isEmpty(updatedInstanceName)) {
        updatedResourceBuilder.instanceName(updatedInstanceName);
      }
      referenceResourceService.updateReferenceResource(
          workspaceUuid,
          resourceId,
          body.getName(),
          body.getDescription(),
          updatedResourceBuilder.build(),
          CloningInstructions.fromApiModel(body.getCloningInstructions()));
    }
    return new ResponseEntity<>(HttpStatus.NO_CONTENT);
  }

  @Override
  public ResponseEntity<Void> deleteDataRepoSnapshotReference(UUID workspaceUuid, UUID resourceId) {
    AuthenticatedUserRequest userRequest = getAuthenticatedInfo();
    workspaceService.validateWorkspaceAndAction(
        userRequest, workspaceUuid, SamWorkspaceAction.DELETE_REFERENCE);
    referenceResourceService.deleteReferenceResourceForResourceType(
        workspaceUuid, resourceId, WsmResourceType.REFERENCED_ANY_DATA_REPO_SNAPSHOT);
    return new ResponseEntity<>(HttpStatus.NO_CONTENT);
  }

  @Override
  public ResponseEntity<ApiCloneReferencedGcpGcsObjectResourceResult> cloneGcpGcsObjectReference(
      UUID workspaceUuid, UUID resourceId, @Valid ApiCloneReferencedResourceRequestBody body) {
    AuthenticatedUserRequest userRequest = getAuthenticatedInfo();
    // For cloning, we need to check that the caller has both read access to the source workspace
    // and write access to the destination workspace.
    workspaceService.validateWorkspaceAndAction(
        userRequest, workspaceUuid, SamWorkspaceAction.READ);
    workspaceService.validateWorkspaceAndAction(
        userRequest, body.getDestinationWorkspaceId(), SamWorkspaceAction.CREATE_REFERENCE);

    final ReferencedResource sourceReferencedResource =
        referenceResourceService.getReferenceResource(workspaceUuid, resourceId);

    final CloningInstructions effectiveCloningInstructions =
        Optional.ofNullable(body.getCloningInstructions())
            .map(CloningInstructions::fromApiModel)
            .orElse(sourceReferencedResource.getCloningInstructions());
    if (CloningInstructions.COPY_REFERENCE != effectiveCloningInstructions) {
      // Nothing to clone here
      final var emptyResult =
          new ApiCloneReferencedGcpGcsObjectResourceResult()
              .effectiveCloningInstructions(effectiveCloningInstructions.toApiModel())
              .sourceResourceId(sourceReferencedResource.getResourceId())
              .sourceWorkspaceId(sourceReferencedResource.getWorkspaceId())
              .resource(null);
      return new ResponseEntity<>(emptyResult, HttpStatus.OK);
    }
    // Clone the reference
    final ReferencedGcsObjectResource clonedReferencedResource =
        referenceResourceService
            .cloneReferencedResource(
                sourceReferencedResource,
                body.getDestinationWorkspaceId(),
                UUID.randomUUID(), // resourceId is not pre-allocated for individual clone endpoints
                body.getName(),
                body.getDescription())
            .castByEnum(WsmResourceType.REFERENCED_GCP_GCS_OBJECT);

    // Build the correct response type
    final var result =
        new ApiCloneReferencedGcpGcsObjectResourceResult()
            .resource(clonedReferencedResource.toApiResource())
            .sourceWorkspaceId(sourceReferencedResource.getWorkspaceId())
            .sourceResourceId(sourceReferencedResource.getResourceId())
            .effectiveCloningInstructions(effectiveCloningInstructions.toApiModel());
    return new ResponseEntity<>(result, HttpStatus.OK);
  }

  @Override
  public ResponseEntity<ApiCloneReferencedGcpGcsBucketResourceResult> cloneGcpGcsBucketReference(
      UUID workspaceUuid, UUID resourceId, @Valid ApiCloneReferencedResourceRequestBody body) {
    final AuthenticatedUserRequest userRequest = getAuthenticatedInfo();
    // For cloning, we need to check that the caller has both read access to the source workspace
    // and write access to the destination workspace.
    workspaceService.validateWorkspaceAndAction(
        userRequest, workspaceUuid, SamWorkspaceAction.READ);
    workspaceService.validateWorkspaceAndAction(
        userRequest, body.getDestinationWorkspaceId(), SamWorkspaceAction.CREATE_REFERENCE);
    final ReferencedResource sourceReferencedResource =
        referenceResourceService.getReferenceResource(workspaceUuid, resourceId);

    final CloningInstructions effectiveCloningInstructions =
        Optional.ofNullable(body.getCloningInstructions())
            .map(CloningInstructions::fromApiModel)
            .orElse(sourceReferencedResource.getCloningInstructions());
    if (CloningInstructions.COPY_REFERENCE != effectiveCloningInstructions) {
      // Nothing to clone here
      final var emptyResult =
          new ApiCloneReferencedGcpGcsBucketResourceResult()
              .effectiveCloningInstructions(effectiveCloningInstructions.toApiModel())
              .sourceResourceId(sourceReferencedResource.getResourceId())
              .sourceWorkspaceId(sourceReferencedResource.getWorkspaceId())
              .resource(null);
      return new ResponseEntity<>(emptyResult, HttpStatus.OK);
    }

    // Clone the reference
    final ReferencedGcsBucketResource clonedReferencedResource =
        referenceResourceService
            .cloneReferencedResource(
                sourceReferencedResource,
                body.getDestinationWorkspaceId(),
                UUID.randomUUID(), // resourceId is not pre-allocated for individual clone endpoints
                body.getName(),
                body.getDescription())
            .castByEnum(WsmResourceType.REFERENCED_GCP_GCS_BUCKET);

    // Build the correct response type
    final var result =
        new ApiCloneReferencedGcpGcsBucketResourceResult()
            .resource(clonedReferencedResource.toApiResource())
            .sourceWorkspaceId(sourceReferencedResource.getWorkspaceId())
            .sourceResourceId(sourceReferencedResource.getResourceId())
            .effectiveCloningInstructions(effectiveCloningInstructions.toApiModel());
    return new ResponseEntity<>(result, HttpStatus.OK);
  }

  @Override
  public ResponseEntity<ApiCloneReferencedGcpBigQueryDataTableResourceResult>
      cloneGcpBigQueryDataTableReference(
          UUID workspaceUuid, UUID resourceId, @Valid ApiCloneReferencedResourceRequestBody body) {
    AuthenticatedUserRequest userRequest = getAuthenticatedInfo();
    // For cloning, we need to check that the caller has both read access to the source workspace
    // and write access to the destination workspace.
    workspaceService.validateWorkspaceAndAction(
        userRequest, workspaceUuid, SamWorkspaceAction.READ);
    workspaceService.validateWorkspaceAndAction(
        userRequest, body.getDestinationWorkspaceId(), SamWorkspaceAction.CREATE_REFERENCE);

    final ReferencedResource sourceReferencedResource =
        referenceResourceService.getReferenceResource(workspaceUuid, resourceId);

    final CloningInstructions effectiveCloningInstructions =
        Optional.ofNullable(body.getCloningInstructions())
            .map(CloningInstructions::fromApiModel)
            .orElse(sourceReferencedResource.getCloningInstructions());
    if (CloningInstructions.COPY_REFERENCE != effectiveCloningInstructions) {
      // Nothing to clone here
      final var emptyResult =
          new ApiCloneReferencedGcpBigQueryDataTableResourceResult()
              .effectiveCloningInstructions(effectiveCloningInstructions.toApiModel())
              .sourceResourceId(sourceReferencedResource.getResourceId())
              .sourceWorkspaceId(sourceReferencedResource.getWorkspaceId())
              .resource(null);
      return new ResponseEntity<>(emptyResult, HttpStatus.OK);
    }
    // Clone the reference
    final ReferencedBigQueryDataTableResource clonedReferencedResource =
        referenceResourceService
            .cloneReferencedResource(
                sourceReferencedResource,
                body.getDestinationWorkspaceId(),
                UUID.randomUUID(), // resourceId is not pre-allocated for individual clone endpoints
                body.getName(),
                body.getDescription())
            .castByEnum(WsmResourceType.REFERENCED_GCP_BIG_QUERY_DATA_TABLE);

    // Build the correct response type
    final var result =
        new ApiCloneReferencedGcpBigQueryDataTableResourceResult()
            .resource(clonedReferencedResource.toApiResource())
            .sourceWorkspaceId(sourceReferencedResource.getWorkspaceId())
            .sourceResourceId(sourceReferencedResource.getResourceId())
            .effectiveCloningInstructions(effectiveCloningInstructions.toApiModel());
    return new ResponseEntity<>(result, HttpStatus.OK);
  }

  @Override
  public ResponseEntity<ApiCloneReferencedGcpBigQueryDatasetResourceResult>
      cloneGcpBigQueryDatasetReference(
          UUID workspaceUuid, UUID resourceId, @Valid ApiCloneReferencedResourceRequestBody body) {
    final AuthenticatedUserRequest userRequest = getAuthenticatedInfo();
    // For cloning, we need to check that the caller has both read access to the source workspace
    // and write access to the destination workspace.
    workspaceService.validateWorkspaceAndAction(
        userRequest, workspaceUuid, SamWorkspaceAction.READ);
    workspaceService.validateWorkspaceAndAction(
        userRequest, body.getDestinationWorkspaceId(), SamWorkspaceAction.CREATE_REFERENCE);
    final ReferencedResource sourceReferencedResource =
        referenceResourceService.getReferenceResource(workspaceUuid, resourceId);

    final CloningInstructions effectiveCloningInstructions =
        Optional.ofNullable(body.getCloningInstructions())
            .map(CloningInstructions::fromApiModel)
            .orElse(sourceReferencedResource.getCloningInstructions());
    if (CloningInstructions.COPY_REFERENCE != effectiveCloningInstructions) {
      // Nothing to clone here
      final var emptyResult =
          new ApiCloneReferencedGcpBigQueryDatasetResourceResult()
              .effectiveCloningInstructions(effectiveCloningInstructions.toApiModel())
              .sourceResourceId(sourceReferencedResource.getResourceId())
              .sourceWorkspaceId(sourceReferencedResource.getWorkspaceId())
              .resource(null);
      return new ResponseEntity<>(emptyResult, HttpStatus.OK);
    }

    // Clone the reference
    final ReferencedBigQueryDatasetResource clonedReferencedResource =
        referenceResourceService
            .cloneReferencedResource(
                sourceReferencedResource,
                body.getDestinationWorkspaceId(),
                UUID.randomUUID(), // resourceId is not pre-allocated for individual clone endpoints
                body.getName(),
                body.getDescription())
            .castByEnum(WsmResourceType.REFERENCED_GCP_BIG_QUERY_DATASET);

    // Build the correct response type
    final var result =
        new ApiCloneReferencedGcpBigQueryDatasetResourceResult()
            .resource(clonedReferencedResource.toApiResource())
            .sourceWorkspaceId(sourceReferencedResource.getWorkspaceId())
            .sourceResourceId(sourceReferencedResource.getResourceId())
            .effectiveCloningInstructions(effectiveCloningInstructions.toApiModel());
    return new ResponseEntity<>(result, HttpStatus.OK);
  }

  @Override
  public ResponseEntity<ApiCloneReferencedGcpDataRepoSnapshotResourceResult>
      cloneGcpDataRepoSnapshotReference(
          UUID workspaceUuid, UUID resourceId, @Valid ApiCloneReferencedResourceRequestBody body) {
    final AuthenticatedUserRequest userRequest = getAuthenticatedInfo();
    // For cloning, we need to check that the caller has both read access to the source workspace
    // and write access to the destination workspace.
    workspaceService.validateWorkspaceAndAction(
        userRequest, workspaceUuid, SamWorkspaceAction.READ);
    workspaceService.validateWorkspaceAndAction(
        userRequest, body.getDestinationWorkspaceId(), SamWorkspaceAction.CREATE_REFERENCE);

    final ReferencedResource sourceReferencedResource =
        referenceResourceService.getReferenceResource(workspaceUuid, resourceId);

    final CloningInstructions effectiveCloningInstructions =
        Optional.ofNullable(body.getCloningInstructions())
            .map(CloningInstructions::fromApiModel)
            .orElse(sourceReferencedResource.getCloningInstructions());
    if (CloningInstructions.COPY_REFERENCE != effectiveCloningInstructions) {
      // Nothing to clone here
      final var emptyResult =
          new ApiCloneReferencedGcpDataRepoSnapshotResourceResult()
              .effectiveCloningInstructions(effectiveCloningInstructions.toApiModel())
              .sourceResourceId(sourceReferencedResource.getResourceId())
              .sourceWorkspaceId(sourceReferencedResource.getWorkspaceId())
              .resource(null);
      return new ResponseEntity<>(emptyResult, HttpStatus.OK);
    }

    // Clone the reference
    final ReferencedDataRepoSnapshotResource clonedReferencedResource =
        referenceResourceService
            .cloneReferencedResource(
                sourceReferencedResource,
                body.getDestinationWorkspaceId(),
                UUID.randomUUID(), // resourceId is not pre-allocated for individual clone endpoints
                body.getName(),
                body.getDescription())
            .castByEnum(WsmResourceType.REFERENCED_ANY_DATA_REPO_SNAPSHOT);

    // Build the correct response type
    final var result =
        new ApiCloneReferencedGcpDataRepoSnapshotResourceResult()
            .resource(clonedReferencedResource.toApiResource())
            .sourceWorkspaceId(sourceReferencedResource.getWorkspaceId())
            .sourceResourceId(sourceReferencedResource.getResourceId())
            .effectiveCloningInstructions(effectiveCloningInstructions.toApiModel());
    return new ResponseEntity<>(result, HttpStatus.OK);
  }

  // - Git Repo referenced resource - //
  @Override
  public ResponseEntity<ApiGitRepoResource> createGitRepoReference(
      UUID workspaceUuid, @Valid ApiCreateGitRepoReferenceRequestBody body) {
    // Construct a ReferencedGitRepoResource object from the API input
    validationUtils.validateGitRepoUri(body.getGitrepo().getGitRepoUrl());
    AuthenticatedUserRequest userRequest = getAuthenticatedInfo();
    workspaceService.validateWorkspaceAndAction(
        userRequest, workspaceUuid, SamWorkspaceAction.CREATE_REFERENCE);
    ReferencedGitRepoResource resource =
        ReferencedGitRepoResource.builder()
            .workspaceId(workspaceUuid)
            .name(body.getMetadata().getName())
            .description(body.getMetadata().getDescription())
            .cloningInstructions(
                CloningInstructions.fromApiModel(body.getMetadata().getCloningInstructions()))
            .gitRepoUrl(body.getGitrepo().getGitRepoUrl())
            .build();

    ReferencedGitRepoResource referenceResource =
        referenceResourceService
            .createReferenceResource(resource)
            .castByEnum(WsmResourceType.REFERENCED_ANY_GIT_REPO);
    return new ResponseEntity<>(referenceResource.toApiResource(), HttpStatus.OK);
  }

  @Override
  public ResponseEntity<ApiGitRepoResource> getGitRepoReference(
      UUID workspaceUuid, UUID resourceId) {
    AuthenticatedUserRequest userRequest = getAuthenticatedInfo();
    workspaceService.validateWorkspaceAndAction(
        userRequest, workspaceUuid, SamWorkspaceAction.READ);
    ReferencedGitRepoResource referenceResource =
        referenceResourceService
            .getReferenceResource(workspaceUuid, resourceId)
            .castByEnum(WsmResourceType.REFERENCED_ANY_GIT_REPO);
    return new ResponseEntity<>(referenceResource.toApiResource(), HttpStatus.OK);
  }

  @Override
  public ResponseEntity<ApiGitRepoResource> getGitRepoReferenceByName(
      UUID workspaceUuid, String resourceName) {
    AuthenticatedUserRequest userRequest = getAuthenticatedInfo();
    workspaceService.validateWorkspaceAndAction(
        userRequest, workspaceUuid, SamWorkspaceAction.READ);
    ReferencedGitRepoResource referenceResource =
        referenceResourceService
            .getReferenceResourceByName(workspaceUuid, resourceName)
            .castByEnum(WsmResourceType.REFERENCED_ANY_GIT_REPO);
    return new ResponseEntity<>(referenceResource.toApiResource(), HttpStatus.OK);
  }

  @Override
  public ResponseEntity<Void> updateGitRepoReference(
      UUID workspaceUuid, UUID referenceId, ApiUpdateGitRepoReferenceRequestBody body) {
    AuthenticatedUserRequest userRequest = getAuthenticatedInfo();
    workspaceService.validateWorkspaceAndAction(
        userRequest, workspaceUuid, SamWorkspaceAction.UPDATE_REFERENCE);
    String gitRepoUrl = body.getGitRepoUrl();
    if (StringUtils.isEmpty(gitRepoUrl)) {
      referenceResourceService.updateReferenceResource(
          workspaceUuid,
          referenceId,
          body.getName(),
          body.getDescription(),
          null,
          CloningInstructions.fromApiModel(body.getCloningInstructions()));
    } else {
      ReferencedGitRepoResource referencedResource =
          referenceResourceService
              .getReferenceResource(workspaceUuid, referenceId)
              .castByEnum(WsmResourceType.REFERENCED_ANY_GIT_REPO);

      ReferencedGitRepoResource.Builder updateGitRepoResource = referencedResource.toBuilder();
      validationUtils.validateGitRepoUri(gitRepoUrl);
      updateGitRepoResource.gitRepoUrl(gitRepoUrl);

      referenceResourceService.updateReferenceResource(
          workspaceUuid,
          referenceId,
          body.getName(),
          body.getDescription(),
          updateGitRepoResource.build(),
          CloningInstructions.fromApiModel(body.getCloningInstructions()));
    }
    return new ResponseEntity<>(HttpStatus.OK);
  }

  @Override
  public ResponseEntity<Void> deleteGitRepoReference(UUID workspaceUuid, UUID resourceId) {
    AuthenticatedUserRequest userRequest = getAuthenticatedInfo();
    workspaceService.validateWorkspaceAndAction(
        userRequest, workspaceUuid, SamWorkspaceAction.DELETE_REFERENCE);
    referenceResourceService.deleteReferenceResourceForResourceType(
        workspaceUuid, resourceId, WsmResourceType.REFERENCED_ANY_GIT_REPO);
    return new ResponseEntity<>(HttpStatus.OK);
  }

  public ResponseEntity<ApiCloneReferencedGitRepoResourceResult> cloneGitRepoReference(
      UUID workspaceUuid, UUID resourceId, @Valid ApiCloneReferencedResourceRequestBody body) {
    AuthenticatedUserRequest userRequest = getAuthenticatedInfo();
    // For cloning, we need to check that the caller has both read access to the source workspace
    // and write access to the destination workspace.
    workspaceService.validateWorkspaceAndAction(
        userRequest, workspaceUuid, SamWorkspaceAction.READ);
    workspaceService.validateWorkspaceAndAction(
        userRequest, body.getDestinationWorkspaceId(), SamWorkspaceAction.CREATE_REFERENCE);

    final ReferencedResource sourceReferencedResource =
        referenceResourceService.getReferenceResource(workspaceUuid, resourceId);

    final CloningInstructions effectiveCloningInstructions =
        Optional.ofNullable(body.getCloningInstructions())
            .map(CloningInstructions::fromApiModel)
            .orElse(sourceReferencedResource.getCloningInstructions());
    if (CloningInstructions.COPY_REFERENCE != effectiveCloningInstructions) {
      // Nothing to clone here
      final var emptyResult =
          new ApiCloneReferencedGitRepoResourceResult()
              .effectiveCloningInstructions(effectiveCloningInstructions.toApiModel())
              .sourceResourceId(sourceReferencedResource.getResourceId())
              .sourceWorkspaceId(sourceReferencedResource.getWorkspaceId())
              .resource(null);
      return new ResponseEntity<>(emptyResult, HttpStatus.OK);
    }
    // Clone the reference
    final ReferencedGitRepoResource clonedReferencedResource =
        referenceResourceService
            .cloneReferencedResource(
                sourceReferencedResource,
                body.getDestinationWorkspaceId(),
                UUID.randomUUID(), // resourceId is not pre-allocated for individual clone endpoints
                body.getName(),
                body.getDescription())
            .castByEnum(WsmResourceType.REFERENCED_ANY_GIT_REPO);

    // Build the correct response type
    ApiCloneReferencedGitRepoResourceResult result =
        new ApiCloneReferencedGitRepoResourceResult()
            .resource(clonedReferencedResource.toApiResource())
            .sourceWorkspaceId(sourceReferencedResource.getWorkspaceId())
            .sourceResourceId(sourceReferencedResource.getResourceId())
            .effectiveCloningInstructions(effectiveCloningInstructions.toApiModel());
    return new ResponseEntity<>(result, HttpStatus.OK);
  }

  // - Terra workspace referenced resource - //
  @Override
  public ResponseEntity<ApiTerraWorkspaceResource> createTerraWorkspaceReference(
      UUID workspaceUuid, @Valid ApiCreateTerraWorkspaceReferenceRequestBody body) {
    AuthenticatedUserRequest userRequest = getAuthenticatedInfo();
    workspaceService.validateWorkspaceAndAction(
        userRequest, workspaceUuid, SamWorkspaceAction.CREATE_REFERENCE);
    UUID referencedWorkspaceId = body.getReferencedWorkspace().getReferencedWorkspaceId();

    // Will throw if workspace does not exist or workspace id is null.
    workspaceDao.getWorkspace(referencedWorkspaceId);

    // Construct a ReferencedTerraWorkspaceResource object from the API input
    ReferencedTerraWorkspaceResource resource =
        ReferencedTerraWorkspaceResource.builder()
            .workspaceId(workspaceUuid)
            .name(body.getMetadata().getName())
            .description(body.getMetadata().getDescription())
            .cloningInstructions(
                CloningInstructions.fromApiModel(body.getMetadata().getCloningInstructions()))
            .referencedWorkspaceId(referencedWorkspaceId)
            .build();

    ReferencedTerraWorkspaceResource referenceResource =
        referenceResourceService
            .createReferenceResource(resource)
            .castByEnum(WsmResourceType.REFERENCED_ANY_TERRA_WORKSPACE);
    return new ResponseEntity<>(referenceResource.toApiResource(), HttpStatus.OK);
  }

  @Override
  public ResponseEntity<ApiTerraWorkspaceResource> getTerraWorkspaceReference(
      UUID workspaceUuid, UUID resourceId) {
    AuthenticatedUserRequest userRequest = getAuthenticatedInfo();
    workspaceService.validateWorkspaceAndAction(
        userRequest, workspaceUuid, SamWorkspaceAction.READ);
    ReferencedTerraWorkspaceResource referenceResource =
        referenceResourceService
            .getReferenceResource(workspaceUuid, resourceId)
            .castByEnum(WsmResourceType.REFERENCED_ANY_TERRA_WORKSPACE);
    return new ResponseEntity<>(referenceResource.toApiResource(), HttpStatus.OK);
  }

  @Override
  public ResponseEntity<ApiTerraWorkspaceResource> getTerraWorkspaceReferenceByName(
      UUID workspaceUuid, String resourceName) {
    AuthenticatedUserRequest userRequest = getAuthenticatedInfo();
    workspaceService.validateWorkspaceAndAction(
        userRequest, workspaceUuid, SamWorkspaceAction.READ);
    ReferencedTerraWorkspaceResource referenceResource =
        referenceResourceService
            .getReferenceResourceByName(workspaceUuid, resourceName)
            .castByEnum(WsmResourceType.REFERENCED_ANY_TERRA_WORKSPACE);
    return new ResponseEntity<>(referenceResource.toApiResource(), HttpStatus.OK);
  }

  @Override
  public ResponseEntity<Void> deleteTerraWorkspaceReference(UUID workspaceUuid, UUID resourceId) {
    AuthenticatedUserRequest userRequest = getAuthenticatedInfo();
    workspaceService.validateWorkspaceAndAction(
        userRequest, workspaceUuid, SamWorkspaceAction.DELETE_REFERENCE);
    referenceResourceService.deleteReferenceResourceForResourceType(
        workspaceUuid, resourceId, WsmResourceType.REFERENCED_ANY_TERRA_WORKSPACE);
    return new ResponseEntity<>(HttpStatus.OK);
  }
}<|MERGE_RESOLUTION|>--- conflicted
+++ resolved
@@ -1,6 +1,5 @@
 package bio.terra.workspace.app.controller;
 
-import bio.terra.workspace.db.WorkspaceDao;
 import bio.terra.workspace.generated.controller.ReferencedGcpResourceApi;
 import bio.terra.workspace.generated.model.ApiCloneReferencedGcpBigQueryDataTableResourceResult;
 import bio.terra.workspace.generated.model.ApiCloneReferencedGcpBigQueryDatasetResourceResult;
@@ -63,11 +62,7 @@
 public class ReferencedGcpResourceController implements ReferencedGcpResourceApi {
 
   private final ReferencedResourceService referenceResourceService;
-<<<<<<< HEAD
   private final WorkspaceService workspaceService;
-=======
-  private final WorkspaceDao workspaceDao;
->>>>>>> c30afd3e
   private final AuthenticatedUserRequestFactory authenticatedUserRequestFactory;
   private final ResourceValidationUtils validationUtils;
   private final HttpServletRequest request;
@@ -76,20 +71,12 @@
   @Autowired
   public ReferencedGcpResourceController(
       ReferencedResourceService referenceResourceService,
-<<<<<<< HEAD
       WorkspaceService workspaceService,
-=======
-      WorkspaceDao workspaceDao,
->>>>>>> c30afd3e
       AuthenticatedUserRequestFactory authenticatedUserRequestFactory,
       ResourceValidationUtils validationUtils,
       HttpServletRequest request) {
     this.referenceResourceService = referenceResourceService;
-<<<<<<< HEAD
     this.workspaceService = workspaceService;
-=======
-    this.workspaceDao = workspaceDao;
->>>>>>> c30afd3e
     this.authenticatedUserRequestFactory = authenticatedUserRequestFactory;
     this.validationUtils = validationUtils;
     this.request = request;
@@ -1021,9 +1008,6 @@
         userRequest, workspaceUuid, SamWorkspaceAction.CREATE_REFERENCE);
     UUID referencedWorkspaceId = body.getReferencedWorkspace().getReferencedWorkspaceId();
 
-    // Will throw if workspace does not exist or workspace id is null.
-    workspaceDao.getWorkspace(referencedWorkspaceId);
-
     // Construct a ReferencedTerraWorkspaceResource object from the API input
     ReferencedTerraWorkspaceResource resource =
         ReferencedTerraWorkspaceResource.builder()
