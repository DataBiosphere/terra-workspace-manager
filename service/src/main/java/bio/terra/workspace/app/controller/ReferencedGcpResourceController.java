package bio.terra.workspace.app.controller;

import bio.terra.workspace.generated.controller.ReferencedGcpResourceApi;
import bio.terra.workspace.generated.model.ApiCloneReferencedGcpBigQueryDataTableResourceResult;
import bio.terra.workspace.generated.model.ApiCloneReferencedGcpBigQueryDatasetResourceResult;
import bio.terra.workspace.generated.model.ApiCloneReferencedGcpDataRepoSnapshotResourceResult;
import bio.terra.workspace.generated.model.ApiCloneReferencedGcpGcsBucketResourceResult;
import bio.terra.workspace.generated.model.ApiCloneReferencedGcpGcsObjectResourceResult;
import bio.terra.workspace.generated.model.ApiCloneReferencedResourceRequestBody;
import bio.terra.workspace.generated.model.ApiCreateDataRepoSnapshotReferenceRequestBody;
import bio.terra.workspace.generated.model.ApiCreateGcpBigQueryDataTableReferenceRequestBody;
import bio.terra.workspace.generated.model.ApiCreateGcpBigQueryDatasetReferenceRequestBody;
import bio.terra.workspace.generated.model.ApiCreateGcpGcsBucketReferenceRequestBody;
<<<<<<< HEAD
import bio.terra.workspace.generated.model.ApiDataRepoSnapshotAttributes;
=======
import bio.terra.workspace.generated.model.ApiCreateGcpGcsObjectReferenceRequestBody;
>>>>>>> d4818139
import bio.terra.workspace.generated.model.ApiDataRepoSnapshotResource;
import bio.terra.workspace.generated.model.ApiGcpBigQueryDataTableAttributes;
import bio.terra.workspace.generated.model.ApiGcpBigQueryDataTableResource;
import bio.terra.workspace.generated.model.ApiGcpBigQueryDatasetAttributes;
import bio.terra.workspace.generated.model.ApiGcpBigQueryDatasetResource;
<<<<<<< HEAD
import bio.terra.workspace.generated.model.ApiGcpGcsBucketAttributes;
import bio.terra.workspace.generated.model.ApiGcpGcsBucketFileAttributes;
import bio.terra.workspace.generated.model.ApiGcpGcsBucketFileResource;
import bio.terra.workspace.generated.model.ApiGcpGcsBucketResource;
import bio.terra.workspace.generated.model.ApiUpdateBigQueryDataTableReferenceRequestBody;
import bio.terra.workspace.generated.model.ApiUpdateBigQueryDatasetReferenceRequestBody;
=======
import bio.terra.workspace.generated.model.ApiGcpGcsBucketResource;
import bio.terra.workspace.generated.model.ApiGcpGcsObjectResource;
>>>>>>> d4818139
import bio.terra.workspace.generated.model.ApiUpdateDataReferenceRequestBody;
import bio.terra.workspace.generated.model.ApiUpdateDataRepoSnapshotReferenceRequestBody;
import bio.terra.workspace.generated.model.ApiUpdateGcsBucketObjectReferenceRequestBody;
import bio.terra.workspace.generated.model.ApiUpdateGcsBucketReferenceRequestBody;
import bio.terra.workspace.service.iam.AuthenticatedUserRequest;
import bio.terra.workspace.service.iam.AuthenticatedUserRequestFactory;
import bio.terra.workspace.service.resource.WsmResourceType;
import bio.terra.workspace.service.resource.model.CloningInstructions;
import bio.terra.workspace.service.resource.referenced.ReferencedBigQueryDataTableResource;
import bio.terra.workspace.service.resource.referenced.ReferencedBigQueryDatasetResource;
import bio.terra.workspace.service.resource.referenced.ReferencedDataRepoSnapshotResource;
import bio.terra.workspace.service.resource.referenced.ReferencedGcsBucketResource;
import bio.terra.workspace.service.resource.referenced.ReferencedGcsObjectResource;
import bio.terra.workspace.service.resource.referenced.ReferencedResource;
import bio.terra.workspace.service.resource.referenced.ReferencedResourceService;
import bio.terra.workspace.service.workspace.WorkspaceService;
import java.util.Optional;
import java.util.UUID;
import javax.servlet.http.HttpServletRequest;
import javax.validation.Valid;
import org.apache.commons.lang3.StringUtils;
import org.slf4j.Logger;
import org.slf4j.LoggerFactory;
import org.springframework.beans.factory.annotation.Autowired;
import org.springframework.http.HttpStatus;
import org.springframework.http.ResponseEntity;
import org.springframework.stereotype.Controller;

// TODO: GENERAL - add request validation

@Controller
public class ReferencedGcpResourceController implements ReferencedGcpResourceApi {

  private final ReferencedResourceService referenceResourceService;
  private final AuthenticatedUserRequestFactory authenticatedUserRequestFactory;
  private final ResourceController resourceController;
  private final WorkspaceService workspaceService;
  private final HttpServletRequest request;
  private final Logger logger = LoggerFactory.getLogger(ReferencedGcpResourceController.class);

  @Autowired
  public ReferencedGcpResourceController(
      ReferencedResourceService referenceResourceService,
      AuthenticatedUserRequestFactory authenticatedUserRequestFactory,
      ResourceController resourceController,
      WorkspaceService workspaceService,
      HttpServletRequest request) {
    this.referenceResourceService = referenceResourceService;
    this.authenticatedUserRequestFactory = authenticatedUserRequestFactory;
    this.resourceController = resourceController;
    this.workspaceService = workspaceService;
    this.request = request;
  }

  private AuthenticatedUserRequest getAuthenticatedInfo() {
    return authenticatedUserRequestFactory.from(request);
  }

  // -- GSC Bucket file -- //
  @Override
  public ResponseEntity<ApiGcpGcsObjectResource> createGcsObjectReference(
      UUID workspaceId, @Valid ApiCreateGcpGcsObjectReferenceRequestBody body) {

    // Construct a ReferenceGcsBucketResource object from the API input
    var resource =
        ReferencedGcsObjectResource.builder()
            .workspaceId(workspaceId)
            .name(body.getMetadata().getName())
            .description(body.getMetadata().getDescription())
            .cloningInstructions(
                CloningInstructions.fromApiModel(body.getMetadata().getCloningInstructions()))
            .bucketName(body.getFile().getBucketName())
            .fileName(body.getFile().getFileName())
            .build();

    ReferencedResource referenceResource =
        referenceResourceService.createReferenceResource(resource, getAuthenticatedInfo());
    ApiGcpGcsObjectResource response = referenceResource.castToGcsObjectResource().toApiModel();
    return new ResponseEntity<>(response, HttpStatus.OK);
  }

  @Override
  public ResponseEntity<ApiGcpGcsObjectResource> getGcsObjectReference(UUID id, UUID referenceId) {
    AuthenticatedUserRequest userRequest = getAuthenticatedInfo();
    ReferencedResource referenceResource =
        referenceResourceService.getReferenceResource(id, referenceId, userRequest);
    ApiGcpGcsObjectResource response = referenceResource.castToGcsObjectResource().toApiModel();
    return new ResponseEntity<>(response, HttpStatus.OK);
  }

  @Override
  public ResponseEntity<ApiGcpGcsObjectResource> getGcsObjectReferenceByName(UUID id, String name) {
    AuthenticatedUserRequest userRequest = getAuthenticatedInfo();
    ReferencedResource referenceResource =
        referenceResourceService.getReferenceResourceByName(id, name, userRequest);
    ApiGcpGcsObjectResource response = referenceResource.castToGcsObjectResource().toApiModel();
    return new ResponseEntity<>(response, HttpStatus.OK);
  }

  @Override
<<<<<<< HEAD
  public ResponseEntity<Void> updateBucketFileReference(
      UUID workspaceId, UUID referenceId, ApiUpdateDataReferenceRequestBody body) {
=======
  public ResponseEntity<Void> updateGcsObjectReference(
      UUID id, UUID referenceId, ApiUpdateDataReferenceRequestBody body) {
>>>>>>> d4818139
    AuthenticatedUserRequest userRequest = getAuthenticatedInfo();
    referenceResourceService.updateReferenceResource(
        workspaceId, referenceId, body.getName(), body.getDescription(), userRequest);
    return new ResponseEntity<>(HttpStatus.NO_CONTENT);
  }

  @Override
  public ResponseEntity<Void> updateBucketObjectReferenceResource(
      UUID workspaceId, UUID referenceId, ApiUpdateGcsBucketObjectReferenceRequestBody body) {
    AuthenticatedUserRequest userRequest = getAuthenticatedInfo();
    if (body.getResourceAttributes() == null) {
      referenceResourceService.updateReferenceResource(
          workspaceId, referenceId, body.getName(), body.getDescription(), userRequest);
    } else {
      ReferencedGcsBucketFileResource.Builder updateBucketFileResourceBuilder =
          referenceResourceService
              .getReferenceResource(workspaceId, referenceId, userRequest)
              .castToGcsBucketFileResource()
              .toBuilder();
      ApiGcpGcsBucketFileAttributes bucketFileAttributes = body.getResourceAttributes();
      if (!StringUtils.isEmpty(bucketFileAttributes.getBucketName())) {
        updateBucketFileResourceBuilder.bucketName(bucketFileAttributes.getBucketName());
      }
      if (!StringUtils.isEmpty(bucketFileAttributes.getFileName())) {
        updateBucketFileResourceBuilder.fileName(bucketFileAttributes.getFileName());
      }
      referenceResourceService.updateReferenceResource(
          workspaceId,
          referenceId,
          body.getName(),
          body.getDescription(),
          updateBucketFileResourceBuilder.build(),
          userRequest);
    }
    return new ResponseEntity<>(HttpStatus.NO_CONTENT);
  }

  @Override
  public ResponseEntity<Void> deleteGcsObjectReference(UUID workspaceId, UUID resourceId) {
    AuthenticatedUserRequest userRequest = getAuthenticatedInfo();
    referenceResourceService.deleteReferenceResourceForResourceType(
        workspaceId, resourceId, userRequest, WsmResourceType.GCS_OBJECT);
    return new ResponseEntity<>(HttpStatus.NO_CONTENT);
  }

  // -- GCS Bucket -- //
  @Override
  public ResponseEntity<ApiGcpGcsBucketResource> createBucketReference(
      UUID id, @Valid ApiCreateGcpGcsBucketReferenceRequestBody body) {

    // Construct a ReferenceGcsBucketResource object from the API input
    var resource =
        ReferencedGcsBucketResource.builder()
            .workspaceId(id)
            .name(body.getMetadata().getName())
            .description(body.getMetadata().getDescription())
            .cloningInstructions(
                CloningInstructions.fromApiModel(body.getMetadata().getCloningInstructions()))
            .bucketName(body.getBucket().getBucketName())
            .build();

    ReferencedResource referenceResource =
        referenceResourceService.createReferenceResource(resource, getAuthenticatedInfo());
    ApiGcpGcsBucketResource response = referenceResource.castToGcsBucketResource().toApiModel();
    return new ResponseEntity<>(response, HttpStatus.OK);
  }

  @Override
  public ResponseEntity<ApiGcpGcsBucketResource> getBucketReference(UUID id, UUID referenceId) {
    AuthenticatedUserRequest userRequest = getAuthenticatedInfo();
    ReferencedResource referenceResource =
        referenceResourceService.getReferenceResource(id, referenceId, userRequest);
    ApiGcpGcsBucketResource response = referenceResource.castToGcsBucketResource().toApiModel();
    return new ResponseEntity<>(response, HttpStatus.OK);
  }

  @Override
  public ResponseEntity<ApiGcpGcsBucketResource> getBucketReferenceByName(UUID id, String name) {
    AuthenticatedUserRequest userRequest = getAuthenticatedInfo();
    ReferencedResource referenceResource =
        referenceResourceService.getReferenceResourceByName(id, name, userRequest);
    ApiGcpGcsBucketResource response = referenceResource.castToGcsBucketResource().toApiModel();
    return new ResponseEntity<>(response, HttpStatus.OK);
  }

  @Override
  public ResponseEntity<Void> updateBucketReference(
      UUID id, UUID referenceId, ApiUpdateDataReferenceRequestBody body) {
    AuthenticatedUserRequest userRequest = getAuthenticatedInfo();
    referenceResourceService.updateReferenceResource(
        id, referenceId, body.getName(), body.getDescription(), userRequest);
    return new ResponseEntity<>(HttpStatus.NO_CONTENT);
  }

  @Override
  public ResponseEntity<Void> updateBucketReferenceResource(
      UUID id, UUID referenceId, ApiUpdateGcsBucketReferenceRequestBody body) {
    AuthenticatedUserRequest userRequest = getAuthenticatedInfo();
    ApiGcpGcsBucketAttributes bucketAttributes = body.getResourceAttributes();
    if (bucketAttributes == null) {
      referenceResourceService.updateReferenceResource(
          id, referenceId, body.getName(), body.getDescription(), userRequest);
    } else {
      ReferencedGcsBucketResource.Builder updateBucketResourceBuilder =
          referenceResourceService
              .getReferenceResource(id, referenceId, userRequest)
              .castToGcsBucketResource()
              .toBuilder();
      if (!StringUtils.isEmpty(bucketAttributes.getBucketName())) {
        updateBucketResourceBuilder.bucketName(bucketAttributes.getBucketName());
      }
      referenceResourceService.updateReferenceResource(
          id,
          referenceId,
          body.getName(),
          body.getDescription(),
          updateBucketResourceBuilder.build(),
          userRequest);
    }
    return new ResponseEntity<>(HttpStatus.NO_CONTENT);
  }

  @Override
  public ResponseEntity<Void> deleteBucketReference(UUID workspaceId, UUID resourceId) {
    AuthenticatedUserRequest userRequest = getAuthenticatedInfo();
    referenceResourceService.deleteReferenceResourceForResourceType(
        workspaceId, resourceId, userRequest, WsmResourceType.GCS_BUCKET);
    return new ResponseEntity<>(HttpStatus.NO_CONTENT);
  }

  // -- BigQuery DataTable -- //
  @Override
  public ResponseEntity<ApiGcpBigQueryDataTableResource> createBigQueryDataTableReference(
      UUID id, @Valid ApiCreateGcpBigQueryDataTableReferenceRequestBody body) {
    var resource =
        ReferencedBigQueryDataTableResource.builder()
            .workspaceId(id)
            .name(body.getMetadata().getName())
            .description(body.getMetadata().getDescription())
            .cloningInstructions(
                CloningInstructions.fromApiModel(body.getMetadata().getCloningInstructions()))
            .projectId(body.getDataTable().getProjectId())
            .datasetId(body.getDataTable().getDatasetId())
            .dataTableId(body.getDataTable().getDataTableId())
            .build();
    ReferencedResource referenceResource =
        referenceResourceService.createReferenceResource(resource, getAuthenticatedInfo());
    ApiGcpBigQueryDataTableResource response =
        referenceResource.castToBigQueryDataTableResource().toApiResource();
    return new ResponseEntity<>(response, HttpStatus.OK);
  }

  @Override
  public ResponseEntity<ApiGcpBigQueryDataTableResource> getBigQueryDataTableReference(
      UUID id, UUID referenceId) {
    AuthenticatedUserRequest userRequest = getAuthenticatedInfo();
    ReferencedResource referenceResource =
        referenceResourceService.getReferenceResource(id, referenceId, userRequest);
    ApiGcpBigQueryDataTableResource response =
        referenceResource.castToBigQueryDataTableResource().toApiResource();
    return new ResponseEntity<>(response, HttpStatus.OK);
  }

  @Override
  public ResponseEntity<ApiGcpBigQueryDataTableResource> getBigQueryDataTableReferenceByName(
      UUID id, String name) {
    AuthenticatedUserRequest userRequest = getAuthenticatedInfo();
    ReferencedResource referenceResource =
        referenceResourceService.getReferenceResourceByName(id, name, userRequest);
    ApiGcpBigQueryDataTableResource response =
        referenceResource.castToBigQueryDataTableResource().toApiResource();
    return new ResponseEntity<>(response, HttpStatus.OK);
  }

  @Override
  public ResponseEntity<Void> updateBigQueryDataTableReference(
      UUID id, UUID referenceId, ApiUpdateDataReferenceRequestBody body) {
    AuthenticatedUserRequest userRequest = getAuthenticatedInfo();
    referenceResourceService.updateReferenceResource(
        id, referenceId, body.getName(), body.getDescription(), userRequest);
    return new ResponseEntity<>(HttpStatus.NO_CONTENT);
  }

  @Override
  public ResponseEntity<Void> updateBigQueryDataTableReferenceResource(
      UUID workspaceId, UUID referenceId, ApiUpdateBigQueryDataTableReferenceRequestBody body) {
    AuthenticatedUserRequest userRequest = getAuthenticatedInfo();
    ApiGcpBigQueryDataTableAttributes bqTableAttributes = body.getResourceAttributes();
    if (bqTableAttributes == null) {
      referenceResourceService.updateReferenceResource(
          workspaceId, referenceId, body.getName(), body.getDescription(), userRequest);
    } else {
      ReferencedBigQueryDataTableResource.Builder updateBqTableResource =
          referenceResourceService
              .getReferenceResource(workspaceId, referenceId, userRequest)
              .castToBigQueryDataTableResource()
              .toBuilder();
      if (!StringUtils.isEmpty(bqTableAttributes.getProjectId())) {
        updateBqTableResource.projectId(bqTableAttributes.getProjectId());
      }
      if (!StringUtils.isEmpty(bqTableAttributes.getDatasetId())) {
        updateBqTableResource.datasetId(bqTableAttributes.getDatasetId());
      }
      if (!StringUtils.isEmpty(bqTableAttributes.getDataTableId())) {
        updateBqTableResource.dataTableId(bqTableAttributes.getDataTableId());
      }
      referenceResourceService.updateReferenceResource(
          workspaceId,
          referenceId,
          body.getName(),
          body.getDescription(),
          updateBqTableResource.build(),
          userRequest);
    }

    return new ResponseEntity<>(HttpStatus.NO_CONTENT);
  }

  @Override
  public ResponseEntity<Void> deleteBigQueryDataTableReference(UUID workspaceId, UUID resourceId) {
    AuthenticatedUserRequest userRequest = getAuthenticatedInfo();
    referenceResourceService.deleteReferenceResourceForResourceType(
        workspaceId, resourceId, userRequest, WsmResourceType.BIQ_QUERY_DATA_TABLE);
    return new ResponseEntity<>(HttpStatus.NO_CONTENT);
  }

  // -- Big Query Dataset -- //

  @Override
  public ResponseEntity<ApiGcpBigQueryDatasetResource> createBigQueryDatasetReference(
      UUID id, @Valid ApiCreateGcpBigQueryDatasetReferenceRequestBody body) {

    // Construct a ReferenceBigQueryResource object from the API input
    var resource =
        ReferencedBigQueryDatasetResource.builder()
            .workspaceId(id)
            .name(body.getMetadata().getName())
            .description(body.getMetadata().getDescription())
            .cloningInstructions(
                CloningInstructions.fromApiModel(body.getMetadata().getCloningInstructions()))
            .projectId(body.getDataset().getProjectId())
            .datasetName(body.getDataset().getDatasetId())
            .build();

    ReferencedResource referenceResource =
        referenceResourceService.createReferenceResource(resource, getAuthenticatedInfo());
    ApiGcpBigQueryDatasetResource response =
        referenceResource.castToBigQueryDatasetResource().toApiResource();
    return new ResponseEntity<>(response, HttpStatus.OK);
  }

  @Override
  public ResponseEntity<ApiGcpBigQueryDatasetResource> getBigQueryDatasetReference(
      UUID id, UUID referenceId) {
    AuthenticatedUserRequest userRequest = getAuthenticatedInfo();
    ReferencedResource referenceResource =
        referenceResourceService.getReferenceResource(id, referenceId, userRequest);
    ApiGcpBigQueryDatasetResource response =
        referenceResource.castToBigQueryDatasetResource().toApiResource();
    return new ResponseEntity<>(response, HttpStatus.OK);
  }

  @Override
  public ResponseEntity<ApiGcpBigQueryDatasetResource> getBigQueryDatasetReferenceByName(
      UUID id, String name) {
    AuthenticatedUserRequest userRequest = getAuthenticatedInfo();
    ReferencedResource referenceResource =
        referenceResourceService.getReferenceResourceByName(id, name, userRequest);
    ApiGcpBigQueryDatasetResource response =
        referenceResource.castToBigQueryDatasetResource().toApiResource();
    return new ResponseEntity<>(response, HttpStatus.OK);
  }

  @Override
  public ResponseEntity<Void> updateBigQueryDatasetReference(
      UUID id, UUID referenceId, ApiUpdateDataReferenceRequestBody body) {
    AuthenticatedUserRequest userRequest = getAuthenticatedInfo();
    referenceResourceService.updateReferenceResource(
        id, referenceId, body.getName(), body.getDescription(), userRequest);
    return new ResponseEntity<>(HttpStatus.NO_CONTENT);
  }

  @Override
  public ResponseEntity<Void> updateBigQueryDatasetReferenceResource(
      UUID workspaceId, UUID resourceId, ApiUpdateBigQueryDatasetReferenceRequestBody body) {
    AuthenticatedUserRequest userRequest = getAuthenticatedInfo();
    ApiGcpBigQueryDatasetAttributes datasetAttributes = body.getResourceAttributes();
    if (datasetAttributes == null) {
      referenceResourceService.updateReferenceResource(
          workspaceId, resourceId, body.getName(), body.getDescription(), userRequest);
    } else {
      ReferencedResource referencedResource =
          referenceResourceService.getReferenceResource(workspaceId, resourceId, userRequest);
      ReferencedBigQueryDatasetResource bqDatasetResource =
          referencedResource.castToBigQueryDatasetResource();

      ReferencedBigQueryDatasetResource.Builder updatedBqDatasetResourceBuilder =
          bqDatasetResource.toBuilder();
      if (!StringUtils.isEmpty(datasetAttributes.getProjectId())) {
        updatedBqDatasetResourceBuilder.projectId(datasetAttributes.getProjectId());
      }
      if (!StringUtils.isEmpty(datasetAttributes.getDatasetId())) {
        updatedBqDatasetResourceBuilder.datasetName(datasetAttributes.getDatasetId());
      }
      referenceResourceService.updateReferenceResource(
          workspaceId,
          resourceId,
          body.getName(),
          body.getDescription(),
          updatedBqDatasetResourceBuilder.build(),
          userRequest);
    }
    return new ResponseEntity<>(HttpStatus.NO_CONTENT);
  }

  @Override
  public ResponseEntity<Void> deleteBigQueryDatasetReference(UUID workspaceId, UUID resourceId) {
    AuthenticatedUserRequest userRequest = getAuthenticatedInfo();
    referenceResourceService.deleteReferenceResourceForResourceType(
        workspaceId, resourceId, userRequest, WsmResourceType.BIG_QUERY_DATASET);
    return new ResponseEntity<>(HttpStatus.NO_CONTENT);
  }

  // -- Data Repo Snapshot -- //

  @Override
  public ResponseEntity<ApiDataRepoSnapshotResource> createDataRepoSnapshotReference(
      UUID id, @Valid ApiCreateDataRepoSnapshotReferenceRequestBody body) {

    var resource =
        ReferencedDataRepoSnapshotResource.builder()
            .workspaceId(id)
            .name(body.getMetadata().getName())
            .description(body.getMetadata().getDescription())
            .cloningInstructions(
                CloningInstructions.fromApiModel(body.getMetadata().getCloningInstructions()))
            .instanceName(body.getSnapshot().getInstanceName())
            .snapshotId(body.getSnapshot().getSnapshot())
            .build();

    ReferencedResource referenceResource =
        referenceResourceService.createReferenceResource(resource, getAuthenticatedInfo());
    ApiDataRepoSnapshotResource response =
        referenceResource.castToDataRepoSnapshotResource().toApiResource();
    return new ResponseEntity<>(response, HttpStatus.OK);
  }

  @Override
  public ResponseEntity<ApiDataRepoSnapshotResource> getDataRepoSnapshotReference(
      UUID id, UUID referenceId) {
    AuthenticatedUserRequest userRequest = getAuthenticatedInfo();
    ReferencedResource referenceResource =
        referenceResourceService.getReferenceResource(id, referenceId, userRequest);
    ApiDataRepoSnapshotResource response =
        referenceResource.castToDataRepoSnapshotResource().toApiResource();
    return new ResponseEntity<>(response, HttpStatus.OK);
  }

  @Override
  public ResponseEntity<ApiDataRepoSnapshotResource> getDataRepoSnapshotReferenceByName(
      UUID id, String name) {
    AuthenticatedUserRequest userRequest = getAuthenticatedInfo();
    ReferencedResource referenceResource =
        referenceResourceService.getReferenceResourceByName(id, name, userRequest);
    ApiDataRepoSnapshotResource response =
        referenceResource.castToDataRepoSnapshotResource().toApiResource();
    return new ResponseEntity<>(response, HttpStatus.OK);
  }

  @Override
  public ResponseEntity<Void> updateDataRepoSnapshotReference(
      UUID workspaceId, UUID referenceId, ApiUpdateDataReferenceRequestBody body) {
    AuthenticatedUserRequest userRequest = getAuthenticatedInfo();
    referenceResourceService.updateReferenceResource(
        workspaceId, referenceId, body.getName(), body.getDescription(), userRequest);
    return new ResponseEntity<>(HttpStatus.NO_CONTENT);
  }

  @Override
  public ResponseEntity<Void> updateDataRepoSnapshotReferenceResource(
      UUID workspaceId, UUID resouceId, ApiUpdateDataRepoSnapshotReferenceRequestBody body) {
    AuthenticatedUserRequest userRequest = getAuthenticatedInfo();
    ApiDataRepoSnapshotAttributes dataRepoSnapshotAttributes = body.getResourceAttributes();
    if (dataRepoSnapshotAttributes == null) {
      referenceResourceService.updateReferenceResource(
          workspaceId, resouceId, body.getName(), body.getDescription(), userRequest);
    } else {
      ReferencedDataRepoSnapshotResource.Builder updatedResourceBuilder =
          referenceResourceService
              .getReferenceResource(workspaceId, resouceId, userRequest)
              .castToDataRepoSnapshotResource()
              .toBuilder();
      if (!StringUtils.isEmpty(dataRepoSnapshotAttributes.getSnapshot())) {
        updatedResourceBuilder.snapshotId(dataRepoSnapshotAttributes.getSnapshot());
      }
      if (!StringUtils.isEmpty(dataRepoSnapshotAttributes.getInstanceName())) {
        updatedResourceBuilder.instanceName(dataRepoSnapshotAttributes.getInstanceName());
      }
      referenceResourceService.updateReferenceResource(
          workspaceId,
          resouceId,
          body.getName(),
          body.getDescription(),
          updatedResourceBuilder.build(),
          userRequest);
    }
    return new ResponseEntity<>(HttpStatus.NO_CONTENT);
  }

  @Override
  public ResponseEntity<Void> deleteDataRepoSnapshotReference(UUID workspaceId, UUID resourceId) {
    AuthenticatedUserRequest userRequest = getAuthenticatedInfo();
    referenceResourceService.deleteReferenceResourceForResourceType(
        workspaceId, resourceId, userRequest, WsmResourceType.DATA_REPO_SNAPSHOT);
    return new ResponseEntity<>(HttpStatus.NO_CONTENT);
  }

  @Override
  public ResponseEntity<ApiCloneReferencedGcpGcsObjectResourceResult> cloneGcpGcsObjectReference(
      UUID workspaceId, UUID resourceId, @Valid ApiCloneReferencedResourceRequestBody body) {
    AuthenticatedUserRequest userRequest = getAuthenticatedInfo();

    final ReferencedResource sourceReferencedResource =
        referenceResourceService.getReferenceResource(workspaceId, resourceId, userRequest);

    final CloningInstructions effectiveCloningInstructions =
        Optional.ofNullable(body.getCloningInstructions())
            .map(CloningInstructions::fromApiModel)
            .orElse(sourceReferencedResource.getCloningInstructions());
    if (CloningInstructions.COPY_REFERENCE != effectiveCloningInstructions) {
      // Nothing to clone here
      final var emptyResult =
          new ApiCloneReferencedGcpGcsObjectResourceResult()
              .effectiveCloningInstructions(effectiveCloningInstructions.toApiModel())
              .sourceResourceId(sourceReferencedResource.getResourceId())
              .sourceWorkspaceId(sourceReferencedResource.getWorkspaceId())
              .resource(null);
      return new ResponseEntity<>(emptyResult, HttpStatus.OK);
    }
    // Clone the reference
    final ReferencedResource clonedReferencedResource =
        referenceResourceService.cloneReferencedResource(
            sourceReferencedResource,
            body.getDestinationWorkspaceId(),
            body.getName(),
            body.getDescription(),
            userRequest);

    // Build the correct response type
    final var result =
        new ApiCloneReferencedGcpGcsObjectResourceResult()
            .resource(clonedReferencedResource.castToGcsObjectResource().toApiModel())
            .sourceWorkspaceId(sourceReferencedResource.getWorkspaceId())
            .sourceResourceId(sourceReferencedResource.getResourceId())
            .effectiveCloningInstructions(effectiveCloningInstructions.toApiModel());
    return new ResponseEntity<>(result, HttpStatus.OK);
  }

  @Override
  public ResponseEntity<ApiCloneReferencedGcpGcsBucketResourceResult> cloneGcpGcsBucketReference(
      UUID workspaceId, UUID resourceId, @Valid ApiCloneReferencedResourceRequestBody body) {
    AuthenticatedUserRequest userRequest = getAuthenticatedInfo();

    final ReferencedResource sourceReferencedResource =
        referenceResourceService.getReferenceResource(workspaceId, resourceId, userRequest);

    final CloningInstructions effectiveCloningInstructions =
        Optional.ofNullable(body.getCloningInstructions())
            .map(CloningInstructions::fromApiModel)
            .orElse(sourceReferencedResource.getCloningInstructions());
    if (CloningInstructions.COPY_REFERENCE != effectiveCloningInstructions) {
      // Nothing to clone here
      final var emptyResult =
          new ApiCloneReferencedGcpGcsBucketResourceResult()
              .effectiveCloningInstructions(effectiveCloningInstructions.toApiModel())
              .sourceResourceId(sourceReferencedResource.getResourceId())
              .sourceWorkspaceId(sourceReferencedResource.getWorkspaceId())
              .resource(null);
      return new ResponseEntity<>(emptyResult, HttpStatus.OK);
    }

    // Clone the reference
    final ReferencedResource clonedReferencedResource =
        referenceResourceService.cloneReferencedResource(
            sourceReferencedResource,
            body.getDestinationWorkspaceId(),
            body.getName(),
            body.getDescription(),
            userRequest);

    // Build the correct response type
    final var result =
        new ApiCloneReferencedGcpGcsBucketResourceResult()
            .resource(clonedReferencedResource.castToGcsBucketResource().toApiModel())
            .sourceWorkspaceId(sourceReferencedResource.getWorkspaceId())
            .sourceResourceId(sourceReferencedResource.getResourceId())
            .effectiveCloningInstructions(effectiveCloningInstructions.toApiModel());
    return new ResponseEntity<>(result, HttpStatus.OK);
  }

  @Override
  public ResponseEntity<ApiCloneReferencedGcpBigQueryDataTableResourceResult>
      cloneGcpBigQueryDataTableReference(
          UUID workspaceId, UUID resourceId, @Valid ApiCloneReferencedResourceRequestBody body) {
    AuthenticatedUserRequest userRequest = getAuthenticatedInfo();

    final ReferencedResource sourceReferencedResource =
        referenceResourceService.getReferenceResource(workspaceId, resourceId, userRequest);

    final CloningInstructions effectiveCloningInstructions =
        Optional.ofNullable(body.getCloningInstructions())
            .map(CloningInstructions::fromApiModel)
            .orElse(sourceReferencedResource.getCloningInstructions());
    if (CloningInstructions.COPY_REFERENCE != effectiveCloningInstructions) {
      // Nothing to clone here
      final var emptyResult =
          new ApiCloneReferencedGcpBigQueryDataTableResourceResult()
              .effectiveCloningInstructions(effectiveCloningInstructions.toApiModel())
              .sourceResourceId(sourceReferencedResource.getResourceId())
              .sourceWorkspaceId(sourceReferencedResource.getWorkspaceId())
              .resource(null);
      return new ResponseEntity<>(emptyResult, HttpStatus.OK);
    }
    // Clone the reference
    final ReferencedResource clonedReferencedResource =
        referenceResourceService.cloneReferencedResource(
            sourceReferencedResource,
            body.getDestinationWorkspaceId(),
            body.getName(),
            body.getDescription(),
            userRequest);

    // Build the correct response type
    final var result =
        new ApiCloneReferencedGcpBigQueryDataTableResourceResult()
            .resource(clonedReferencedResource.castToBigQueryDataTableResource().toApiResource())
            .sourceWorkspaceId(sourceReferencedResource.getWorkspaceId())
            .sourceResourceId(sourceReferencedResource.getResourceId())
            .effectiveCloningInstructions(effectiveCloningInstructions.toApiModel());
    return new ResponseEntity<>(result, HttpStatus.OK);
  }

  @Override
  public ResponseEntity<ApiCloneReferencedGcpBigQueryDatasetResourceResult>
      cloneGcpBigQueryDatasetReference(
          UUID workspaceId, UUID resourceId, @Valid ApiCloneReferencedResourceRequestBody body) {
    AuthenticatedUserRequest userRequest = getAuthenticatedInfo();

    final ReferencedResource sourceReferencedResource =
        referenceResourceService.getReferenceResource(workspaceId, resourceId, userRequest);

    final CloningInstructions effectiveCloningInstructions =
        Optional.ofNullable(body.getCloningInstructions())
            .map(CloningInstructions::fromApiModel)
            .orElse(sourceReferencedResource.getCloningInstructions());
    if (CloningInstructions.COPY_REFERENCE != effectiveCloningInstructions) {
      // Nothing to clone here
      final var emptyResult =
          new ApiCloneReferencedGcpBigQueryDatasetResourceResult()
              .effectiveCloningInstructions(effectiveCloningInstructions.toApiModel())
              .sourceResourceId(sourceReferencedResource.getResourceId())
              .sourceWorkspaceId(sourceReferencedResource.getWorkspaceId())
              .resource(null);
      return new ResponseEntity<>(emptyResult, HttpStatus.OK);
    }

    // Clone the reference
    final ReferencedResource clonedReferencedResource =
        referenceResourceService.cloneReferencedResource(
            sourceReferencedResource,
            body.getDestinationWorkspaceId(),
            body.getName(),
            body.getDescription(),
            userRequest);

    // Build the correct response type
    final var result =
        new ApiCloneReferencedGcpBigQueryDatasetResourceResult()
            .resource(clonedReferencedResource.castToBigQueryDatasetResource().toApiResource())
            .sourceWorkspaceId(sourceReferencedResource.getWorkspaceId())
            .sourceResourceId(sourceReferencedResource.getResourceId())
            .effectiveCloningInstructions(effectiveCloningInstructions.toApiModel());
    return new ResponseEntity<>(result, HttpStatus.OK);
  }

  @Override
  public ResponseEntity<ApiCloneReferencedGcpDataRepoSnapshotResourceResult>
      cloneGcpDataRepoSnapshotReference(
          UUID workspaceId, UUID resourceId, @Valid ApiCloneReferencedResourceRequestBody body) {
    AuthenticatedUserRequest userRequest = getAuthenticatedInfo();

    final ReferencedResource sourceReferencedResource =
        referenceResourceService.getReferenceResource(workspaceId, resourceId, userRequest);

    final CloningInstructions effectiveCloningInstructions =
        Optional.ofNullable(body.getCloningInstructions())
            .map(CloningInstructions::fromApiModel)
            .orElse(sourceReferencedResource.getCloningInstructions());
    if (CloningInstructions.COPY_REFERENCE != effectiveCloningInstructions) {
      // Nothing to clone here
      final var emptyResult =
          new ApiCloneReferencedGcpDataRepoSnapshotResourceResult()
              .effectiveCloningInstructions(effectiveCloningInstructions.toApiModel())
              .sourceResourceId(sourceReferencedResource.getResourceId())
              .sourceWorkspaceId(sourceReferencedResource.getWorkspaceId())
              .resource(null);
      return new ResponseEntity<>(emptyResult, HttpStatus.OK);
    }

    // Clone the reference
    final ReferencedResource clonedReferencedResource =
        referenceResourceService.cloneReferencedResource(
            sourceReferencedResource,
            body.getDestinationWorkspaceId(),
            body.getName(),
            body.getDescription(),
            userRequest);

    // Build the correct response type
    final var result =
        new ApiCloneReferencedGcpDataRepoSnapshotResourceResult()
            .resource(clonedReferencedResource.castToDataRepoSnapshotResource().toApiResource())
            .sourceWorkspaceId(sourceReferencedResource.getWorkspaceId())
            .sourceResourceId(sourceReferencedResource.getResourceId())
            .effectiveCloningInstructions(effectiveCloningInstructions.toApiModel());
    return new ResponseEntity<>(result, HttpStatus.OK);
  }
}<|MERGE_RESOLUTION|>--- conflicted
+++ resolved
@@ -11,27 +11,19 @@
 import bio.terra.workspace.generated.model.ApiCreateGcpBigQueryDataTableReferenceRequestBody;
 import bio.terra.workspace.generated.model.ApiCreateGcpBigQueryDatasetReferenceRequestBody;
 import bio.terra.workspace.generated.model.ApiCreateGcpGcsBucketReferenceRequestBody;
-<<<<<<< HEAD
+import bio.terra.workspace.generated.model.ApiCreateGcpGcsObjectReferenceRequestBody;
 import bio.terra.workspace.generated.model.ApiDataRepoSnapshotAttributes;
-=======
-import bio.terra.workspace.generated.model.ApiCreateGcpGcsObjectReferenceRequestBody;
->>>>>>> d4818139
 import bio.terra.workspace.generated.model.ApiDataRepoSnapshotResource;
 import bio.terra.workspace.generated.model.ApiGcpBigQueryDataTableAttributes;
 import bio.terra.workspace.generated.model.ApiGcpBigQueryDataTableResource;
 import bio.terra.workspace.generated.model.ApiGcpBigQueryDatasetAttributes;
 import bio.terra.workspace.generated.model.ApiGcpBigQueryDatasetResource;
-<<<<<<< HEAD
 import bio.terra.workspace.generated.model.ApiGcpGcsBucketAttributes;
-import bio.terra.workspace.generated.model.ApiGcpGcsBucketFileAttributes;
-import bio.terra.workspace.generated.model.ApiGcpGcsBucketFileResource;
 import bio.terra.workspace.generated.model.ApiGcpGcsBucketResource;
+import bio.terra.workspace.generated.model.ApiGcpGcsObjectAttributes;
+import bio.terra.workspace.generated.model.ApiGcpGcsObjectResource;
 import bio.terra.workspace.generated.model.ApiUpdateBigQueryDataTableReferenceRequestBody;
 import bio.terra.workspace.generated.model.ApiUpdateBigQueryDatasetReferenceRequestBody;
-=======
-import bio.terra.workspace.generated.model.ApiGcpGcsBucketResource;
-import bio.terra.workspace.generated.model.ApiGcpGcsObjectResource;
->>>>>>> d4818139
 import bio.terra.workspace.generated.model.ApiUpdateDataReferenceRequestBody;
 import bio.terra.workspace.generated.model.ApiUpdateDataRepoSnapshotReferenceRequestBody;
 import bio.terra.workspace.generated.model.ApiUpdateGcsBucketObjectReferenceRequestBody;
@@ -90,7 +82,7 @@
     return authenticatedUserRequestFactory.from(request);
   }
 
-  // -- GSC Bucket file -- //
+  // -- GSC Bucket object -- //
   @Override
   public ResponseEntity<ApiGcpGcsObjectResource> createGcsObjectReference(
       UUID workspaceId, @Valid ApiCreateGcpGcsObjectReferenceRequestBody body) {
@@ -132,13 +124,8 @@
   }
 
   @Override
-<<<<<<< HEAD
-  public ResponseEntity<Void> updateBucketFileReference(
+  public ResponseEntity<Void> updateGcsObjectReference(
       UUID workspaceId, UUID referenceId, ApiUpdateDataReferenceRequestBody body) {
-=======
-  public ResponseEntity<Void> updateGcsObjectReference(
-      UUID id, UUID referenceId, ApiUpdateDataReferenceRequestBody body) {
->>>>>>> d4818139
     AuthenticatedUserRequest userRequest = getAuthenticatedInfo();
     referenceResourceService.updateReferenceResource(
         workspaceId, referenceId, body.getName(), body.getDescription(), userRequest);
@@ -153,24 +140,24 @@
       referenceResourceService.updateReferenceResource(
           workspaceId, referenceId, body.getName(), body.getDescription(), userRequest);
     } else {
-      ReferencedGcsBucketFileResource.Builder updateBucketFileResourceBuilder =
+      ReferencedGcsObjectResource.Builder updateBucketObjectResourceBuilder =
           referenceResourceService
               .getReferenceResource(workspaceId, referenceId, userRequest)
-              .castToGcsBucketFileResource()
+              .castToGcsObjectResource()
               .toBuilder();
-      ApiGcpGcsBucketFileAttributes bucketFileAttributes = body.getResourceAttributes();
-      if (!StringUtils.isEmpty(bucketFileAttributes.getBucketName())) {
-        updateBucketFileResourceBuilder.bucketName(bucketFileAttributes.getBucketName());
-      }
-      if (!StringUtils.isEmpty(bucketFileAttributes.getFileName())) {
-        updateBucketFileResourceBuilder.fileName(bucketFileAttributes.getFileName());
+      ApiGcpGcsObjectAttributes bucketObjectAttributes = body.getResourceAttributes();
+      if (!StringUtils.isEmpty(bucketObjectAttributes.getBucketName())) {
+        updateBucketObjectResourceBuilder.bucketName(bucketObjectAttributes.getBucketName());
+      }
+      if (!StringUtils.isEmpty(bucketObjectAttributes.getFileName())) {
+        updateBucketObjectResourceBuilder.fileName(bucketObjectAttributes.getFileName());
       }
       referenceResourceService.updateReferenceResource(
           workspaceId,
           referenceId,
           body.getName(),
           body.getDescription(),
-          updateBucketFileResourceBuilder.build(),
+          updateBucketObjectResourceBuilder.build(),
           userRequest);
     }
     return new ResponseEntity<>(HttpStatus.NO_CONTENT);
