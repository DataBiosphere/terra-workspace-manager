--- conflicted
+++ resolved
@@ -574,13 +574,8 @@
           CloningInstructions.fromApiModel(body.getCloningInstructions()));
     }
 
-<<<<<<< HEAD
     ReferencedResource sourceReferencedResource =
-        referencedResourceService.getReferenceResource(workspaceUuid, resourceId);
-=======
-    final ReferencedResource sourceReferencedResource =
         referencedResourceService.getReferenceResource(workspaceUuid, resourceUuid);
->>>>>>> 1d8aaa72
 
     CloningInstructions effectiveCloningInstructions =
         Optional.ofNullable(body.getCloningInstructions())
@@ -626,13 +621,8 @@
   @Traced
   @Override
   public ResponseEntity<ApiCloneReferencedGcpGcsBucketResourceResult> cloneGcpGcsBucketReference(
-<<<<<<< HEAD
-      UUID workspaceUuid, UUID resourceId, @Valid ApiCloneReferencedResourceRequestBody body) {
-    AuthenticatedUserRequest userRequest = getAuthenticatedInfo();
-=======
       UUID workspaceUuid, UUID resourceUuid, @Valid ApiCloneReferencedResourceRequestBody body) {
-    final AuthenticatedUserRequest userRequest = getAuthenticatedInfo();
->>>>>>> 1d8aaa72
+    AuthenticatedUserRequest userRequest = getAuthenticatedInfo();
     // For cloning, we need to check that the caller has both read access to the source workspace
     // and write access to the destination workspace.
     workspaceService.validateCloneReferenceAction(
@@ -645,13 +635,8 @@
           CloningInstructions.fromApiModel(body.getCloningInstructions()));
     }
 
-<<<<<<< HEAD
     ReferencedResource sourceReferencedResource =
-        referencedResourceService.getReferenceResource(workspaceUuid, resourceId);
-=======
-    final ReferencedResource sourceReferencedResource =
         referencedResourceService.getReferenceResource(workspaceUuid, resourceUuid);
->>>>>>> 1d8aaa72
 
     CloningInstructions effectiveCloningInstructions =
         Optional.ofNullable(body.getCloningInstructions())
@@ -715,13 +700,8 @@
           CloningInstructions.fromApiModel(body.getCloningInstructions()));
     }
 
-<<<<<<< HEAD
     ReferencedResource sourceReferencedResource =
-        referencedResourceService.getReferenceResource(workspaceUuid, resourceId);
-=======
-    final ReferencedResource sourceReferencedResource =
         referencedResourceService.getReferenceResource(workspaceUuid, resourceUuid);
->>>>>>> 1d8aaa72
 
     CloningInstructions effectiveCloningInstructions =
         Optional.ofNullable(body.getCloningInstructions())
@@ -768,15 +748,10 @@
   @Override
   public ResponseEntity<ApiCloneReferencedGcpBigQueryDatasetResourceResult>
       cloneGcpBigQueryDatasetReference(
-<<<<<<< HEAD
-          UUID workspaceUuid, UUID resourceId, @Valid ApiCloneReferencedResourceRequestBody body) {
-    AuthenticatedUserRequest userRequest = getAuthenticatedInfo();
-=======
           UUID workspaceUuid,
           UUID resourceUuid,
           @Valid ApiCloneReferencedResourceRequestBody body) {
-    final AuthenticatedUserRequest userRequest = getAuthenticatedInfo();
->>>>>>> 1d8aaa72
+    AuthenticatedUserRequest userRequest = getAuthenticatedInfo();
     // For cloning, we need to check that the caller has both read access to the source workspace
     // and write access to the destination workspace.
     workspaceService.validateCloneReferenceAction(
@@ -789,13 +764,8 @@
           CloningInstructions.fromApiModel(body.getCloningInstructions()));
     }
 
-<<<<<<< HEAD
     ReferencedResource sourceReferencedResource =
-        referencedResourceService.getReferenceResource(workspaceUuid, resourceId);
-=======
-    final ReferencedResource sourceReferencedResource =
         referencedResourceService.getReferenceResource(workspaceUuid, resourceUuid);
->>>>>>> 1d8aaa72
 
     CloningInstructions effectiveCloningInstructions =
         Optional.ofNullable(body.getCloningInstructions())
@@ -843,15 +813,10 @@
   @Override
   public ResponseEntity<ApiCloneReferencedGcpDataRepoSnapshotResourceResult>
       cloneGcpDataRepoSnapshotReference(
-<<<<<<< HEAD
-          UUID workspaceUuid, UUID resourceId, @Valid ApiCloneReferencedResourceRequestBody body) {
-    AuthenticatedUserRequest userRequest = getAuthenticatedInfo();
-=======
           UUID workspaceUuid,
           UUID resourceUuid,
           @Valid ApiCloneReferencedResourceRequestBody body) {
-    final AuthenticatedUserRequest userRequest = getAuthenticatedInfo();
->>>>>>> 1d8aaa72
+    AuthenticatedUserRequest userRequest = getAuthenticatedInfo();
     // For cloning, we need to check that the caller has both read access to the source workspace
     // and write access to the destination workspace.
     workspaceService.validateCloneReferenceAction(
@@ -864,13 +829,8 @@
           CloningInstructions.fromApiModel(body.getCloningInstructions()));
     }
 
-<<<<<<< HEAD
     ReferencedResource sourceReferencedResource =
-        referencedResourceService.getReferenceResource(workspaceUuid, resourceId);
-=======
-    final ReferencedResource sourceReferencedResource =
         referencedResourceService.getReferenceResource(workspaceUuid, resourceUuid);
->>>>>>> 1d8aaa72
 
     CloningInstructions effectiveCloningInstructions =
         Optional.ofNullable(body.getCloningInstructions())
@@ -1024,13 +984,8 @@
           CloningInstructions.fromApiModel(body.getCloningInstructions()));
     }
 
-<<<<<<< HEAD
     ReferencedResource sourceReferencedResource =
-        referencedResourceService.getReferenceResource(workspaceUuid, resourceId);
-=======
-    final ReferencedResource sourceReferencedResource =
         referencedResourceService.getReferenceResource(workspaceUuid, resourceUuid);
->>>>>>> 1d8aaa72
 
     CloningInstructions effectiveCloningInstructions =
         Optional.ofNullable(body.getCloningInstructions())
