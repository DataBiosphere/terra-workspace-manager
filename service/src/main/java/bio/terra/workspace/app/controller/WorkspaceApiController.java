package bio.terra.workspace.app.controller;

import bio.terra.workspace.common.utils.ControllerValidationUtils;
import bio.terra.workspace.generated.controller.WorkspaceApi;
import bio.terra.workspace.generated.model.ApiAzureContext;
import bio.terra.workspace.generated.model.ApiCloneWorkspaceRequest;
import bio.terra.workspace.generated.model.ApiCloneWorkspaceResult;
import bio.terra.workspace.generated.model.ApiClonedWorkspace;
import bio.terra.workspace.generated.model.ApiCloudPlatform;
import bio.terra.workspace.generated.model.ApiCreateCloudContextRequest;
import bio.terra.workspace.generated.model.ApiCreateCloudContextResult;
import bio.terra.workspace.generated.model.ApiCreateWorkspaceRequestBody;
import bio.terra.workspace.generated.model.ApiCreatedWorkspace;
import bio.terra.workspace.generated.model.ApiGcpContext;
import bio.terra.workspace.generated.model.ApiGrantRoleRequestBody;
import bio.terra.workspace.generated.model.ApiIamRole;
import bio.terra.workspace.generated.model.ApiJobReport.StatusEnum;
import bio.terra.workspace.generated.model.ApiProperties;
import bio.terra.workspace.generated.model.ApiProperty;
import bio.terra.workspace.generated.model.ApiRoleBinding;
import bio.terra.workspace.generated.model.ApiRoleBindingList;
import bio.terra.workspace.generated.model.ApiUpdateWorkspaceRequestBody;
import bio.terra.workspace.generated.model.ApiWorkspaceDescription;
import bio.terra.workspace.generated.model.ApiWorkspaceDescriptionList;
import bio.terra.workspace.generated.model.ApiWorkspaceStageModel;
import bio.terra.workspace.service.iam.AuthenticatedUserRequest;
import bio.terra.workspace.service.iam.AuthenticatedUserRequestFactory;
import bio.terra.workspace.service.iam.SamRethrow;
import bio.terra.workspace.service.iam.SamService;
import bio.terra.workspace.service.iam.exception.InvalidRoleException;
import bio.terra.workspace.service.iam.model.SamConstants;
import bio.terra.workspace.service.iam.model.WsmIamRole;
import bio.terra.workspace.service.job.JobService;
import bio.terra.workspace.service.job.JobService.AsyncJobResult;
import bio.terra.workspace.service.petserviceaccount.PetSaService;
import bio.terra.workspace.service.spendprofile.SpendProfileId;
import bio.terra.workspace.service.workspace.AzureCloudContextService;
import bio.terra.workspace.service.workspace.GcpCloudContextService;
import bio.terra.workspace.service.workspace.WorkspaceService;
import bio.terra.workspace.service.workspace.exceptions.CloudContextRequiredException;
import bio.terra.workspace.service.workspace.model.AzureCloudContext;
import bio.terra.workspace.service.workspace.model.CloudContextHolder;
import bio.terra.workspace.service.workspace.model.GcpCloudContext;
import bio.terra.workspace.service.workspace.model.Workspace;
import bio.terra.workspace.service.workspace.model.WorkspaceStage;
import java.util.HashMap;
import java.util.List;
import java.util.Map;
import java.util.Optional;
import java.util.UUID;
import java.util.stream.Collectors;
import javax.servlet.http.HttpServletRequest;
import javax.validation.Valid;
import org.slf4j.Logger;
import org.slf4j.LoggerFactory;
import org.springframework.beans.factory.annotation.Autowired;
import org.springframework.http.HttpStatus;
import org.springframework.http.ResponseEntity;
import org.springframework.stereotype.Controller;
import org.springframework.web.bind.annotation.PathVariable;
import org.springframework.web.bind.annotation.RequestBody;

@Controller
public class WorkspaceApiController extends ControllerBase implements WorkspaceApi {
  private static final Logger logger = LoggerFactory.getLogger(WorkspaceApiController.class);
  private final WorkspaceService workspaceService;
  private final JobService jobService;
  private final SamService samService;
  private final AzureCloudContextService azureCloudContextService;
  private final GcpCloudContextService gcpCloudContextService;
  private final PetSaService petSaService;

  @Autowired
  public WorkspaceApiController(
      WorkspaceService workspaceService,
      JobService jobService,
      SamService samService,
      AuthenticatedUserRequestFactory authenticatedUserRequestFactory,
      HttpServletRequest request,
      GcpCloudContextService gcpCloudContextService,
      PetSaService petSaService,
      AzureCloudContextService azureCloudContextService) {
    super(authenticatedUserRequestFactory, request, samService);
    this.workspaceService = workspaceService;
    this.jobService = jobService;
    this.samService = samService;
    this.azureCloudContextService = azureCloudContextService;
    this.gcpCloudContextService = gcpCloudContextService;
    this.petSaService = petSaService;
  }

  @Override
  public ResponseEntity<ApiCreatedWorkspace> createWorkspace(
      @RequestBody ApiCreateWorkspaceRequestBody body) {
    AuthenticatedUserRequest userRequest = getAuthenticatedInfo();
    logger.info(
        "Creating workspace {} for {} subject {}",
        body.getId(),
        userRequest.getEmail(),
        userRequest.getSubjectId());

    // Existing client libraries should not need to know about the stage, as they won't use any of
    // the features it gates. If stage isn't specified in a create request, we default to
    // RAWLS_WORKSPACE.
    ApiWorkspaceStageModel requestStage = body.getStage();
    requestStage = (requestStage == null ? ApiWorkspaceStageModel.RAWLS_WORKSPACE : requestStage);
    WorkspaceStage internalStage = WorkspaceStage.fromApiModel(requestStage);
    Optional<SpendProfileId> spendProfileId =
        Optional.ofNullable(body.getSpendProfile()).map(SpendProfileId::new);

    // ET uses userFacingId; CWB doesn't. Schema enforces that userFacingId must be set. CWB doesn't pass
    // userFacingId in request, so use id. Prefix with "a" because userFacingId must start with letter.
    String userFacingId = Optional.ofNullable(body.getUserFacingId()).orElse("a" + body.getId());

    Workspace workspace =
        Workspace.builder()
            .workspaceId(body.getId())
            .userFacingId(userFacingId)
            .displayName(body.getDisplayName())
            .description(body.getDescription())
            .spendProfileId(spendProfileId.orElse(null))
            .workspaceStage(internalStage)
            .properties(propertyMapFromApi(body.getProperties()))
            .build();
    UUID createdId = workspaceService.createWorkspace(workspace, userRequest);

    ApiCreatedWorkspace responseWorkspace = new ApiCreatedWorkspace().id(createdId);
    logger.info("Created workspace {} for {}", responseWorkspace, userRequest.getEmail());

    return new ResponseEntity<>(responseWorkspace, HttpStatus.OK);
  }

  @Override
  public ResponseEntity<ApiWorkspaceDescriptionList> listWorkspaces(Integer offset, Integer limit) {
    AuthenticatedUserRequest userRequest = getAuthenticatedInfo();
    logger.info("Listing workspaces for {}", userRequest.getEmail());
    ControllerValidationUtils.validatePaginationParams(offset, limit);
    List<Workspace> workspaces = workspaceService.listWorkspaces(userRequest, offset, limit);
    var response =
        new ApiWorkspaceDescriptionList()
            .workspaces(
                workspaces.stream()
                    .map(this::buildWorkspaceDescription)
                    .collect(Collectors.toList()));
    return new ResponseEntity<>(response, HttpStatus.OK);
  }

  private ApiWorkspaceDescription buildWorkspaceDescription(Workspace workspace) {
    ApiGcpContext gcpContext =
        gcpCloudContextService
            .getGcpCloudContext(workspace.getWorkspaceId())
            .map(GcpCloudContext::toApi)
            .orElse(null);

    ApiAzureContext azureContext =
        azureCloudContextService
            .getAzureCloudContext(workspace.getWorkspaceId())
            .map(AzureCloudContext::toApi)
            .orElse(null);

    // Convert the property map to API format
    ApiProperties apiProperties = new ApiProperties();
    workspace
        .getProperties()
        .forEach((k, v) -> apiProperties.add(new ApiProperty().key(k).value(v)));

    // When we have another cloud context, we will need to do a similar retrieval for it.
    return new ApiWorkspaceDescription()
        .id(workspace.getWorkspaceId())
        .spendProfile(workspace.getSpendProfileId().map(SpendProfileId::getId).orElse(null))
        .stage(workspace.getWorkspaceStage().toApiModel())
        .gcpContext(gcpContext)
        .azureContext(azureContext)
        .userFacingId(workspace.getUserFacingId().orElse(null))
        .displayName(workspace.getDisplayName().orElse(null))
        .description(workspace.getDescription().orElse(null))
        .properties(apiProperties);
  }

  @Override
  public ResponseEntity<ApiWorkspaceDescription> getWorkspace(
      @PathVariable("workspaceUuid") UUID id) {
    AuthenticatedUserRequest userRequest = getAuthenticatedInfo();
    logger.info("Getting workspace {} for {}", id, userRequest.getEmail());
    Workspace workspace = workspaceService.getWorkspace(id, userRequest);
    ApiWorkspaceDescription desc = buildWorkspaceDescription(workspace);
    logger.info("Got workspace {} for {}", desc, userRequest.getEmail());

    return new ResponseEntity<>(desc, HttpStatus.OK);
  }

  @Override
  public ResponseEntity<ApiWorkspaceDescription> updateWorkspace(
      @PathVariable("workspaceUuid") UUID workspaceUuid,
      @RequestBody ApiUpdateWorkspaceRequestBody body) {
    AuthenticatedUserRequest userRequest = getAuthenticatedInfo();
    logger.info("Updating workspace {} for {}", workspaceUuid, userRequest.getEmail());

    Map<String, String> propertyMap = null;
    if (body.getProperties() != null) {
      propertyMap = propertyMapFromApi(body.getProperties());
    }

    Workspace workspace =
        workspaceService.updateWorkspace(
<<<<<<< HEAD
            userRequest, workspaceUuid, body.getDisplayName(), body.getDescription(), propertyMap);
=======
            userRequest, workspaceId, body.getUserFacingId(), body.getDisplayName(), body.getDescription(), propertyMap);
>>>>>>> f49dd9d3

    ApiWorkspaceDescription desc = buildWorkspaceDescription(workspace);
    logger.info("Updated workspace {} for {}", desc, userRequest.getEmail());

    return new ResponseEntity<>(desc, HttpStatus.OK);
  }

  @Override
  public ResponseEntity<Void> deleteWorkspace(@PathVariable("workspaceUuid") UUID id) {
    AuthenticatedUserRequest userRequest = getAuthenticatedInfo();
    logger.info("Deleting workspace {} for {}", id, userRequest.getEmail());
    workspaceService.deleteWorkspace(id, userRequest);
    logger.info("Deleted workspace {} for {}", id, userRequest.getEmail());

    return new ResponseEntity<>(HttpStatus.NO_CONTENT);
  }

  @Override
  public ResponseEntity<Void> grantRole(
      @PathVariable("workspaceUuid") UUID id,
      @PathVariable("role") ApiIamRole role,
      @RequestBody ApiGrantRoleRequestBody body) {
    ControllerValidationUtils.validateEmail(body.getMemberEmail());
    if (role == ApiIamRole.APPLICATION) {
      throw new InvalidRoleException(
          "Users cannot grant role APPLICATION. Use application registration instead.");
    }
    SamRethrow.onInterrupted(
        () ->
            samService.grantWorkspaceRole(
                id, getAuthenticatedInfo(), WsmIamRole.fromApiModel(role), body.getMemberEmail()),
        "grantWorkspaceRole");
    return new ResponseEntity<>(HttpStatus.NO_CONTENT);
  }

  @Override
  public ResponseEntity<Void> removeRole(
      @PathVariable("workspaceUuid") UUID id,
      @PathVariable("role") ApiIamRole role,
      @PathVariable("memberEmail") String memberEmail) {
    ControllerValidationUtils.validateEmail(memberEmail);
    if (role == ApiIamRole.APPLICATION) {
      throw new InvalidRoleException(
          "Users cannot remove role APPLICATION. Use application registration instead.");
    }
    AuthenticatedUserRequest userRequest = getAuthenticatedInfo();
    workspaceService.removeWorkspaceRoleFromUser(
        id, WsmIamRole.fromApiModel(role), memberEmail, userRequest);
    return new ResponseEntity<>(HttpStatus.NO_CONTENT);
  }

  @Override
  public ResponseEntity<ApiRoleBindingList> getRoles(@PathVariable("workspaceUuid") UUID id) {
    List<bio.terra.workspace.service.iam.model.RoleBinding> bindingList =
        SamRethrow.onInterrupted(
            () -> samService.listRoleBindings(id, getAuthenticatedInfo()), "listRoleBindings");
    ApiRoleBindingList responseList = new ApiRoleBindingList();
    for (bio.terra.workspace.service.iam.model.RoleBinding roleBinding : bindingList) {
      responseList.add(
          new ApiRoleBinding().role(roleBinding.role().toApiModel()).members(roleBinding.users()));
    }
    return new ResponseEntity<>(responseList, HttpStatus.OK);
  }

  @Override
  public ResponseEntity<ApiCreateCloudContextResult> createCloudContext(
      UUID id, @Valid ApiCreateCloudContextRequest body) {
    ControllerValidationUtils.validateCloudPlatform(body.getCloudPlatform());
    AuthenticatedUserRequest userRequest = getAuthenticatedInfo();
    String jobId = body.getJobControl().getId();
    String resultPath = getAsyncResultEndpoint(jobId);

    if (body.getCloudPlatform() == ApiCloudPlatform.AZURE) {
      ApiAzureContext azureContext =
          Optional.ofNullable(body.getAzureContext())
              .orElseThrow(
                  () ->
                      new CloudContextRequiredException(
                          "AzureContext is required when creating an azure cloud context for a workspace"));
      workspaceService.createAzureCloudContext(
          id, jobId, userRequest, resultPath, AzureCloudContext.fromApi(azureContext));
    } else {
      workspaceService.createGcpCloudContext(id, jobId, userRequest, resultPath);
    }

    ApiCreateCloudContextResult response = fetchCreateCloudContextResult(jobId, userRequest);
    return new ResponseEntity<>(response, getAsyncResponseCode(response.getJobReport()));
  }

  @Override
  public ResponseEntity<ApiCreateCloudContextResult> getCreateCloudContextResult(
      UUID id, String jobId) {
    AuthenticatedUserRequest userRequest = getAuthenticatedInfo();
    ApiCreateCloudContextResult response = fetchCreateCloudContextResult(jobId, userRequest);
    return new ResponseEntity<>(response, getAsyncResponseCode(response.getJobReport()));
  }

  private ApiCreateCloudContextResult fetchCreateCloudContextResult(
      String jobId, AuthenticatedUserRequest userRequest) {
    final AsyncJobResult<CloudContextHolder> jobResult =
        jobService.retrieveAsyncJobResult(jobId, CloudContextHolder.class, userRequest);

    ApiGcpContext gcpContext = null;
    ApiAzureContext azureContext = null;

    if (jobResult.getJobReport().getStatus().equals(StatusEnum.SUCCEEDED)) {
      gcpContext =
          Optional.ofNullable(jobResult.getResult().getGcpCloudContext())
              .map(c -> new ApiGcpContext().projectId(c.getGcpProjectId()))
              .orElse(null);

      azureContext =
          Optional.ofNullable(jobResult.getResult().getAzureCloudContext())
              .map(
                  c ->
                      new ApiAzureContext()
                          .tenantId(c.getAzureTenantId())
                          .subscriptionId(c.getAzureSubscriptionId())
                          .resourceGroupId(c.getAzureResourceGroupId()))
              .orElse(null);
    }

    return new ApiCreateCloudContextResult()
        .jobReport(jobResult.getJobReport())
        .errorReport(jobResult.getApiErrorReport())
        .gcpContext(gcpContext)
        .azureContext(azureContext);
  }

  @Override
  public ResponseEntity<Void> deleteCloudContext(UUID id, ApiCloudPlatform cloudPlatform) {
    AuthenticatedUserRequest userRequest = getAuthenticatedInfo();
    ControllerValidationUtils.validateCloudPlatform(cloudPlatform);
    workspaceService.deleteGcpCloudContext(id, userRequest);
    return new ResponseEntity<>(HttpStatus.NO_CONTENT);
  }

  @Override
  public ResponseEntity<Void> enablePet(UUID workspaceUuid) {
    AuthenticatedUserRequest userRequest = getAuthenticatedInfo();
    // TODO(PF-1007): This would be a nice use for an authorized workspace ID.
    // Validate that the user is a workspace member, as enablePetServiceAccountImpersonation does
    // not authenticate.
    workspaceService.validateWorkspaceAndAction(
        userRequest, workspaceUuid, SamConstants.SamWorkspaceAction.READ);
    String userEmail =
        SamRethrow.onInterrupted(() -> samService.getUserEmailFromSam(userRequest), "enablePet");
    petSaService.enablePetServiceAccountImpersonation(
        workspaceUuid, userEmail, userRequest.getRequiredToken());
    return new ResponseEntity<>(HttpStatus.NO_CONTENT);
  }

  /**
   * Clone an entire workspace by creating a new workspace and cloning the workspace's resources
   * into it.
   *
   * @param workspaceUuid - ID of source workspace
   * @param body - request body
   * @return - result structure for the overall clone operation with details for each resource
   */
  @Override
  public ResponseEntity<ApiCloneWorkspaceResult> cloneWorkspace(
      UUID workspaceUuid, @Valid ApiCloneWorkspaceRequest body) {
    final AuthenticatedUserRequest petRequest = getCloningCredentials(workspaceUuid);

    Optional<SpendProfileId> spendProfileId =
        Optional.ofNullable(body.getSpendProfile()).map(SpendProfileId::new);
    final UUID destinationWorkspaceId = UUID.randomUUID();
    // Construct the target workspace object from the inputs
    final Workspace destinationWorkspace =
        Workspace.builder()
            .workspaceId(destinationWorkspaceId)
            .spendProfileId(spendProfileId.orElse(null))
            .workspaceStage(WorkspaceStage.MC_WORKSPACE)
            .displayName(body.getDisplayName())
            .description(body.getDescription())
            .properties(propertyMapFromApi(body.getProperties()))
            .build();

    final String jobId =
        workspaceService.cloneWorkspace(
            workspaceUuid, petRequest, body.getLocation(), destinationWorkspace);

    final ApiCloneWorkspaceResult result = fetchCloneWorkspaceResult(jobId, getAuthenticatedInfo());
    final ApiClonedWorkspace clonedWorkspaceStub =
        new ApiClonedWorkspace()
            .destinationWorkspaceId(destinationWorkspaceId)
            .sourceWorkspaceId(workspaceUuid);
    result.setWorkspace(clonedWorkspaceStub);
    return new ResponseEntity<>(result, getAsyncResponseCode(result.getJobReport()));
  }

  /**
   * Return the workspace clone result, including job result and error result.
   *
   * @param workspaceUuid - source workspace ID
   * @param jobId - ID of flight
   * @return - response with result
   */
  @Override
  public ResponseEntity<ApiCloneWorkspaceResult> getCloneWorkspaceResult(
      UUID workspaceUuid, String jobId) {
    final AuthenticatedUserRequest userRequest = getAuthenticatedInfo();
    final ApiCloneWorkspaceResult result = fetchCloneWorkspaceResult(jobId, userRequest);
    return new ResponseEntity<>(result, getAsyncResponseCode(result.getJobReport()));
  }

  // Retrieve the async result or progress for clone workspace.
  private ApiCloneWorkspaceResult fetchCloneWorkspaceResult(
      String jobId, AuthenticatedUserRequest userRequest) {
    final AsyncJobResult<ApiClonedWorkspace> jobResult =
        jobService.retrieveAsyncJobResult(jobId, ApiClonedWorkspace.class, userRequest);
    return new ApiCloneWorkspaceResult()
        .jobReport(jobResult.getJobReport())
        .errorReport(jobResult.getApiErrorReport())
        .workspace(jobResult.getResult());
  }

  // Convert properties list into a map
  private Map<String, String> propertyMapFromApi(ApiProperties properties) {
    Map<String, String> propertyMap = new HashMap<>();
    if (properties != null) {
      for (ApiProperty property : properties) {
        ControllerValidationUtils.validatePropertyKey(property.getKey());
        propertyMap.put(property.getKey(), property.getValue());
      }
    }
    return propertyMap;
  }

  /**
   * Return Pet SA credentials if available, otherwise the user credentials associated with this
   * request. It's possible to clone a workspace that has no cloud context, and thus no (GCP) pet
   * account.
   *
   * @param workspaceUuid - ID of workspace to be cloned
   * @return user or pet request
   */
  private AuthenticatedUserRequest getCloningCredentials(UUID workspaceUuid) {
    final AuthenticatedUserRequest userRequest = getAuthenticatedInfo();
    return petSaService.getWorkspacePetCredentials(workspaceUuid, userRequest).orElse(userRequest);
  }
}<|MERGE_RESOLUTION|>--- conflicted
+++ resolved
@@ -203,11 +203,7 @@
 
     Workspace workspace =
         workspaceService.updateWorkspace(
-<<<<<<< HEAD
-            userRequest, workspaceUuid, body.getDisplayName(), body.getDescription(), propertyMap);
-=======
-            userRequest, workspaceId, body.getUserFacingId(), body.getDisplayName(), body.getDescription(), propertyMap);
->>>>>>> f49dd9d3
+            userRequest, workspaceUuid, body.getUserFacingId(), body.getDisplayName(), body.getDescription(), propertyMap);
 
     ApiWorkspaceDescription desc = buildWorkspaceDescription(workspace);
     logger.info("Updated workspace {} for {}", desc, userRequest.getEmail());
