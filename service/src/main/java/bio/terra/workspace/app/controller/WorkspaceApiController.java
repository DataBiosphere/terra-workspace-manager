package bio.terra.workspace.app.controller;

import static bio.terra.workspace.app.controller.shared.PropertiesUtils.convertApiPropertyToMap;
import static bio.terra.workspace.app.controller.shared.PropertiesUtils.convertMapToApiProperties;
import static bio.terra.workspace.common.utils.ControllerValidationUtils.validatePropertiesDeleteRequestBody;
import static bio.terra.workspace.common.utils.ControllerValidationUtils.validatePropertiesUpdateRequestBody;

import bio.terra.policy.model.TpsPaoGetResult;
import bio.terra.policy.model.TpsPaoUpdateResult;
import bio.terra.policy.model.TpsPolicyInputs;
import bio.terra.policy.model.TpsUpdateMode;
import bio.terra.workspace.app.configuration.external.FeatureConfiguration;
import bio.terra.workspace.app.controller.shared.JobApiUtils;
import bio.terra.workspace.common.exception.FeatureNotSupportedException;
import bio.terra.workspace.common.logging.model.ActivityLogChangeDetails;
import bio.terra.workspace.common.logging.model.ActivityLogChangedTarget;
import bio.terra.workspace.common.utils.ControllerValidationUtils;
import bio.terra.workspace.db.ResourceDao;
import bio.terra.workspace.db.WorkspaceActivityLogDao;
import bio.terra.workspace.db.exception.WorkspaceNotFoundException;
import bio.terra.workspace.generated.controller.WorkspaceApi;
import bio.terra.workspace.generated.model.ApiAwsContext;
import bio.terra.workspace.generated.model.ApiAzureContext;
import bio.terra.workspace.generated.model.ApiCloneWorkspaceRequest;
import bio.terra.workspace.generated.model.ApiCloneWorkspaceResult;
import bio.terra.workspace.generated.model.ApiClonedWorkspace;
import bio.terra.workspace.generated.model.ApiCloudPlatform;
import bio.terra.workspace.generated.model.ApiCreateCloudContextRequest;
import bio.terra.workspace.generated.model.ApiCreateCloudContextResult;
import bio.terra.workspace.generated.model.ApiCreateWorkspaceRequestBody;
import bio.terra.workspace.generated.model.ApiCreatedWorkspace;
import bio.terra.workspace.generated.model.ApiGcpContext;
import bio.terra.workspace.generated.model.ApiGrantRoleRequestBody;
import bio.terra.workspace.generated.model.ApiIamRole;
import bio.terra.workspace.generated.model.ApiJobReport.StatusEnum;
import bio.terra.workspace.generated.model.ApiMergeCheckRequest;
import bio.terra.workspace.generated.model.ApiProperties;
import bio.terra.workspace.generated.model.ApiProperty;
import bio.terra.workspace.generated.model.ApiRegions;
import bio.terra.workspace.generated.model.ApiRoleBinding;
import bio.terra.workspace.generated.model.ApiRoleBindingList;
import bio.terra.workspace.generated.model.ApiUpdateWorkspaceRequestBody;
import bio.terra.workspace.generated.model.ApiWorkspaceDescription;
import bio.terra.workspace.generated.model.ApiWorkspaceDescriptionList;
import bio.terra.workspace.generated.model.ApiWorkspaceStageModel;
import bio.terra.workspace.generated.model.ApiWsmPolicyExplainResult;
import bio.terra.workspace.generated.model.ApiWsmPolicyInput;
import bio.terra.workspace.generated.model.ApiWsmPolicyMergeCheckResult;
import bio.terra.workspace.generated.model.ApiWsmPolicyUpdateRequest;
import bio.terra.workspace.generated.model.ApiWsmPolicyUpdateResult;
import bio.terra.workspace.service.iam.AuthenticatedUserRequest;
import bio.terra.workspace.service.iam.AuthenticatedUserRequestFactory;
import bio.terra.workspace.service.iam.SamRethrow;
import bio.terra.workspace.service.iam.SamService;
import bio.terra.workspace.service.iam.exception.InvalidRoleException;
import bio.terra.workspace.service.iam.model.SamConstants;
import bio.terra.workspace.service.iam.model.SamConstants.SamWorkspaceAction;
import bio.terra.workspace.service.iam.model.WsmIamRole;
import bio.terra.workspace.service.job.JobService;
import bio.terra.workspace.service.logging.WorkspaceActivityLogService;
import bio.terra.workspace.service.petserviceaccount.PetSaService;
import bio.terra.workspace.service.policy.TpsApiConversionUtils;
import bio.terra.workspace.service.policy.TpsApiDispatch;
import bio.terra.workspace.service.policy.model.PolicyExplainResult;
import bio.terra.workspace.service.resource.controlled.model.ControlledResource;
import bio.terra.workspace.service.spendprofile.SpendProfileId;
import bio.terra.workspace.service.workspace.AwsCloudContextService;
import bio.terra.workspace.service.workspace.AzureCloudContextService;
import bio.terra.workspace.service.workspace.GcpCloudContextService;
import bio.terra.workspace.service.workspace.WorkspaceService;
import bio.terra.workspace.service.workspace.exceptions.StageDisabledException;
import bio.terra.workspace.service.workspace.model.AwsCloudContext;
import bio.terra.workspace.service.workspace.model.AzureCloudContext;
import bio.terra.workspace.service.workspace.model.CloudContextHolder;
import bio.terra.workspace.service.workspace.model.CloudPlatform;
import bio.terra.workspace.service.workspace.model.GcpCloudContext;
import bio.terra.workspace.service.workspace.model.OperationType;
import bio.terra.workspace.service.workspace.model.Workspace;
import bio.terra.workspace.service.workspace.model.WorkspaceAndHighestRole;
import bio.terra.workspace.service.workspace.model.WorkspaceStage;
import io.opencensus.contrib.spring.aop.Traced;
import java.util.ArrayList;
import java.util.Collections;
import java.util.HashSet;
import java.util.List;
import java.util.Map;
import java.util.Optional;
import java.util.UUID;
import javax.servlet.http.HttpServletRequest;
import javax.validation.Valid;
import org.slf4j.Logger;
import org.slf4j.LoggerFactory;
import org.springframework.beans.factory.annotation.Autowired;
import org.springframework.http.HttpStatus;
import org.springframework.http.ResponseEntity;
import org.springframework.stereotype.Controller;
import org.springframework.web.bind.annotation.PathVariable;
import org.springframework.web.bind.annotation.RequestBody;

@Controller
public class WorkspaceApiController extends ControllerBase implements WorkspaceApi {
  private static final Logger logger = LoggerFactory.getLogger(WorkspaceApiController.class);
  private final WorkspaceService workspaceService;
  private final JobService jobService;
  private final JobApiUtils jobApiUtils;
<<<<<<< HEAD
  private final SamService samService;
  private final AwsCloudContextService awsCloudContextService;
  private final AzureCloudContextService azureCloudContextService;
=======
>>>>>>> 7ec71772
  private final GcpCloudContextService gcpCloudContextService;
  private final AzureCloudContextService azureCloudContextService;
  private final PetSaService petSaService;
  private final TpsApiDispatch tpsApiDispatch;
  private final WorkspaceActivityLogDao workspaceActivityLogDao;
  private final FeatureConfiguration featureConfiguration;
  private final WorkspaceActivityLogService workspaceActivityLogService;
  private final ResourceDao resourceDao;

  @Autowired
  public WorkspaceApiController(
      AuthenticatedUserRequestFactory authenticatedUserRequestFactory,
      HttpServletRequest request,
      SamService samService,
      WorkspaceService workspaceService,
      JobService jobService,
      JobApiUtils jobApiUtils,
<<<<<<< HEAD
      SamService samService,
      AuthenticatedUserRequestFactory authenticatedUserRequestFactory,
      HttpServletRequest request,
      AwsCloudContextService awsCloudContextService,
=======
>>>>>>> 7ec71772
      GcpCloudContextService gcpCloudContextService,
      AzureCloudContextService azureCloudContextService,
      PetSaService petSaService,
      TpsApiDispatch tpsApiDispatch,
      WorkspaceActivityLogDao workspaceActivityLogDao,
      FeatureConfiguration featureConfiguration,
      WorkspaceActivityLogService workspaceActivityLogService,
      ResourceDao resourceDao) {
    super(authenticatedUserRequestFactory, request, samService);
    this.workspaceService = workspaceService;
    this.jobService = jobService;
    this.jobApiUtils = jobApiUtils;
<<<<<<< HEAD
    this.samService = samService;
    this.awsCloudContextService = awsCloudContextService;
    this.azureCloudContextService = azureCloudContextService;
=======
>>>>>>> 7ec71772
    this.gcpCloudContextService = gcpCloudContextService;
    this.azureCloudContextService = azureCloudContextService;
    this.petSaService = petSaService;
    this.tpsApiDispatch = tpsApiDispatch;
    this.workspaceActivityLogDao = workspaceActivityLogDao;
    this.featureConfiguration = featureConfiguration;
    this.workspaceActivityLogService = workspaceActivityLogService;
    this.resourceDao = resourceDao;
  }

  @Traced
  @Override
  public ResponseEntity<ApiCreatedWorkspace> createWorkspace(
      @RequestBody ApiCreateWorkspaceRequestBody body) {
    AuthenticatedUserRequest userRequest = getAuthenticatedInfo();

    try {
      workspaceService.getWorkspace(body.getId());
      return new ResponseEntity<>(HttpStatus.CONFLICT);
    } catch (WorkspaceNotFoundException ex) {
      logger.info(
          "Creating workspace {} for {} subject {}",
          body.getId(),
          userRequest.getEmail(),
          userRequest.getSubjectId());
    }

    // Unlike other operations, there's no Sam permission required to create a workspace. As long as
    // a user is enabled, they can call this endpoint.

    // Existing client libraries should not need to know about the stage, as they won't use any of
    // the features it gates. If stage isn't specified in a create request, we default to
    // RAWLS_WORKSPACE.
    ApiWorkspaceStageModel requestStage = body.getStage();
    requestStage = (requestStage == null ? ApiWorkspaceStageModel.RAWLS_WORKSPACE : requestStage);
    WorkspaceStage internalStage = WorkspaceStage.fromApiModel(requestStage);
    Optional<SpendProfileId> spendProfileId =
        Optional.ofNullable(body.getSpendProfile()).map(SpendProfileId::new);

    // ET uses userFacingId; CWB doesn't. Schema enforces that userFacingId must be set. CWB doesn't
    // pass userFacingId in request, so use id.
    String userFacingId =
        Optional.ofNullable(body.getUserFacingId()).orElse(body.getId().toString());
    ControllerValidationUtils.validateUserFacingId(userFacingId);

    // Validate that this workspace can have policies attached, if necessary.
    TpsPolicyInputs policies = null;
    if (body.getPolicies() != null) {
      if (!featureConfiguration.isTpsEnabled()) {
        throw new FeatureNotSupportedException(
            "TPS is not enabled on this instance of Workspace Manager, do not specify the policy field of a CreateWorkspace request.");
      }
      if (body.getStage() == ApiWorkspaceStageModel.RAWLS_WORKSPACE) {
        throw new StageDisabledException(
            "Cannot apply policies to a RAWLS_WORKSPACE stage workspace");
      }
      policies = TpsApiConversionUtils.tpsFromApiTpsPolicyInputs(body.getPolicies());
    }

    Workspace workspace =
        Workspace.builder()
            .workspaceId(body.getId())
            .userFacingId(userFacingId)
            .displayName(body.getDisplayName())
            .description(body.getDescription())
            .spendProfileId(spendProfileId.orElse(null))
            .workspaceStage(internalStage)
            .properties(convertApiPropertyToMap(body.getProperties()))
            .createdByEmail(getSamService().getUserEmailFromSamAndRethrowOnInterrupt(userRequest))
            .build();
    UUID createdWorkspaceUuid =
        workspaceService.createWorkspace(
            workspace, policies, body.getApplicationIds(), userRequest);

    ApiCreatedWorkspace responseWorkspace = new ApiCreatedWorkspace().id(createdWorkspaceUuid);
    logger.info("Created workspace {} for {}", responseWorkspace, userRequest.getEmail());

    return new ResponseEntity<>(responseWorkspace, HttpStatus.OK);
  }

  @Traced
  @Override
  public ResponseEntity<ApiWorkspaceDescriptionList> listWorkspaces(
      Integer offset, Integer limit, ApiIamRole minimumHighestRole) {
    AuthenticatedUserRequest userRequest = getAuthenticatedInfo();
    logger.info("Listing workspaces for {}", userRequest.getEmail());
    ControllerValidationUtils.validatePaginationParams(offset, limit);
    // Can't set default in yaml (https://stackoverflow.com/a/68542868/6447189), so set here.
    if (minimumHighestRole == null) {
      minimumHighestRole = ApiIamRole.READER;
    }

    // Unlike other operations, there's no Sam permission required to list workspaces. As long as
    // a user is enabled, they can call this endpoint, though they may not have any workspaces they
    // can read.
    List<WorkspaceAndHighestRole> workspacesAndHighestRoles =
        workspaceService.listWorkspacesAndHighestRoles(
            userRequest, offset, limit, WsmIamRole.fromApiModel(minimumHighestRole));
    var response =
        new ApiWorkspaceDescriptionList()
            .workspaces(
                workspacesAndHighestRoles.stream()
                    .map(
                        workspaceAndHighestRole ->
                            buildWorkspaceDescription(
                                workspaceAndHighestRole.workspace(),
                                workspaceAndHighestRole.highestRole(),
                                userRequest))
                    .toList());
    return new ResponseEntity<>(response, HttpStatus.OK);
  }

  @Traced
  private ApiWorkspaceDescription buildWorkspaceDescription(
      Workspace workspace, WsmIamRole highestRole, AuthenticatedUserRequest userRequest) {
    UUID workspaceUuid = workspace.getWorkspaceId();
    ApiGcpContext gcpContext =
        gcpCloudContextService
            .getGcpCloudContext(workspaceUuid)
            .map(GcpCloudContext::toApi)
            .orElse(null);

    ApiAzureContext azureContext =
        azureCloudContextService
            .getAzureCloudContext(workspaceUuid)
            .map(AzureCloudContext::toApi)
            .orElse(null);

    ApiAwsContext awsContext =
        awsCloudContextService
            .getAwsCloudContext(workspaceUuid)
            .map(AwsCloudContext::toApi)
            .orElse(null);

    List<ApiWsmPolicyInput> workspacePolicies = null;
    if (featureConfiguration.isTpsEnabled()) {
      // New workspaces will always be created with empty policies, but some workspaces predate
      // policy and so will not have associated PAOs.
      Optional<TpsPaoGetResult> workspacePao = tpsApiDispatch.getPaoIfExists(workspaceUuid);

      workspacePolicies =
          workspacePao
              .map(TpsApiConversionUtils::apiEffectivePolicyListFromTpsPao)
              .orElse(Collections.emptyList());
    }

    // When we have another cloud context, we will need to do a similar retrieval for it.
    var lastChangeDetailsOptional =
        workspaceActivityLogService.getLastUpdatedDetails(workspaceUuid);

    if (highestRole == WsmIamRole.DISCOVERER) {
      workspace = Workspace.stripWorkspaceForRequesterWithOnlyDiscovererRole(workspace);
    }

    // Convert the property map to API format
    ApiProperties apiProperties = convertMapToApiProperties(workspace.getProperties());

    return new ApiWorkspaceDescription()
        .id(workspaceUuid)
        .userFacingId(workspace.getUserFacingId())
        .displayName(workspace.getDisplayName().orElse(null))
        .description(workspace.getDescription().orElse(null))
        .highestRole(highestRole.toApiModel())
        .properties(apiProperties)
        .spendProfile(workspace.getSpendProfileId().map(SpendProfileId::getId).orElse(null))
        .stage(workspace.getWorkspaceStage().toApiModel())
        .gcpContext(gcpContext)
        .azureContext(azureContext)
        .awsContext(awsContext)
        .createdDate(workspace.createdDate())
        .createdBy(workspace.createdByEmail())
        .lastUpdatedDate(
            lastChangeDetailsOptional
                .map(ActivityLogChangeDetails::changeDate)
                .orElse(workspace.createdDate()))
        .lastUpdatedBy(
            lastChangeDetailsOptional
                .map(ActivityLogChangeDetails::actorEmail)
                .orElse(workspace.createdByEmail()))
        .policies(workspacePolicies);
  }

  @Traced
  @Override
  public ResponseEntity<ApiWorkspaceDescription> getWorkspace(
      @PathVariable("workspaceId") UUID uuid, ApiIamRole minimumHighestRole) {
    AuthenticatedUserRequest userRequest = getAuthenticatedInfo();
    logger.info("Getting workspace {} for {}", uuid, userRequest.getEmail());
    // Can't set default in yaml (https://stackoverflow.com/a/68542868/6447189), so set here.
    if (minimumHighestRole == null) {
      minimumHighestRole = ApiIamRole.READER;
    }
    String samAction = WsmIamRole.fromApiModel(minimumHighestRole).toSamAction();
    Workspace workspace = workspaceService.validateWorkspaceAndAction(userRequest, uuid, samAction);

    WsmIamRole highestRole = workspaceService.getHighestRole(uuid, userRequest);
    ApiWorkspaceDescription desc = buildWorkspaceDescription(workspace, highestRole, userRequest);
    logger.info("Got workspace {} for {}", desc, userRequest.getEmail());

    return new ResponseEntity<>(desc, HttpStatus.OK);
  }

  @Traced
  @Override
  public ResponseEntity<ApiWorkspaceDescription> getWorkspaceByUserFacingId(
      @PathVariable("workspaceUserFacingId") String userFacingId, ApiIamRole minimumHighestRole) {
    AuthenticatedUserRequest userRequest = getAuthenticatedInfo();
    logger.info("Getting workspace {} for {}", userFacingId, userRequest.getEmail());
    // Can't set default in yaml (https://stackoverflow.com/a/68542868/6447189), so set here.
    if (minimumHighestRole == null) {
      minimumHighestRole = ApiIamRole.READER;
    }
    // Authz check is inside workspaceService here as we would need the UUID to check Sam, but
    // we only have the UFID at this point.

    Workspace workspace =
        workspaceService.getWorkspaceByUserFacingId(
            userFacingId, userRequest, WsmIamRole.fromApiModel(minimumHighestRole));
    WsmIamRole highestRole =
        workspaceService.getHighestRole(workspace.getWorkspaceId(), userRequest);
    ApiWorkspaceDescription desc = buildWorkspaceDescription(workspace, highestRole, userRequest);
    logger.info("Got workspace {} for {}", desc, userRequest.getEmail());

    return new ResponseEntity<>(desc, HttpStatus.OK);
  }

  @Traced
  @Override
  public ResponseEntity<ApiWorkspaceDescription> updateWorkspace(
      @PathVariable("workspaceId") UUID workspaceUuid,
      @RequestBody ApiUpdateWorkspaceRequestBody body) {
    AuthenticatedUserRequest userRequest = getAuthenticatedInfo();
    logger.info("Updating workspace {} for {}", workspaceUuid, userRequest.getEmail());

    if (body.getUserFacingId() != null) {
      ControllerValidationUtils.validateUserFacingId(body.getUserFacingId());
    }
    workspaceService.validateWorkspaceAndAction(
        userRequest, workspaceUuid, SamConstants.SamWorkspaceAction.WRITE);

    Workspace workspace =
        workspaceService.updateWorkspace(
            workspaceUuid,
            body.getUserFacingId(),
            body.getDisplayName(),
            body.getDescription(),
            userRequest);
    WsmIamRole highestRole = workspaceService.getHighestRole(workspaceUuid, userRequest);
    ApiWorkspaceDescription desc = buildWorkspaceDescription(workspace, highestRole, userRequest);
    logger.info("Updated workspace {} for {}", desc, userRequest.getEmail());

    return new ResponseEntity<>(desc, HttpStatus.OK);
  }

  @Traced
  @Override
  public ResponseEntity<ApiWsmPolicyUpdateResult> updatePolicies(
      @PathVariable("workspaceId") UUID workspaceId, @RequestBody ApiWsmPolicyUpdateRequest body) {
    AuthenticatedUserRequest userRequest = getAuthenticatedInfo();
    logger.info("Updating workspace policies {} for {}", workspaceId, userRequest.getEmail());

    workspaceService.validateWorkspaceAndAction(userRequest, workspaceId, SamWorkspaceAction.WRITE);

    featureConfiguration.tpsEnabledCheck();
    TpsPolicyInputs adds = TpsApiConversionUtils.tpsFromApiTpsPolicyInputs(body.getAddAttributes());
    TpsPolicyInputs removes =
        TpsApiConversionUtils.tpsFromApiTpsPolicyInputs(body.getRemoveAttributes());
    TpsUpdateMode updateMode = TpsApiConversionUtils.tpsFromApiTpsUpdateMode(body.getUpdateMode());

    TpsPaoUpdateResult result = tpsApiDispatch.updatePao(workspaceId, adds, removes, updateMode);

    if (Boolean.TRUE.equals(result.isUpdateApplied())) {
      workspaceActivityLogService.writeActivity(
          userRequest,
          workspaceId,
          OperationType.UPDATE,
          workspaceId.toString(),
          ActivityLogChangedTarget.POLICIES);
      logger.info(
          "Finished updating workspace policies {} for {}", workspaceId, userRequest.getEmail());
    } else {
      logger.warn(
          "Workspace policies update failed to apply to {} for {}",
          workspaceId,
          userRequest.getEmail());
    }

    ApiWsmPolicyUpdateResult apiResult = TpsApiConversionUtils.apiFromTpsUpdateResult(result);
    return new ResponseEntity<>(apiResult, HttpStatus.OK);
  }

  @Traced
  @Override
  public ResponseEntity<Void> deleteWorkspace(@PathVariable("workspaceId") UUID uuid) {
    AuthenticatedUserRequest userRequest = getAuthenticatedInfo();
    logger.info("Deleting workspace {} for {}", uuid, userRequest.getEmail());
    Workspace workspace =
        workspaceService.validateWorkspaceAndAction(userRequest, uuid, SamWorkspaceAction.DELETE);
    workspaceService.deleteWorkspace(workspace, userRequest);
    logger.info("Deleted workspace {} for {}", uuid, userRequest.getEmail());

    return new ResponseEntity<>(HttpStatus.NO_CONTENT);
  }

  @Traced
  @Override
  public ResponseEntity<Void> deleteWorkspaceProperties(
      @PathVariable("workspaceId") UUID workspaceUuid, @RequestBody List<String> propertyKeys) {
    AuthenticatedUserRequest userRequest = getAuthenticatedInfo();
    workspaceService.validateWorkspaceAndAction(
        userRequest, workspaceUuid, SamWorkspaceAction.DELETE);
    validatePropertiesDeleteRequestBody(propertyKeys);
    logger.info("Deleting the properties in workspace {}", workspaceUuid);
    workspaceService.validateWorkspaceAndAction(
        userRequest, workspaceUuid, SamWorkspaceAction.DELETE);
    workspaceService.deleteWorkspaceProperties(workspaceUuid, propertyKeys, userRequest);
    logger.info("Deleted the properties in workspace {}", workspaceUuid);

    return new ResponseEntity<>(HttpStatus.NO_CONTENT);
  }

  @Traced
  @Override
  public ResponseEntity<Void> updateWorkspaceProperties(
      @PathVariable("workspaceId") UUID workspaceUuid, @RequestBody List<ApiProperty> properties) {
    AuthenticatedUserRequest userRequest = getAuthenticatedInfo();
    workspaceService.validateWorkspaceAndAction(
        userRequest, workspaceUuid, SamWorkspaceAction.WRITE);
    validatePropertiesUpdateRequestBody(properties);
    Map<String, String> propertyMap = convertApiPropertyToMap(properties);
    logger.info("Updating the properties {} in workspace {}", propertyMap, workspaceUuid);
    workspaceService.updateWorkspaceProperties(workspaceUuid, propertyMap, userRequest);
    logger.info("Updated the properties {} in workspace {}", propertyMap, workspaceUuid);

    return new ResponseEntity<>(HttpStatus.NO_CONTENT);
  }

  @Traced
  @Override
  public ResponseEntity<Void> grantRole(
      @PathVariable("workspaceId") UUID uuid,
      @PathVariable("role") ApiIamRole role,
      @RequestBody ApiGrantRoleRequestBody body) {
    ControllerValidationUtils.validateEmail(body.getMemberEmail());
    if (role == ApiIamRole.APPLICATION) {
      throw new InvalidRoleException(
          "Users cannot grant role APPLICATION. Use application registration instead.");
    }
    // No additional authz check as this is just a wrapper around a Sam endpoint.
    SamRethrow.onInterrupted(
        () ->
            getSamService()
                .grantWorkspaceRole(
                    uuid,
                    getAuthenticatedInfo(),
                    WsmIamRole.fromApiModel(role),
                    body.getMemberEmail()),
        "grantWorkspaceRole");
    workspaceActivityLogService.writeActivity(
        getAuthenticatedInfo(),
        uuid,
        OperationType.GRANT_WORKSPACE_ROLE,
        body.getMemberEmail(),
        ActivityLogChangedTarget.USER);
    return new ResponseEntity<>(HttpStatus.NO_CONTENT);
  }

  @Traced
  @Override
  public ResponseEntity<Void> removeRole(
      @PathVariable("workspaceId") UUID uuid,
      @PathVariable("role") ApiIamRole role,
      @PathVariable("memberEmail") String memberEmail) {
    ControllerValidationUtils.validateEmail(memberEmail);
    if (role == ApiIamRole.APPLICATION) {
      throw new InvalidRoleException(
          "Users cannot remove role APPLICATION. Use application registration instead.");
    }
    AuthenticatedUserRequest userRequest = getAuthenticatedInfo();
    Workspace workspace =
        workspaceService.validateMcWorkspaceAndAction(userRequest, uuid, SamWorkspaceAction.OWN);
    workspaceService.removeWorkspaceRoleFromUser(
        workspace, WsmIamRole.fromApiModel(role), memberEmail, userRequest);
    return new ResponseEntity<>(HttpStatus.NO_CONTENT);
  }

  @Traced
  @Override
  public ResponseEntity<ApiRoleBindingList> getRoles(@PathVariable("workspaceId") UUID uuid) {
    // No additional authz check as this is just a wrapper around a Sam endpoint.
    List<bio.terra.workspace.service.iam.model.RoleBinding> bindingList =
        SamRethrow.onInterrupted(
            () -> getSamService().listRoleBindings(uuid, getAuthenticatedInfo()),
            "listRoleBindings");
    ApiRoleBindingList responseList = new ApiRoleBindingList();
    for (bio.terra.workspace.service.iam.model.RoleBinding roleBinding : bindingList) {
      responseList.add(
          new ApiRoleBinding().role(roleBinding.role().toApiModel()).members(roleBinding.users()));
    }
    return new ResponseEntity<>(responseList, HttpStatus.OK);
  }

  @Traced
  @Override
  public ResponseEntity<ApiCreateCloudContextResult> createCloudContext(
      UUID uuid, @Valid ApiCreateCloudContextRequest body) {
    ControllerValidationUtils.validateCloudPlatform(body.getCloudPlatform());
    AuthenticatedUserRequest userRequest = getAuthenticatedInfo();
    String jobId = body.getJobControl().getId();
    String resultPath = getAsyncResultEndpoint(jobId);
    Workspace workspace =
        workspaceService.validateMcWorkspaceAndAction(userRequest, uuid, SamWorkspaceAction.WRITE);

    if (body.getCloudPlatform() == ApiCloudPlatform.AZURE) {
      AzureCloudContext azureCloudContext =
          ControllerValidationUtils.validateAzureContextRequestBody(
              body.getAzureContext(), featureConfiguration.isBpmAzureEnabled());
      workspaceService.createAzureCloudContext(
          workspace, jobId, userRequest, resultPath, azureCloudContext);
    } else if (body.getCloudPlatform() == ApiCloudPlatform.AWS) {
      workspaceService.createAwsCloudContext(
          workspace, jobId, userRequest, getSamUser(), resultPath);
    } else {
      workspaceService.createGcpCloudContext(workspace, jobId, userRequest, resultPath);
    }

    ApiCreateCloudContextResult response = fetchCreateCloudContextResult(jobId);
    return new ResponseEntity<>(response, getAsyncResponseCode(response.getJobReport()));
  }

  @Traced
  @Override
  public ResponseEntity<ApiCreateCloudContextResult> getCreateCloudContextResult(
      UUID uuid, String jobId) {
    AuthenticatedUserRequest userRequest = getAuthenticatedInfo();
    jobService.verifyUserAccess(jobId, userRequest, uuid);
    ApiCreateCloudContextResult response = fetchCreateCloudContextResult(jobId);
    return new ResponseEntity<>(response, getAsyncResponseCode(response.getJobReport()));
  }

  private ApiCreateCloudContextResult fetchCreateCloudContextResult(String jobId) {
    JobApiUtils.AsyncJobResult<CloudContextHolder> jobResult =
        jobApiUtils.retrieveAsyncJobResult(jobId, CloudContextHolder.class);

    ApiGcpContext gcpContext = null;
    ApiAzureContext azureContext = null;
    ApiAwsContext awsContext = null;

    if (jobResult.getJobReport().getStatus().equals(StatusEnum.SUCCEEDED)) {
      gcpContext =
          Optional.ofNullable(jobResult.getResult().getGcpCloudContext())
              .map(c -> new ApiGcpContext().projectId(c.getGcpProjectId()))
              .orElse(null);

      azureContext =
          Optional.ofNullable(jobResult.getResult().getAzureCloudContext())
              .map(
                  c ->
                      new ApiAzureContext()
                          .tenantId(c.getAzureTenantId())
                          .subscriptionId(c.getAzureSubscriptionId())
                          .resourceGroupId(c.getAzureResourceGroupId()))
              .orElse(null);

      awsContext =
          Optional.ofNullable(jobResult.getResult().getAwsCloudContext())
              .map(c -> AwsCloudContext.deserialize(c).toApi())
              .orElse(null);
    }

    return new ApiCreateCloudContextResult()
        .jobReport(jobResult.getJobReport())
        .errorReport(jobResult.getApiErrorReport())
        .gcpContext(gcpContext)
        .azureContext(azureContext)
        .awsContext(awsContext);
  }

  @Traced
  @Override
  public ResponseEntity<Void> deleteCloudContext(UUID uuid, ApiCloudPlatform cloudPlatform) {
    AuthenticatedUserRequest userRequest = getAuthenticatedInfo();
    ControllerValidationUtils.validateCloudPlatform(cloudPlatform);
    Workspace workspace =
        workspaceService.validateMcWorkspaceAndAction(userRequest, uuid, SamWorkspaceAction.WRITE);
    if (cloudPlatform == ApiCloudPlatform.AZURE) {
      workspaceService.deleteAzureCloudContext(workspace, userRequest);
    } else {
      workspaceService.deleteGcpCloudContext(workspace, userRequest);
    }
    return new ResponseEntity<>(HttpStatus.NO_CONTENT);
  }

  @Traced
  @Override
  public ResponseEntity<Void> enablePet(UUID workspaceUuid) {
    AuthenticatedUserRequest userRequest = getAuthenticatedInfo();
    // TODO(PF-1007): This would be a nice use for an authorized workspace ID.
    // Validate that the user is a workspace member, as enablePetServiceAccountImpersonation does
    // not authenticate.
    workspaceService.validateMcWorkspaceAndAction(
        userRequest, workspaceUuid, SamWorkspaceAction.READ);
    petSaService.enablePetServiceAccountImpersonation(
        workspaceUuid,
        getSamService().getUserEmailFromSamAndRethrowOnInterrupt(userRequest),
        userRequest);
    return new ResponseEntity<>(HttpStatus.NO_CONTENT);
  }

  /**
   * Clone an entire workspace by creating a new workspace and cloning the workspace's resources
   * into it.
   *
   * @param workspaceUuid - ID of source workspace
   * @param body - request body
   * @return - result structure for the overall clone operation with details for each resource
   */
  @Traced
  @Override
  public ResponseEntity<ApiCloneWorkspaceResult> cloneWorkspace(
      UUID workspaceUuid, @Valid ApiCloneWorkspaceRequest body) {
    final AuthenticatedUserRequest petRequest = getCloningCredentials(workspaceUuid);

    // Clone is creating the destination workspace so unlike other clone operations there's no
    // additional authz check for the destination. As long as the user is enabled in Sam, they can
    // create a new workspace.
    final Workspace sourceWorkspace =
        workspaceService.validateWorkspaceAndAction(
            petRequest, workspaceUuid, SamWorkspaceAction.READ);

    Optional<SpendProfileId> spendProfileId =
        Optional.ofNullable(body.getSpendProfile()).map(SpendProfileId::new);

    // Accept a target workspace id if one is provided. This allows Rawls to specify an
    // existing workspace id. WSM then creates the WSMspace supporting the Rawls workspace.
    UUID destinationWorkspaceId =
        Optional.ofNullable(body.getDestinationWorkspaceId()).orElse(UUID.randomUUID());

    // ET uses userFacingId; CWB doesn't. Schema enforces that userFacingId must be set. CWB doesn't
    // pass userFacingId in request, so use id.
    String destinationUserFacingId =
        Optional.ofNullable(body.getUserFacingId()).orElse(destinationWorkspaceId.toString());
    ControllerValidationUtils.validateUserFacingId(destinationUserFacingId);

    // If user does not specify the destinationWorkspace's displayName, then we will generate the
    // name followed the sourceWorkspace's displayName, if sourceWorkspace's displayName is null, we
    // will generate the name based on the sourceWorkspace's userFacingId.
    String generatedDisplayName =
        sourceWorkspace.getDisplayName().orElse(sourceWorkspace.getUserFacingId()) + " (Copy)";

    // Construct the target workspace object from the inputs
    // Policies are cloned in the flight instead of here so that they get cleaned appropriately if
    // the flight fails.
    final Workspace destinationWorkspace =
        Workspace.builder()
            .workspaceId(destinationWorkspaceId)
            .userFacingId(destinationUserFacingId)
            .spendProfileId(spendProfileId.orElse(null))
            .workspaceStage(sourceWorkspace.getWorkspaceStage())
            .displayName(Optional.ofNullable(body.getDisplayName()).orElse(generatedDisplayName))
            .description(body.getDescription())
            .properties(sourceWorkspace.getProperties())
            .createdByEmail(getSamService().getUserEmailFromSamAndRethrowOnInterrupt(petRequest))
            .build();

    final String jobId =
        workspaceService.cloneWorkspace(
            sourceWorkspace, petRequest, body.getLocation(), destinationWorkspace);

    final ApiCloneWorkspaceResult result = fetchCloneWorkspaceResult(jobId);
    final ApiClonedWorkspace clonedWorkspaceStub =
        new ApiClonedWorkspace()
            .destinationWorkspaceId(destinationWorkspaceId)
            .destinationUserFacingId(destinationUserFacingId)
            .sourceWorkspaceId(workspaceUuid);
    result.setWorkspace(clonedWorkspaceStub);
    return new ResponseEntity<>(result, getAsyncResponseCode(result.getJobReport()));
  }

  /**
   * Return the workspace clone result, including job result and error result.
   *
   * @param workspaceUuid - source workspace ID
   * @param jobId - ID of flight
   * @return - response with result
   */
  @Traced
  @Override
  public ResponseEntity<ApiCloneWorkspaceResult> getCloneWorkspaceResult(
      UUID workspaceUuid, String jobId) {
    final AuthenticatedUserRequest userRequest = getAuthenticatedInfo();
    jobService.verifyUserAccess(jobId, userRequest, workspaceUuid);
    final ApiCloneWorkspaceResult result = fetchCloneWorkspaceResult(jobId);
    return new ResponseEntity<>(result, getAsyncResponseCode(result.getJobReport()));
  }

  @Traced
  @Override
  public ResponseEntity<ApiRegions> listValidRegions(UUID workspaceId, ApiCloudPlatform platform) {
    AuthenticatedUserRequest userRequest = getAuthenticatedInfo();
    workspaceService.validateWorkspaceAndAction(userRequest, workspaceId, SamWorkspaceAction.READ);

    List<String> regions =
        tpsApiDispatch.listValidRegions(workspaceId, CloudPlatform.fromApiCloudPlatform(platform));

    ApiRegions apiRegions = new ApiRegions();
    apiRegions.addAll(regions);
    return new ResponseEntity<>(apiRegions, HttpStatus.OK);
  }

  @Traced
  @Override
  public ResponseEntity<ApiWsmPolicyExplainResult> explainPolicies(
      UUID workspaceId, Integer depth) {
    AuthenticatedUserRequest userRequest = getAuthenticatedInfo();
    workspaceService.validateWorkspaceAndAction(userRequest, workspaceId, SamWorkspaceAction.READ);
    PolicyExplainResult explainResult =
        tpsApiDispatch.explain(workspaceId, depth, workspaceService, userRequest);

    return new ResponseEntity<>(explainResult.toApi(), HttpStatus.OK);
  }

  @Traced
  @Override
  public ResponseEntity<ApiWsmPolicyMergeCheckResult> mergeCheck(
      UUID targetWorkspaceId, ApiMergeCheckRequest requestBody) {
    UUID sourceWorkspaceId = requestBody.getWorkspaceId();

    AuthenticatedUserRequest userRequest = getAuthenticatedInfo();
    workspaceService.validateWorkspaceAndAction(
        userRequest, targetWorkspaceId, SamWorkspaceAction.READ);
    TpsPaoUpdateResult dryRunResults =
        tpsApiDispatch.mergePao(targetWorkspaceId, sourceWorkspaceId, TpsUpdateMode.DRY_RUN);

    List<UUID> resourceWithConflicts = new ArrayList<>();

    for (var platform : ApiCloudPlatform.values()) {
      HashSet<String> validRegions = new HashSet<>();
      validRegions.addAll(
          tpsApiDispatch.listValidRegions(
              sourceWorkspaceId, CloudPlatform.fromApiCloudPlatform(platform)));

      List<ControlledResource> existingResources =
          resourceDao.listControlledResources(
              targetWorkspaceId, CloudPlatform.fromApiCloudPlatform(platform));

      for (var existingResource : existingResources) {
        if (!validRegions.contains(existingResource.getRegion())) {
          resourceWithConflicts.add(existingResource.getResourceId());
        }
      }
    }
    ApiWsmPolicyMergeCheckResult updateResult =
        new ApiWsmPolicyMergeCheckResult()
            .conflicts(
                TpsApiConversionUtils.apiFromTpsPaoConflictList(dryRunResults.getConflicts()))
            .resourcesWithConflict(resourceWithConflicts);

    return new ResponseEntity<>(updateResult, HttpStatus.ACCEPTED);
  }

  // Retrieve the async result or progress for clone workspace.
  private ApiCloneWorkspaceResult fetchCloneWorkspaceResult(String jobId) {
    JobApiUtils.AsyncJobResult<ApiClonedWorkspace> jobResult =
        jobApiUtils.retrieveAsyncJobResult(jobId, ApiClonedWorkspace.class);
    return new ApiCloneWorkspaceResult()
        .jobReport(jobResult.getJobReport())
        .errorReport(jobResult.getApiErrorReport())
        .workspace(jobResult.getResult());
  }

  /**
   * Return Pet SA credentials if available, otherwise the user credentials associated with this
   * request. It's possible to clone a workspace that has no cloud context, and thus no (GCP) pet
   * account.
   *
   * @param workspaceUuid - ID of workspace to be cloned
   * @return user or pet request
   */
  private AuthenticatedUserRequest getCloningCredentials(UUID workspaceUuid) {
    final AuthenticatedUserRequest userRequest = getAuthenticatedInfo();
    return petSaService.getWorkspacePetCredentials(workspaceUuid, userRequest).orElse(userRequest);
  }
}<|MERGE_RESOLUTION|>--- conflicted
+++ resolved
@@ -103,14 +103,9 @@
   private final WorkspaceService workspaceService;
   private final JobService jobService;
   private final JobApiUtils jobApiUtils;
-<<<<<<< HEAD
-  private final SamService samService;
-  private final AwsCloudContextService awsCloudContextService;
-  private final AzureCloudContextService azureCloudContextService;
-=======
->>>>>>> 7ec71772
   private final GcpCloudContextService gcpCloudContextService;
   private final AzureCloudContextService azureCloudContextService;
+  private final AwsCloudContextService awsCloudContextService;
   private final PetSaService petSaService;
   private final TpsApiDispatch tpsApiDispatch;
   private final WorkspaceActivityLogDao workspaceActivityLogDao;
@@ -126,15 +121,9 @@
       WorkspaceService workspaceService,
       JobService jobService,
       JobApiUtils jobApiUtils,
-<<<<<<< HEAD
-      SamService samService,
-      AuthenticatedUserRequestFactory authenticatedUserRequestFactory,
-      HttpServletRequest request,
-      AwsCloudContextService awsCloudContextService,
-=======
->>>>>>> 7ec71772
       GcpCloudContextService gcpCloudContextService,
       AzureCloudContextService azureCloudContextService,
+      AwsCloudContextService awsCloudContextService,
       PetSaService petSaService,
       TpsApiDispatch tpsApiDispatch,
       WorkspaceActivityLogDao workspaceActivityLogDao,
@@ -145,14 +134,9 @@
     this.workspaceService = workspaceService;
     this.jobService = jobService;
     this.jobApiUtils = jobApiUtils;
-<<<<<<< HEAD
-    this.samService = samService;
-    this.awsCloudContextService = awsCloudContextService;
-    this.azureCloudContextService = azureCloudContextService;
-=======
->>>>>>> 7ec71772
     this.gcpCloudContextService = gcpCloudContextService;
     this.azureCloudContextService = azureCloudContextService;
+    this.awsCloudContextService = awsCloudContextService;
     this.petSaService = petSaService;
     this.tpsApiDispatch = tpsApiDispatch;
     this.workspaceActivityLogDao = workspaceActivityLogDao;
