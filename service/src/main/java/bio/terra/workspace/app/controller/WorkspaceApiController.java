--- conflicted
+++ resolved
@@ -210,16 +210,7 @@
 
     Workspace workspace =
         workspaceService.updateWorkspace(
-<<<<<<< HEAD
-            userRequest,
-            workspaceId,
-            body.getUserFacingId(),
-            body.getDisplayName(),
-            body.getDescription(),
-            propertyMap);
-=======
             userRequest, workspaceUuid, body.getUserFacingId(), body.getDisplayName(), body.getDescription(), propertyMap);
->>>>>>> ff8d0ac9
 
     ApiWorkspaceDescription desc = buildWorkspaceDescription(workspace);
     logger.info("Updated workspace {} for {}", desc, userRequest.getEmail());
