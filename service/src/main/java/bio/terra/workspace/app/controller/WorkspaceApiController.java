package bio.terra.workspace.app.controller;

import static bio.terra.workspace.app.controller.shared.PropertiesUtils.convertApiPropertyToMap;
import static bio.terra.workspace.app.controller.shared.PropertiesUtils.convertMapToApiProperties;
import static bio.terra.workspace.common.utils.ControllerValidationUtils.validatePropertiesDeleteRequestBody;
import static bio.terra.workspace.common.utils.ControllerValidationUtils.validatePropertiesUpdateRequestBody;

import bio.terra.policy.model.TpsPaoGetResult;
import bio.terra.policy.model.TpsPaoUpdateResult;
import bio.terra.policy.model.TpsPolicyInputs;
import bio.terra.policy.model.TpsUpdateMode;
import bio.terra.workspace.app.configuration.external.FeatureConfiguration;
import bio.terra.workspace.app.controller.shared.JobApiUtils;
import bio.terra.workspace.common.exception.FeatureNotSupportedException;
import bio.terra.workspace.common.logging.model.ActivityLogChangeDetails;
import bio.terra.workspace.common.logging.model.ActivityLogChangedTarget;
import bio.terra.workspace.common.utils.ControllerValidationUtils;
import bio.terra.workspace.db.WorkspaceActivityLogDao;
import bio.terra.workspace.db.exception.WorkspaceNotFoundException;
import bio.terra.workspace.generated.controller.WorkspaceApi;
import bio.terra.workspace.generated.model.ApiAzureContext;
import bio.terra.workspace.generated.model.ApiCloneWorkspaceRequest;
import bio.terra.workspace.generated.model.ApiCloneWorkspaceResult;
import bio.terra.workspace.generated.model.ApiClonedWorkspace;
import bio.terra.workspace.generated.model.ApiCloudPlatform;
import bio.terra.workspace.generated.model.ApiCreateCloudContextRequest;
import bio.terra.workspace.generated.model.ApiCreateCloudContextResult;
import bio.terra.workspace.generated.model.ApiCreateWorkspaceRequestBody;
import bio.terra.workspace.generated.model.ApiCreatedWorkspace;
import bio.terra.workspace.generated.model.ApiGcpContext;
import bio.terra.workspace.generated.model.ApiGrantRoleRequestBody;
import bio.terra.workspace.generated.model.ApiIamRole;
import bio.terra.workspace.generated.model.ApiJobReport.StatusEnum;
import bio.terra.workspace.generated.model.ApiProperties;
import bio.terra.workspace.generated.model.ApiProperty;
import bio.terra.workspace.generated.model.ApiRegions;
import bio.terra.workspace.generated.model.ApiRoleBinding;
import bio.terra.workspace.generated.model.ApiRoleBindingList;
import bio.terra.workspace.generated.model.ApiUpdateWorkspaceRequestBody;
import bio.terra.workspace.generated.model.ApiWorkspaceDescription;
import bio.terra.workspace.generated.model.ApiWorkspaceDescriptionList;
import bio.terra.workspace.generated.model.ApiWorkspaceStageModel;
import bio.terra.workspace.generated.model.ApiWsmPolicyInput;
import bio.terra.workspace.generated.model.ApiWsmPolicyUpdateRequest;
import bio.terra.workspace.generated.model.ApiWsmPolicyUpdateResult;
import bio.terra.workspace.service.iam.AuthenticatedUserRequest;
import bio.terra.workspace.service.iam.AuthenticatedUserRequestFactory;
import bio.terra.workspace.service.iam.SamRethrow;
import bio.terra.workspace.service.iam.SamService;
import bio.terra.workspace.service.iam.exception.InvalidRoleException;
import bio.terra.workspace.service.iam.model.SamConstants;
import bio.terra.workspace.service.iam.model.SamConstants.SamWorkspaceAction;
import bio.terra.workspace.service.iam.model.WsmIamRole;
import bio.terra.workspace.service.job.JobService;
import bio.terra.workspace.service.logging.WorkspaceActivityLogService;
import bio.terra.workspace.service.petserviceaccount.PetSaService;
import bio.terra.workspace.service.policy.TpsApiConversionUtils;
import bio.terra.workspace.service.policy.TpsApiDispatch;
import bio.terra.workspace.service.spendprofile.SpendProfileId;
import bio.terra.workspace.service.workspace.AzureCloudContextService;
import bio.terra.workspace.service.workspace.GcpCloudContextService;
import bio.terra.workspace.service.workspace.WorkspaceService;
import bio.terra.workspace.service.workspace.exceptions.StageDisabledException;
import bio.terra.workspace.service.workspace.model.AzureCloudContext;
import bio.terra.workspace.service.workspace.model.CloudContextHolder;
import bio.terra.workspace.service.workspace.model.GcpCloudContext;
import bio.terra.workspace.service.workspace.model.OperationType;
import bio.terra.workspace.service.workspace.model.Workspace;
import bio.terra.workspace.service.workspace.model.WorkspaceAndHighestRole;
import bio.terra.workspace.service.workspace.model.WorkspaceStage;
import io.opencensus.contrib.spring.aop.Traced;
import java.time.OffsetDateTime;
import java.util.Collections;
import java.util.List;
import java.util.Map;
import java.util.Optional;
import java.util.UUID;
import javax.servlet.http.HttpServletRequest;
import javax.validation.Valid;
import org.slf4j.Logger;
import org.slf4j.LoggerFactory;
import org.springframework.beans.factory.annotation.Autowired;
import org.springframework.http.HttpStatus;
import org.springframework.http.ResponseEntity;
import org.springframework.stereotype.Controller;
import org.springframework.web.bind.annotation.PathVariable;
import org.springframework.web.bind.annotation.RequestBody;

@Controller
public class WorkspaceApiController extends ControllerBase implements WorkspaceApi {
  private static final Logger logger = LoggerFactory.getLogger(WorkspaceApiController.class);
  private final WorkspaceService workspaceService;
  private final JobService jobService;
  private final JobApiUtils jobApiUtils;
  private final SamService samService;
  private final AzureCloudContextService azureCloudContextService;
  private final GcpCloudContextService gcpCloudContextService;
  private final PetSaService petSaService;
  private final TpsApiDispatch tpsApiDispatch;
  private final WorkspaceActivityLogDao workspaceActivityLogDao;
  private final FeatureConfiguration featureConfiguration;
  private final WorkspaceActivityLogService workspaceActivityLogService;

  @Autowired
  public WorkspaceApiController(
      WorkspaceService workspaceService,
      JobService jobService,
      JobApiUtils jobApiUtils,
      SamService samService,
      AuthenticatedUserRequestFactory authenticatedUserRequestFactory,
      HttpServletRequest request,
      GcpCloudContextService gcpCloudContextService,
      PetSaService petSaService,
      AzureCloudContextService azureCloudContextService,
      TpsApiDispatch tpsApiDispatch,
      WorkspaceActivityLogDao workspaceActivityLogDao,
      FeatureConfiguration featureConfiguration,
      WorkspaceActivityLogService workspaceActivityLogService) {
    super(authenticatedUserRequestFactory, request, samService);
    this.workspaceService = workspaceService;
    this.jobService = jobService;
    this.jobApiUtils = jobApiUtils;
    this.samService = samService;
    this.azureCloudContextService = azureCloudContextService;
    this.gcpCloudContextService = gcpCloudContextService;
    this.petSaService = petSaService;
    this.tpsApiDispatch = tpsApiDispatch;
    this.workspaceActivityLogDao = workspaceActivityLogDao;
    this.featureConfiguration = featureConfiguration;
    this.workspaceActivityLogService = workspaceActivityLogService;
  }

  @Override
  public ResponseEntity<ApiCreatedWorkspace> createWorkspace(
      @RequestBody ApiCreateWorkspaceRequestBody body) {
    AuthenticatedUserRequest userRequest = getAuthenticatedInfo();

    try {
      workspaceService.getWorkspace(body.getId());
      return new ResponseEntity<>(HttpStatus.CONFLICT);
    } catch (WorkspaceNotFoundException ex) {
      logger.info(
          "Creating workspace {} for {} subject {}",
          body.getId(),
          userRequest.getEmail(),
          userRequest.getSubjectId());
    }

    // Unlike other operations, there's no Sam permission required to create a workspace. As long as
    // a user is enabled, they can call this endpoint.

    // Existing client libraries should not need to know about the stage, as they won't use any of
    // the features it gates. If stage isn't specified in a create request, we default to
    // RAWLS_WORKSPACE.
    ApiWorkspaceStageModel requestStage = body.getStage();
    requestStage = (requestStage == null ? ApiWorkspaceStageModel.RAWLS_WORKSPACE : requestStage);
    WorkspaceStage internalStage = WorkspaceStage.fromApiModel(requestStage);
    Optional<SpendProfileId> spendProfileId =
        Optional.ofNullable(body.getSpendProfile()).map(SpendProfileId::new);

    // ET uses userFacingId; CWB doesn't. Schema enforces that userFacingId must be set. CWB doesn't
    // pass userFacingId in request, so use id.
    String userFacingId =
        Optional.ofNullable(body.getUserFacingId()).orElse(body.getId().toString());
    ControllerValidationUtils.validateUserFacingId(userFacingId);

    // Validate that this workspace can have policies attached, if necessary.
    TpsPolicyInputs policies = null;
    if (body.getPolicies() != null) {
      if (!featureConfiguration.isTpsEnabled()) {
        throw new FeatureNotSupportedException(
            "TPS is not enabled on this instance of Workspace Manager, do not specify the policy field of a CreateWorkspace request.");
      }
      if (body.getStage() == ApiWorkspaceStageModel.RAWLS_WORKSPACE) {
        throw new StageDisabledException(
            "Cannot apply policies to a RAWLS_WORKSPACE stage workspace");
      }
      policies = TpsApiConversionUtils.tpsFromApiTpsPolicyInputs(body.getPolicies());
    }

    Workspace workspace =
        Workspace.builder()
            .workspaceId(body.getId())
            .userFacingId(userFacingId)
            .displayName(body.getDisplayName())
            .description(body.getDescription())
            .spendProfileId(spendProfileId.orElse(null))
            .workspaceStage(internalStage)
            .properties(convertApiPropertyToMap(body.getProperties()))
            .createdByEmail(getSamService().getUserEmailFromSamAndRethrowOnInterrupt(userRequest))
            .build();
    UUID createdWorkspaceUuid =
        workspaceService.createWorkspace(
            workspace, policies, body.getApplicationIds(), userRequest);

    ApiCreatedWorkspace responseWorkspace = new ApiCreatedWorkspace().id(createdWorkspaceUuid);
    logger.info("Created workspace {} for {}", responseWorkspace, userRequest.getEmail());

    return new ResponseEntity<>(responseWorkspace, HttpStatus.OK);
  }

  @Override
  public ResponseEntity<ApiWorkspaceDescriptionList> listWorkspaces(
      Integer offset, Integer limit, ApiIamRole minimumHighestRole) {
    AuthenticatedUserRequest userRequest = getAuthenticatedInfo();
    logger.info("Listing workspaces for {}", userRequest.getEmail());
    ControllerValidationUtils.validatePaginationParams(offset, limit);
    // Can't set default in yaml (https://stackoverflow.com/a/68542868/6447189), so set here.
    if (minimumHighestRole == null) {
      minimumHighestRole = ApiIamRole.READER;
    }

    // Unlike other operations, there's no Sam permission required to list workspaces. As long as
    // a user is enabled, they can call this endpoint, though they may not have any workspaces they
    // can read.
    List<WorkspaceAndHighestRole> workspacesAndHighestRoles =
        workspaceService.listWorkspacesAndHighestRoles(
            userRequest, offset, limit, WsmIamRole.fromApiModel(minimumHighestRole));
    var response =
        new ApiWorkspaceDescriptionList()
            .workspaces(
                workspacesAndHighestRoles.stream()
                    .map(
                        workspaceAndHighestRole ->
                            buildWorkspaceDescription(
                                workspaceAndHighestRole.workspace(),
                                workspaceAndHighestRole.highestRole(),
                                userRequest))
                    .toList());
    return new ResponseEntity<>(response, HttpStatus.OK);
  }

  @Traced
  private ApiWorkspaceDescription buildWorkspaceDescription(
      Workspace workspace, WsmIamRole highestRole, AuthenticatedUserRequest userRequest) {
    UUID workspaceUuid = workspace.getWorkspaceId();
    ApiGcpContext gcpContext =
        gcpCloudContextService
            .getGcpCloudContext(workspaceUuid)
            .map(GcpCloudContext::toApi)
            .orElse(null);

    ApiAzureContext azureContext =
        azureCloudContextService
            .getAzureCloudContext(workspaceUuid)
            .map(AzureCloudContext::toApi)
            .orElse(null);

    List<ApiWsmPolicyInput> workspacePolicies = null;
    if (featureConfiguration.isTpsEnabled()) {
      // New workspaces will always be created with empty policies, but some workspaces predate
      // policy and so will not have associated PAOs.
      Optional<TpsPaoGetResult> workspacePao = tpsApiDispatch.getPaoIfExists(workspaceUuid);

      workspacePolicies =
          workspacePao
              .map(TpsApiConversionUtils::apiEffectivePolicyListFromTpsPao)
              .orElse(Collections.emptyList());
    }

    // When we have another cloud context, we will need to do a similar retrieval for it.
    var lastChangeDetailsOptional =
        workspaceActivityLogService.getLastUpdatedDetails(workspaceUuid);

    if (highestRole == WsmIamRole.DISCOVERER) {
      workspace = Workspace.stripWorkspaceForRequesterWithOnlyDiscovererRole(workspace);
    }

    // Convert the property map to API format
    ApiProperties apiProperties = convertMapToApiProperties(workspace.getProperties());

    return new ApiWorkspaceDescription()
        .id(workspaceUuid)
        .userFacingId(workspace.getUserFacingId())
        .displayName(workspace.getDisplayName().orElse(null))
        .description(workspace.getDescription().orElse(null))
        .highestRole(highestRole.toApiModel())
        .properties(apiProperties)
        .spendProfile(workspace.getSpendProfileId().map(SpendProfileId::getId).orElse(null))
        .stage(workspace.getWorkspaceStage().toApiModel())
        .gcpContext(gcpContext)
        .azureContext(azureContext)
        .createdDate(workspace.createdDate())
        .createdBy(workspace.createdByEmail())
        .lastUpdatedDate(
            lastChangeDetailsOptional
                .map(ActivityLogChangeDetails::changeDate)
                .orElse(OffsetDateTime.MIN))
        .lastUpdatedBy(
            lastChangeDetailsOptional.map(ActivityLogChangeDetails::actorEmail).orElse("unknown"))
        .policies(workspacePolicies);
  }

  @Override
  public ResponseEntity<ApiWorkspaceDescription> getWorkspace(
      @PathVariable("workspaceId") UUID uuid, ApiIamRole minimumHighestRole) {
    AuthenticatedUserRequest userRequest = getAuthenticatedInfo();
    logger.info("Getting workspace {} for {}", uuid, userRequest.getEmail());
    // Can't set default in yaml (https://stackoverflow.com/a/68542868/6447189), so set here.
    if (minimumHighestRole == null) {
      minimumHighestRole = ApiIamRole.READER;
    }
    String samAction = WsmIamRole.fromApiModel(minimumHighestRole).toSamAction();
    Workspace workspace = workspaceService.validateWorkspaceAndAction(userRequest, uuid, samAction);

    WsmIamRole highestRole = workspaceService.getHighestRole(uuid, userRequest);
    ApiWorkspaceDescription desc = buildWorkspaceDescription(workspace, highestRole, userRequest);
    logger.info("Got workspace {} for {}", desc, userRequest.getEmail());

    return new ResponseEntity<>(desc, HttpStatus.OK);
  }

  @Override
  public ResponseEntity<ApiWorkspaceDescription> getWorkspaceByUserFacingId(
      @PathVariable("workspaceUserFacingId") String userFacingId, ApiIamRole minimumHighestRole) {
    AuthenticatedUserRequest userRequest = getAuthenticatedInfo();
    logger.info("Getting workspace {} for {}", userFacingId, userRequest.getEmail());
    // Can't set default in yaml (https://stackoverflow.com/a/68542868/6447189), so set here.
    if (minimumHighestRole == null) {
      minimumHighestRole = ApiIamRole.READER;
    }
    // Authz check is inside workspaceService here as we would need the UUID to check Sam, but
    // we only have the UFID at this point.

    Workspace workspace =
        workspaceService.getWorkspaceByUserFacingId(
            userFacingId, userRequest, WsmIamRole.fromApiModel(minimumHighestRole));
    WsmIamRole highestRole =
        workspaceService.getHighestRole(workspace.getWorkspaceId(), userRequest);
    ApiWorkspaceDescription desc = buildWorkspaceDescription(workspace, highestRole, userRequest);
    logger.info("Got workspace {} for {}", desc, userRequest.getEmail());

    return new ResponseEntity<>(desc, HttpStatus.OK);
  }

  @Override
  public ResponseEntity<ApiWorkspaceDescription> updateWorkspace(
      @PathVariable("workspaceId") UUID workspaceUuid,
      @RequestBody ApiUpdateWorkspaceRequestBody body) {
    AuthenticatedUserRequest userRequest = getAuthenticatedInfo();
    logger.info("Updating workspace {} for {}", workspaceUuid, userRequest.getEmail());

    if (body.getUserFacingId() != null) {
      ControllerValidationUtils.validateUserFacingId(body.getUserFacingId());
    }
    workspaceService.validateWorkspaceAndAction(
        userRequest, workspaceUuid, SamConstants.SamWorkspaceAction.WRITE);

    Workspace workspace =
        workspaceService.updateWorkspace(
            workspaceUuid,
            body.getUserFacingId(),
            body.getDisplayName(),
            body.getDescription(),
            userRequest);
    WsmIamRole highestRole = workspaceService.getHighestRole(workspaceUuid, userRequest);
    ApiWorkspaceDescription desc = buildWorkspaceDescription(workspace, highestRole, userRequest);
    logger.info("Updated workspace {} for {}", desc, userRequest.getEmail());

    return new ResponseEntity<>(desc, HttpStatus.OK);
  }

  @Override
  public ResponseEntity<ApiWsmPolicyUpdateResult> updatePolicies(
      @PathVariable("workspaceId") UUID workspaceId, @RequestBody ApiWsmPolicyUpdateRequest body) {
    AuthenticatedUserRequest userRequest = getAuthenticatedInfo();
    logger.info("Updating workspace policies {} for {}", workspaceId, userRequest.getEmail());

    workspaceService.validateWorkspaceAndAction(userRequest, workspaceId, SamWorkspaceAction.WRITE);

    featureConfiguration.tpsEnabledCheck();
    TpsPolicyInputs adds = TpsApiConversionUtils.tpsFromApiTpsPolicyInputs(body.getAddAttributes());
    TpsPolicyInputs removes =
        TpsApiConversionUtils.tpsFromApiTpsPolicyInputs(body.getRemoveAttributes());
    TpsUpdateMode updateMode = TpsApiConversionUtils.tpsFromApiTpsUpdateMode(body.getUpdateMode());

    TpsPaoUpdateResult result = tpsApiDispatch.updatePao(workspaceId, adds, removes, updateMode);

    if (Boolean.TRUE.equals(result.isUpdateApplied())) {
      workspaceActivityLogService.writeActivity(
          userRequest,
          workspaceId,
          OperationType.UPDATE,
          workspaceId.toString(),
          ActivityLogChangedTarget.POLICIES);
      logger.info(
          "Finished updating workspace policies {} for {}", workspaceId, userRequest.getEmail());
    } else {
      logger.warn(
          "Workspace policies update failed to apply to {} for {}",
          workspaceId,
          userRequest.getEmail());
    }

    ApiWsmPolicyUpdateResult apiResult = TpsApiConversionUtils.apiFromTpsUpdateResult(result);
    return new ResponseEntity<>(apiResult, HttpStatus.OK);
  }

  @Override
  public ResponseEntity<Void> deleteWorkspace(@PathVariable("workspaceId") UUID uuid) {
    AuthenticatedUserRequest userRequest = getAuthenticatedInfo();
    logger.info("Deleting workspace {} for {}", uuid, userRequest.getEmail());
    Workspace workspace =
        workspaceService.validateWorkspaceAndAction(userRequest, uuid, SamWorkspaceAction.DELETE);
    workspaceService.deleteWorkspace(workspace, userRequest);
    logger.info("Deleted workspace {} for {}", uuid, userRequest.getEmail());

    return new ResponseEntity<>(HttpStatus.NO_CONTENT);
  }

  @Override
  public ResponseEntity<Void> deleteWorkspaceProperties(
      @PathVariable("workspaceId") UUID workspaceUuid, @RequestBody List<String> propertyKeys) {
    AuthenticatedUserRequest userRequest = getAuthenticatedInfo();
    workspaceService.validateWorkspaceAndAction(
        userRequest, workspaceUuid, SamWorkspaceAction.DELETE);
    validatePropertiesDeleteRequestBody(propertyKeys);
    logger.info(
        "Deleting the properties with the key {} in workspace {}", propertyKeys, workspaceUuid);
    workspaceService.validateWorkspaceAndAction(
        userRequest, workspaceUuid, SamWorkspaceAction.DELETE);
    workspaceService.deleteWorkspaceProperties(workspaceUuid, propertyKeys, userRequest);
    logger.info(
        "Deleted the properties with the key {} in workspace {}", propertyKeys, workspaceUuid);

    return new ResponseEntity<>(HttpStatus.NO_CONTENT);
  }

  @Override
  public ResponseEntity<Void> updateWorkspaceProperties(
      @PathVariable("workspaceId") UUID workspaceUuid, @RequestBody List<ApiProperty> properties) {
    AuthenticatedUserRequest userRequest = getAuthenticatedInfo();
    workspaceService.validateWorkspaceAndAction(
        userRequest, workspaceUuid, SamWorkspaceAction.WRITE);
    validatePropertiesUpdateRequestBody(properties);
    Map<String, String> propertyMap = convertApiPropertyToMap(properties);
    logger.info("Updating the properties {} in workspace {}", propertyMap, workspaceUuid);
    workspaceService.updateWorkspaceProperties(workspaceUuid, propertyMap, userRequest);
    logger.info("Updated the properties {} in workspace {}", propertyMap, workspaceUuid);

    return new ResponseEntity<>(HttpStatus.NO_CONTENT);
  }

  @Override
  public ResponseEntity<Void> grantRole(
      @PathVariable("workspaceId") UUID uuid,
      @PathVariable("role") ApiIamRole role,
      @RequestBody ApiGrantRoleRequestBody body) {
    ControllerValidationUtils.validateEmail(body.getMemberEmail());
    if (role == ApiIamRole.APPLICATION) {
      throw new InvalidRoleException(
          "Users cannot grant role APPLICATION. Use application registration instead.");
    }
    // No additional authz check as this is just a wrapper around a Sam endpoint.
    SamRethrow.onInterrupted(
        () ->
            samService.grantWorkspaceRole(
                uuid, getAuthenticatedInfo(), WsmIamRole.fromApiModel(role), body.getMemberEmail()),
        "grantWorkspaceRole");
    workspaceActivityLogService.writeActivity(
        getAuthenticatedInfo(),
        uuid,
        OperationType.GRANT_WORKSPACE_ROLE,
        body.getMemberEmail(),
        ActivityLogChangedTarget.USER);
    return new ResponseEntity<>(HttpStatus.NO_CONTENT);
  }

  @Override
  public ResponseEntity<Void> removeRole(
      @PathVariable("workspaceId") UUID uuid,
      @PathVariable("role") ApiIamRole role,
      @PathVariable("memberEmail") String memberEmail) {
    ControllerValidationUtils.validateEmail(memberEmail);
    if (role == ApiIamRole.APPLICATION) {
      throw new InvalidRoleException(
          "Users cannot remove role APPLICATION. Use application registration instead.");
    }
    AuthenticatedUserRequest userRequest = getAuthenticatedInfo();
    Workspace workspace =
        workspaceService.validateMcWorkspaceAndAction(userRequest, uuid, SamWorkspaceAction.OWN);
    workspaceService.removeWorkspaceRoleFromUser(
        workspace, WsmIamRole.fromApiModel(role), memberEmail, userRequest);
    return new ResponseEntity<>(HttpStatus.NO_CONTENT);
  }

  @Override
  public ResponseEntity<ApiRoleBindingList> getRoles(@PathVariable("workspaceId") UUID uuid) {
    // No additional authz check as this is just a wrapper around a Sam endpoint.
    List<bio.terra.workspace.service.iam.model.RoleBinding> bindingList =
        SamRethrow.onInterrupted(
            () -> samService.listRoleBindings(uuid, getAuthenticatedInfo()), "listRoleBindings");
    ApiRoleBindingList responseList = new ApiRoleBindingList();
    for (bio.terra.workspace.service.iam.model.RoleBinding roleBinding : bindingList) {
      responseList.add(
          new ApiRoleBinding().role(roleBinding.role().toApiModel()).members(roleBinding.users()));
    }
    return new ResponseEntity<>(responseList, HttpStatus.OK);
  }

  @Override
  public ResponseEntity<ApiCreateCloudContextResult> createCloudContext(
      UUID uuid, @Valid ApiCreateCloudContextRequest body) {
    ControllerValidationUtils.validateCloudPlatform(body.getCloudPlatform());
    AuthenticatedUserRequest userRequest = getAuthenticatedInfo();
    String jobId = body.getJobControl().getId();
    String resultPath = getAsyncResultEndpoint(jobId);
    Workspace workspace =
        workspaceService.validateMcWorkspaceAndAction(userRequest, uuid, SamWorkspaceAction.WRITE);

    if (body.getCloudPlatform() == ApiCloudPlatform.AZURE) {
      AzureCloudContext azureCloudContext =
          ControllerValidationUtils.validateAzureContextRequestBody(
              body.getAzureContext(), featureConfiguration.isBpmAzureEnabled());
      workspaceService.createAzureCloudContext(
          workspace, jobId, userRequest, resultPath, azureCloudContext);
    } else {
      workspaceService.createGcpCloudContext(workspace, jobId, userRequest, resultPath);
    }

    ApiCreateCloudContextResult response = fetchCreateCloudContextResult(jobId);
    return new ResponseEntity<>(response, getAsyncResponseCode(response.getJobReport()));
  }

  @Override
  public ResponseEntity<ApiCreateCloudContextResult> getCreateCloudContextResult(
      UUID uuid, String jobId) {
    AuthenticatedUserRequest userRequest = getAuthenticatedInfo();
    jobService.verifyUserAccess(jobId, userRequest, uuid);
    ApiCreateCloudContextResult response = fetchCreateCloudContextResult(jobId);
    return new ResponseEntity<>(response, getAsyncResponseCode(response.getJobReport()));
  }

  private ApiCreateCloudContextResult fetchCreateCloudContextResult(String jobId) {
    JobApiUtils.AsyncJobResult<CloudContextHolder> jobResult =
        jobApiUtils.retrieveAsyncJobResult(jobId, CloudContextHolder.class);

    ApiGcpContext gcpContext = null;
    ApiAzureContext azureContext = null;

    if (jobResult.getJobReport().getStatus().equals(StatusEnum.SUCCEEDED)) {
      gcpContext =
          Optional.ofNullable(jobResult.getResult().getGcpCloudContext())
              .map(c -> new ApiGcpContext().projectId(c.getGcpProjectId()))
              .orElse(null);

      azureContext =
          Optional.ofNullable(jobResult.getResult().getAzureCloudContext())
              .map(
                  c ->
                      new ApiAzureContext()
                          .tenantId(c.getAzureTenantId())
                          .subscriptionId(c.getAzureSubscriptionId())
                          .resourceGroupId(c.getAzureResourceGroupId()))
              .orElse(null);
    }

    return new ApiCreateCloudContextResult()
        .jobReport(jobResult.getJobReport())
        .errorReport(jobResult.getApiErrorReport())
        .gcpContext(gcpContext)
        .azureContext(azureContext);
  }

  @Override
  public ResponseEntity<Void> deleteCloudContext(UUID uuid, ApiCloudPlatform cloudPlatform) {
    AuthenticatedUserRequest userRequest = getAuthenticatedInfo();
    ControllerValidationUtils.validateCloudPlatform(cloudPlatform);
    Workspace workspace =
        workspaceService.validateMcWorkspaceAndAction(userRequest, uuid, SamWorkspaceAction.WRITE);
    if (cloudPlatform == ApiCloudPlatform.AZURE) {
      workspaceService.deleteAzureCloudContext(workspace, userRequest);
    } else {
      workspaceService.deleteGcpCloudContext(workspace, userRequest);
    }
    return new ResponseEntity<>(HttpStatus.NO_CONTENT);
  }

  @Override
  public ResponseEntity<Void> enablePet(UUID workspaceUuid) {
    AuthenticatedUserRequest userRequest = getAuthenticatedInfo();
    // TODO(PF-1007): This would be a nice use for an authorized workspace ID.
    // Validate that the user is a workspace member, as enablePetServiceAccountImpersonation does
    // not authenticate.
    workspaceService.validateMcWorkspaceAndAction(
        userRequest, workspaceUuid, SamWorkspaceAction.READ);
    petSaService.enablePetServiceAccountImpersonation(
        workspaceUuid,
        getSamService().getUserEmailFromSamAndRethrowOnInterrupt(userRequest),
        userRequest);
    return new ResponseEntity<>(HttpStatus.NO_CONTENT);
  }

  /**
   * Clone an entire workspace by creating a new workspace and cloning the workspace's resources
   * into it.
   *
   * @param workspaceUuid - ID of source workspace
   * @param body - request body
   * @return - result structure for the overall clone operation with details for each resource
   */
  @Override
  public ResponseEntity<ApiCloneWorkspaceResult> cloneWorkspace(
      UUID workspaceUuid, @Valid ApiCloneWorkspaceRequest body) {
    final AuthenticatedUserRequest petRequest = getCloningCredentials(workspaceUuid);

    // Clone is creating the destination workspace so unlike other clone operations there's no
    // additional authz check for the destination. As long as the user is enabled in Sam, they can
    // create a new workspace.
    final Workspace sourceWorkspace =
        workspaceService.validateWorkspaceAndAction(
            petRequest, workspaceUuid, SamWorkspaceAction.READ);

    Optional<SpendProfileId> spendProfileId =
        Optional.ofNullable(body.getSpendProfile()).map(SpendProfileId::new);

    // Accept a target workspace id if one is provided. This allows Rawls to specify an
    // existing workspace id. WSM then creates the WSMspace supporting the Rawls workspace.
    UUID destinationWorkspaceId =
        Optional.ofNullable(body.getDestinationWorkspaceId()).orElse(UUID.randomUUID());

    // ET uses userFacingId; CWB doesn't. Schema enforces that userFacingId must be set. CWB doesn't
    // pass userFacingId in request, so use id.
    String destinationUserFacingId =
        Optional.ofNullable(body.getUserFacingId()).orElse(destinationWorkspaceId.toString());
    ControllerValidationUtils.validateUserFacingId(destinationUserFacingId);

    // If user does not specify the destinationWorkspace's displayName, then we will generate the
    // name followed the sourceWorkspace's displayName, if sourceWorkspace's displayName is null, we
    // will generate the name based on the sourceWorkspace's userFacingId.
    String generatedDisplayName =
        sourceWorkspace.getDisplayName().orElse(sourceWorkspace.getUserFacingId()) + " (Copy)";

    AzureCloudContext azureCloudContext =
        ControllerValidationUtils.validateAzureContextRequestBody(body.getAzureContext(), true);

    // Construct the target workspace object from the inputs
    // Policies are cloned in the flight instead of here so that they get cleaned appropriately if
    // the flight fails.
    final Workspace destinationWorkspace =
        Workspace.builder()
            .workspaceId(destinationWorkspaceId)
            .userFacingId(destinationUserFacingId)
            .spendProfileId(spendProfileId.orElse(null))
            .workspaceStage(sourceWorkspace.getWorkspaceStage())
            .displayName(Optional.ofNullable(body.getDisplayName()).orElse(generatedDisplayName))
            .description(body.getDescription())
            .properties(sourceWorkspace.getProperties())
            .createdByEmail(getSamService().getUserEmailFromSamAndRethrowOnInterrupt(petRequest))
            .build();

    final String jobId =
        workspaceService.cloneWorkspace(
            sourceWorkspace,
            petRequest,
            body.getLocation(),
            destinationWorkspace,
            azureCloudContext);

    final ApiCloneWorkspaceResult result = fetchCloneWorkspaceResult(jobId);
    final ApiClonedWorkspace clonedWorkspaceStub =
        new ApiClonedWorkspace()
            .destinationWorkspaceId(destinationWorkspaceId)
            .destinationUserFacingId(destinationUserFacingId)
            .sourceWorkspaceId(workspaceUuid);
    result.setWorkspace(clonedWorkspaceStub);
    return new ResponseEntity<>(result, getAsyncResponseCode(result.getJobReport()));
  }

  /**
   * Return the workspace clone result, including job result and error result.
   *
   * @param workspaceUuid - source workspace ID
   * @param jobId - ID of flight
   * @return - response with result
   */
  @Override
  public ResponseEntity<ApiCloneWorkspaceResult> getCloneWorkspaceResult(
      UUID workspaceUuid, String jobId) {
    final AuthenticatedUserRequest userRequest = getAuthenticatedInfo();
    jobService.verifyUserAccess(jobId, userRequest, workspaceUuid);
    final ApiCloneWorkspaceResult result = fetchCloneWorkspaceResult(jobId);
    return new ResponseEntity<>(result, getAsyncResponseCode(result.getJobReport()));
  }

  @Override
<<<<<<< HEAD
  public ResponseEntity<ApiRegions> listValidDataCenters(UUID workspaceId, String platform) {
    AuthenticatedUserRequest userRequest = getAuthenticatedInfo();
    workspaceService.validateWorkspaceAndAction(userRequest, workspaceId, SamWorkspaceAction.READ);

    List<String> datacenters = tpsApiDispatch.listValidDataCenter(workspaceId, platform);
=======
  public ResponseEntity<ApiRegions> listValidRegions(UUID workspaceId, String platform) {
    AuthenticatedUserRequest userRequest = getAuthenticatedInfo();
    workspaceService.validateWorkspaceAndAction(userRequest, workspaceId, SamWorkspaceAction.READ);

    List<String> datacenters = tpsApiDispatch.listValidRegions(workspaceId, platform);
>>>>>>> a6acf609
    ApiRegions apiDataCenterList = new ApiRegions();
    apiDataCenterList.addAll(datacenters);
    return new ResponseEntity<>(apiDataCenterList, HttpStatus.OK);
  }

  // Retrieve the async result or progress for clone workspace.
  private ApiCloneWorkspaceResult fetchCloneWorkspaceResult(String jobId) {
    JobApiUtils.AsyncJobResult<ApiClonedWorkspace> jobResult =
        jobApiUtils.retrieveAsyncJobResult(jobId, ApiClonedWorkspace.class);
    return new ApiCloneWorkspaceResult()
        .jobReport(jobResult.getJobReport())
        .errorReport(jobResult.getApiErrorReport())
        .workspace(jobResult.getResult());
  }

  /**
   * Return Pet SA credentials if available, otherwise the user credentials associated with this
   * request. It's possible to clone a workspace that has no cloud context, and thus no (GCP) pet
   * account.
   *
   * @param workspaceUuid - ID of workspace to be cloned
   * @return user or pet request
   */
  private AuthenticatedUserRequest getCloningCredentials(UUID workspaceUuid) {
    final AuthenticatedUserRequest userRequest = getAuthenticatedInfo();
    return petSaService.getWorkspacePetCredentials(workspaceUuid, userRequest).orElse(userRequest);
  }
}<|MERGE_RESOLUTION|>--- conflicted
+++ resolved
@@ -684,19 +684,11 @@
   }
 
   @Override
-<<<<<<< HEAD
-  public ResponseEntity<ApiRegions> listValidDataCenters(UUID workspaceId, String platform) {
+  public ResponseEntity<ApiRegions> listValidRegions(UUID workspaceId, String platform) {
     AuthenticatedUserRequest userRequest = getAuthenticatedInfo();
     workspaceService.validateWorkspaceAndAction(userRequest, workspaceId, SamWorkspaceAction.READ);
 
-    List<String> datacenters = tpsApiDispatch.listValidDataCenter(workspaceId, platform);
-=======
-  public ResponseEntity<ApiRegions> listValidRegions(UUID workspaceId, String platform) {
-    AuthenticatedUserRequest userRequest = getAuthenticatedInfo();
-    workspaceService.validateWorkspaceAndAction(userRequest, workspaceId, SamWorkspaceAction.READ);
-
     List<String> datacenters = tpsApiDispatch.listValidRegions(workspaceId, platform);
->>>>>>> a6acf609
     ApiRegions apiDataCenterList = new ApiRegions();
     apiDataCenterList.addAll(datacenters);
     return new ResponseEntity<>(apiDataCenterList, HttpStatus.OK);
