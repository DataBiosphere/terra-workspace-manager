package bio.terra.workspace.app.controller;

import static bio.terra.workspace.app.controller.shared.PropertiesUtils.convertApiPropertyToMap;
import static bio.terra.workspace.app.controller.shared.PropertiesUtils.convertMapToApiProperties;
import static bio.terra.workspace.common.utils.ControllerValidationUtils.validatePropertiesDeleteRequestBody;
import static bio.terra.workspace.common.utils.ControllerValidationUtils.validatePropertiesUpdateRequestBody;

import bio.terra.policy.model.TpsPaoGetResult;
import bio.terra.policy.model.TpsPaoUpdateResult;
import bio.terra.policy.model.TpsPolicyInputs;
import bio.terra.policy.model.TpsUpdateMode;
import bio.terra.workspace.app.configuration.external.FeatureConfiguration;
import bio.terra.workspace.app.controller.shared.JobApiUtils;
import bio.terra.workspace.common.exception.FeatureNotSupportedException;
import bio.terra.workspace.common.logging.model.ActivityLogChangeDetails;
import bio.terra.workspace.common.logging.model.ActivityLogChangedTarget;
import bio.terra.workspace.common.utils.ControllerValidationUtils;
import bio.terra.workspace.db.ResourceDao;
import bio.terra.workspace.db.WorkspaceActivityLogDao;
import bio.terra.workspace.db.exception.WorkspaceNotFoundException;
import bio.terra.workspace.generated.controller.WorkspaceApi;
import bio.terra.workspace.generated.model.ApiAzureContext;
import bio.terra.workspace.generated.model.ApiCloneWorkspaceRequest;
import bio.terra.workspace.generated.model.ApiCloneWorkspaceResult;
import bio.terra.workspace.generated.model.ApiClonedWorkspace;
import bio.terra.workspace.generated.model.ApiCloudPlatform;
import bio.terra.workspace.generated.model.ApiCreateCloudContextRequest;
import bio.terra.workspace.generated.model.ApiCreateCloudContextResult;
import bio.terra.workspace.generated.model.ApiCreateWorkspaceRequestBody;
import bio.terra.workspace.generated.model.ApiCreatedWorkspace;
import bio.terra.workspace.generated.model.ApiGcpContext;
import bio.terra.workspace.generated.model.ApiGrantRoleRequestBody;
import bio.terra.workspace.generated.model.ApiIamRole;
import bio.terra.workspace.generated.model.ApiJobReport.StatusEnum;
import bio.terra.workspace.generated.model.ApiMergeCheckRequest;
import bio.terra.workspace.generated.model.ApiProperties;
import bio.terra.workspace.generated.model.ApiProperty;
import bio.terra.workspace.generated.model.ApiRegions;
import bio.terra.workspace.generated.model.ApiRoleBinding;
import bio.terra.workspace.generated.model.ApiRoleBindingList;
import bio.terra.workspace.generated.model.ApiUpdateWorkspaceRequestBody;
import bio.terra.workspace.generated.model.ApiWorkspaceDescription;
import bio.terra.workspace.generated.model.ApiWorkspaceDescriptionList;
import bio.terra.workspace.generated.model.ApiWorkspaceStageModel;
import bio.terra.workspace.generated.model.ApiWsmPolicyExplainResult;
import bio.terra.workspace.generated.model.ApiWsmPolicyInput;
import bio.terra.workspace.generated.model.ApiWsmPolicyMergeCheckResult;
import bio.terra.workspace.generated.model.ApiWsmPolicyUpdateRequest;
import bio.terra.workspace.generated.model.ApiWsmPolicyUpdateResult;
import bio.terra.workspace.service.iam.AuthenticatedUserRequest;
import bio.terra.workspace.service.iam.AuthenticatedUserRequestFactory;
import bio.terra.workspace.service.iam.SamRethrow;
import bio.terra.workspace.service.iam.SamService;
import bio.terra.workspace.service.iam.exception.InvalidRoleException;
import bio.terra.workspace.service.iam.model.SamConstants;
import bio.terra.workspace.service.iam.model.SamConstants.SamWorkspaceAction;
import bio.terra.workspace.service.iam.model.WsmIamRole;
import bio.terra.workspace.service.job.JobService;
import bio.terra.workspace.service.logging.WorkspaceActivityLogService;
import bio.terra.workspace.service.petserviceaccount.PetSaService;
import bio.terra.workspace.service.policy.TpsApiConversionUtils;
import bio.terra.workspace.service.policy.TpsApiDispatch;
import bio.terra.workspace.service.policy.model.PolicyExplainResult;
import bio.terra.workspace.service.resource.controlled.model.ControlledResource;
import bio.terra.workspace.service.spendprofile.SpendProfileId;
import bio.terra.workspace.service.workspace.AwsCloudContextService;
import bio.terra.workspace.service.workspace.AzureCloudContextService;
import bio.terra.workspace.service.workspace.GcpCloudContextService;
import bio.terra.workspace.service.workspace.WorkspaceService;
import bio.terra.workspace.service.workspace.exceptions.StageDisabledException;
import bio.terra.workspace.service.workspace.model.AzureCloudContext;
import bio.terra.workspace.service.workspace.model.CloudContextHolder;
import bio.terra.workspace.service.workspace.model.CloudPlatform;
import bio.terra.workspace.service.workspace.model.GcpCloudContext;
import bio.terra.workspace.service.workspace.model.OperationType;
import bio.terra.workspace.service.workspace.model.Workspace;
import bio.terra.workspace.service.workspace.model.WorkspaceAndHighestRole;
import bio.terra.workspace.service.workspace.model.WorkspaceStage;
import io.opencensus.contrib.spring.aop.Traced;
import java.util.ArrayList;
import java.util.Collections;
import java.util.HashSet;
import java.util.List;
import java.util.Map;
import java.util.Optional;
import java.util.UUID;
import javax.servlet.http.HttpServletRequest;
import javax.validation.Valid;
import org.slf4j.Logger;
import org.slf4j.LoggerFactory;
import org.springframework.beans.factory.annotation.Autowired;
import org.springframework.http.HttpStatus;
import org.springframework.http.ResponseEntity;
import org.springframework.stereotype.Controller;
import org.springframework.web.bind.annotation.PathVariable;
import org.springframework.web.bind.annotation.RequestBody;

@Controller
public class WorkspaceApiController extends ControllerBase implements WorkspaceApi {
  private static final Logger logger = LoggerFactory.getLogger(WorkspaceApiController.class);
  private final WorkspaceService workspaceService;
  private final JobService jobService;
  private final JobApiUtils jobApiUtils;
  private final GcpCloudContextService gcpCloudContextService;
  private final AzureCloudContextService azureCloudContextService;
<<<<<<< HEAD
  private final AwsCloudContextService awsCloudContextService;
=======
>>>>>>> 6c73be6c
  private final PetSaService petSaService;
  private final TpsApiDispatch tpsApiDispatch;
  private final WorkspaceActivityLogDao workspaceActivityLogDao;
  private final FeatureConfiguration featureConfiguration;
  private final WorkspaceActivityLogService workspaceActivityLogService;
  private final ResourceDao resourceDao;

  @Autowired
  public WorkspaceApiController(
      AuthenticatedUserRequestFactory authenticatedUserRequestFactory,
      HttpServletRequest request,
      SamService samService,
      WorkspaceService workspaceService,
      JobService jobService,
      JobApiUtils jobApiUtils,
      GcpCloudContextService gcpCloudContextService,
      AzureCloudContextService azureCloudContextService,
<<<<<<< HEAD
      AwsCloudContextService awsCloudContextService,
=======
>>>>>>> 6c73be6c
      PetSaService petSaService,
      TpsApiDispatch tpsApiDispatch,
      WorkspaceActivityLogDao workspaceActivityLogDao,
      FeatureConfiguration featureConfiguration,
      WorkspaceActivityLogService workspaceActivityLogService,
      ResourceDao resourceDao) {
    super(authenticatedUserRequestFactory, request, samService);
    this.workspaceService = workspaceService;
    this.jobService = jobService;
    this.jobApiUtils = jobApiUtils;
    this.gcpCloudContextService = gcpCloudContextService;
    this.azureCloudContextService = azureCloudContextService;
<<<<<<< HEAD
    this.awsCloudContextService = awsCloudContextService;
=======
>>>>>>> 6c73be6c
    this.petSaService = petSaService;
    this.tpsApiDispatch = tpsApiDispatch;
    this.workspaceActivityLogDao = workspaceActivityLogDao;
    this.featureConfiguration = featureConfiguration;
    this.workspaceActivityLogService = workspaceActivityLogService;
    this.resourceDao = resourceDao;
  }

  @Traced
  @Override
  public ResponseEntity<ApiCreatedWorkspace> createWorkspace(
      @RequestBody ApiCreateWorkspaceRequestBody body) {
    AuthenticatedUserRequest userRequest = getAuthenticatedInfo();

    try {
      workspaceService.getWorkspace(body.getId());
      return new ResponseEntity<>(HttpStatus.CONFLICT);
    } catch (WorkspaceNotFoundException ex) {
      logger.info(
          "Creating workspace {} for {} subject {}",
          body.getId(),
          userRequest.getEmail(),
          userRequest.getSubjectId());
    }

    // Unlike other operations, there's no Sam permission required to create a workspace. As long as
    // a user is enabled, they can call this endpoint.

    // Existing client libraries should not need to know about the stage, as they won't use any of
    // the features it gates. If stage isn't specified in a create request, we default to
    // RAWLS_WORKSPACE.
    ApiWorkspaceStageModel requestStage = body.getStage();
    requestStage = (requestStage == null ? ApiWorkspaceStageModel.RAWLS_WORKSPACE : requestStage);
    WorkspaceStage internalStage = WorkspaceStage.fromApiModel(requestStage);
    Optional<SpendProfileId> spendProfileId =
        Optional.ofNullable(body.getSpendProfile()).map(SpendProfileId::new);

    // ET uses userFacingId; CWB doesn't. Schema enforces that userFacingId must be set. CWB doesn't
    // pass userFacingId in request, so use id.
    String userFacingId =
        Optional.ofNullable(body.getUserFacingId()).orElse(body.getId().toString());
    ControllerValidationUtils.validateUserFacingId(userFacingId);

    // Validate that this workspace can have policies attached, if necessary.
    TpsPolicyInputs policies = null;
    if (body.getPolicies() != null) {
      if (!featureConfiguration.isTpsEnabled()) {
        throw new FeatureNotSupportedException(
            "TPS is not enabled on this instance of Workspace Manager, do not specify the policy field of a CreateWorkspace request.");
      }
      if (body.getStage() == ApiWorkspaceStageModel.RAWLS_WORKSPACE) {
        throw new StageDisabledException(
            "Cannot apply policies to a RAWLS_WORKSPACE stage workspace");
      }
      policies = TpsApiConversionUtils.tpsFromApiTpsPolicyInputs(body.getPolicies());
    }

    Workspace workspace =
        Workspace.builder()
            .workspaceId(body.getId())
            .userFacingId(userFacingId)
            .displayName(body.getDisplayName())
            .description(body.getDescription())
            .spendProfileId(spendProfileId.orElse(null))
            .workspaceStage(internalStage)
            .properties(convertApiPropertyToMap(body.getProperties()))
            .createdByEmail(getSamService().getUserEmailFromSamAndRethrowOnInterrupt(userRequest))
            .build();
    UUID createdWorkspaceUuid =
        workspaceService.createWorkspace(
            workspace, policies, body.getApplicationIds(), userRequest);

    ApiCreatedWorkspace responseWorkspace = new ApiCreatedWorkspace().id(createdWorkspaceUuid);
    logger.info("Created workspace {} for {}", responseWorkspace, userRequest.getEmail());

    return new ResponseEntity<>(responseWorkspace, HttpStatus.OK);
  }

  @Traced
  @Override
  public ResponseEntity<ApiWorkspaceDescriptionList> listWorkspaces(
      Integer offset, Integer limit, ApiIamRole minimumHighestRole) {
    AuthenticatedUserRequest userRequest = getAuthenticatedInfo();
    logger.info("Listing workspaces for {}", userRequest.getEmail());
    ControllerValidationUtils.validatePaginationParams(offset, limit);
    // Can't set default in yaml (https://stackoverflow.com/a/68542868/6447189), so set here.
    if (minimumHighestRole == null) {
      minimumHighestRole = ApiIamRole.READER;
    }

    // Unlike other operations, there's no Sam permission required to list workspaces. As long as
    // a user is enabled, they can call this endpoint, though they may not have any workspaces they
    // can read.
    List<WorkspaceAndHighestRole> workspacesAndHighestRoles =
        workspaceService.listWorkspacesAndHighestRoles(
            userRequest, offset, limit, WsmIamRole.fromApiModel(minimumHighestRole));
    var response =
        new ApiWorkspaceDescriptionList()
            .workspaces(
                workspacesAndHighestRoles.stream()
                    .map(
                        workspaceAndHighestRole ->
                            buildWorkspaceDescription(
                                workspaceAndHighestRole.workspace(),
                                workspaceAndHighestRole.highestRole(),
                                userRequest))
                    .toList());
    return new ResponseEntity<>(response, HttpStatus.OK);
  }

  @Traced
  private ApiWorkspaceDescription buildWorkspaceDescription(
      Workspace workspace, WsmIamRole highestRole, AuthenticatedUserRequest userRequest) {
    UUID workspaceUuid = workspace.getWorkspaceId();
    ApiGcpContext gcpContext =
        gcpCloudContextService
            .getGcpCloudContext(workspaceUuid)
            .map(GcpCloudContext::toApi)
            .orElse(null);

    ApiAzureContext azureContext =
        azureCloudContextService
            .getAzureCloudContext(workspaceUuid)
            .map(AzureCloudContext::toApi)
            .orElse(null);

    ApiAwsContext awsContext =
        awsCloudContextService
            .getAwsCloudContext(workspaceUuid)
            .map(AwsCloudContext::toApi)
            .orElse(null);

    List<ApiWsmPolicyInput> workspacePolicies = null;
    if (featureConfiguration.isTpsEnabled()) {
      // New workspaces will always be created with empty policies, but some workspaces predate
      // policy and so will not have associated PAOs.
      Optional<TpsPaoGetResult> workspacePao = tpsApiDispatch.getPaoIfExists(workspaceUuid);

      workspacePolicies =
          workspacePao
              .map(TpsApiConversionUtils::apiEffectivePolicyListFromTpsPao)
              .orElse(Collections.emptyList());
    }

    // When we have another cloud context, we will need to do a similar retrieval for it.
    var lastChangeDetailsOptional =
        workspaceActivityLogService.getLastUpdatedDetails(workspaceUuid);

    if (highestRole == WsmIamRole.DISCOVERER) {
      workspace = Workspace.stripWorkspaceForRequesterWithOnlyDiscovererRole(workspace);
    }

    // Convert the property map to API format
    ApiProperties apiProperties = convertMapToApiProperties(workspace.getProperties());

    return new ApiWorkspaceDescription()
        .id(workspaceUuid)
        .userFacingId(workspace.getUserFacingId())
        .displayName(workspace.getDisplayName().orElse(null))
        .description(workspace.getDescription().orElse(null))
        .highestRole(highestRole.toApiModel())
        .properties(apiProperties)
        .spendProfile(workspace.getSpendProfileId().map(SpendProfileId::getId).orElse(null))
        .stage(workspace.getWorkspaceStage().toApiModel())
        .gcpContext(gcpContext)
        .azureContext(azureContext)
        .createdDate(workspace.createdDate())
        .createdBy(workspace.createdByEmail())
        .lastUpdatedDate(
            lastChangeDetailsOptional
                .map(ActivityLogChangeDetails::changeDate)
                .orElse(workspace.createdDate()))
        .lastUpdatedBy(
            lastChangeDetailsOptional
                .map(ActivityLogChangeDetails::actorEmail)
                .orElse(workspace.createdByEmail()))
        .policies(workspacePolicies);
  }

  @Traced
  @Override
  public ResponseEntity<ApiWorkspaceDescription> getWorkspace(
      @PathVariable("workspaceId") UUID uuid, ApiIamRole minimumHighestRole) {
    AuthenticatedUserRequest userRequest = getAuthenticatedInfo();
    logger.info("Getting workspace {} for {}", uuid, userRequest.getEmail());
    // Can't set default in yaml (https://stackoverflow.com/a/68542868/6447189), so set here.
    if (minimumHighestRole == null) {
      minimumHighestRole = ApiIamRole.READER;
    }
    String samAction = WsmIamRole.fromApiModel(minimumHighestRole).toSamAction();
    Workspace workspace = workspaceService.validateWorkspaceAndAction(userRequest, uuid, samAction);

    WsmIamRole highestRole = workspaceService.getHighestRole(uuid, userRequest);
    ApiWorkspaceDescription desc = buildWorkspaceDescription(workspace, highestRole, userRequest);
    logger.info("Got workspace {} for {}", desc, userRequest.getEmail());

    return new ResponseEntity<>(desc, HttpStatus.OK);
  }

  @Traced
  @Override
  public ResponseEntity<ApiWorkspaceDescription> getWorkspaceByUserFacingId(
      @PathVariable("workspaceUserFacingId") String userFacingId, ApiIamRole minimumHighestRole) {
    AuthenticatedUserRequest userRequest = getAuthenticatedInfo();
    logger.info("Getting workspace {} for {}", userFacingId, userRequest.getEmail());
    // Can't set default in yaml (https://stackoverflow.com/a/68542868/6447189), so set here.
    if (minimumHighestRole == null) {
      minimumHighestRole = ApiIamRole.READER;
    }
    // Authz check is inside workspaceService here as we would need the UUID to check Sam, but
    // we only have the UFID at this point.

    Workspace workspace =
        workspaceService.getWorkspaceByUserFacingId(
            userFacingId, userRequest, WsmIamRole.fromApiModel(minimumHighestRole));
    WsmIamRole highestRole =
        workspaceService.getHighestRole(workspace.getWorkspaceId(), userRequest);
    ApiWorkspaceDescription desc = buildWorkspaceDescription(workspace, highestRole, userRequest);
    logger.info("Got workspace {} for {}", desc, userRequest.getEmail());

    return new ResponseEntity<>(desc, HttpStatus.OK);
  }

  @Traced
  @Override
  public ResponseEntity<ApiWorkspaceDescription> updateWorkspace(
      @PathVariable("workspaceId") UUID workspaceUuid,
      @RequestBody ApiUpdateWorkspaceRequestBody body) {
    AuthenticatedUserRequest userRequest = getAuthenticatedInfo();
    logger.info("Updating workspace {} for {}", workspaceUuid, userRequest.getEmail());

    if (body.getUserFacingId() != null) {
      ControllerValidationUtils.validateUserFacingId(body.getUserFacingId());
    }
    workspaceService.validateWorkspaceAndAction(
        userRequest, workspaceUuid, SamConstants.SamWorkspaceAction.WRITE);

    Workspace workspace =
        workspaceService.updateWorkspace(
            workspaceUuid,
            body.getUserFacingId(),
            body.getDisplayName(),
            body.getDescription(),
            userRequest);
    WsmIamRole highestRole = workspaceService.getHighestRole(workspaceUuid, userRequest);
    ApiWorkspaceDescription desc = buildWorkspaceDescription(workspace, highestRole, userRequest);
    logger.info("Updated workspace {} for {}", desc, userRequest.getEmail());

    return new ResponseEntity<>(desc, HttpStatus.OK);
  }

  @Traced
  @Override
  public ResponseEntity<ApiWsmPolicyUpdateResult> updatePolicies(
      @PathVariable("workspaceId") UUID workspaceId, @RequestBody ApiWsmPolicyUpdateRequest body) {
    AuthenticatedUserRequest userRequest = getAuthenticatedInfo();
    logger.info("Updating workspace policies {} for {}", workspaceId, userRequest.getEmail());

    workspaceService.validateWorkspaceAndAction(userRequest, workspaceId, SamWorkspaceAction.WRITE);

    featureConfiguration.tpsEnabledCheck();
    TpsPolicyInputs adds = TpsApiConversionUtils.tpsFromApiTpsPolicyInputs(body.getAddAttributes());
    TpsPolicyInputs removes =
        TpsApiConversionUtils.tpsFromApiTpsPolicyInputs(body.getRemoveAttributes());
    TpsUpdateMode updateMode = TpsApiConversionUtils.tpsFromApiTpsUpdateMode(body.getUpdateMode());

    TpsPaoUpdateResult result = tpsApiDispatch.updatePao(workspaceId, adds, removes, updateMode);

    if (Boolean.TRUE.equals(result.isUpdateApplied())) {
      workspaceActivityLogService.writeActivity(
          userRequest,
          workspaceId,
          OperationType.UPDATE,
          workspaceId.toString(),
          ActivityLogChangedTarget.POLICIES);
      logger.info(
          "Finished updating workspace policies {} for {}", workspaceId, userRequest.getEmail());
    } else {
      logger.warn(
          "Workspace policies update failed to apply to {} for {}",
          workspaceId,
          userRequest.getEmail());
    }

    ApiWsmPolicyUpdateResult apiResult = TpsApiConversionUtils.apiFromTpsUpdateResult(result);
    return new ResponseEntity<>(apiResult, HttpStatus.OK);
  }

  @Traced
  @Override
  public ResponseEntity<Void> deleteWorkspace(@PathVariable("workspaceId") UUID uuid) {
    AuthenticatedUserRequest userRequest = getAuthenticatedInfo();
    logger.info("Deleting workspace {} for {}", uuid, userRequest.getEmail());
    Workspace workspace =
        workspaceService.validateWorkspaceAndAction(userRequest, uuid, SamWorkspaceAction.DELETE);
    workspaceService.deleteWorkspace(workspace, userRequest);
    logger.info("Deleted workspace {} for {}", uuid, userRequest.getEmail());

    return new ResponseEntity<>(HttpStatus.NO_CONTENT);
  }

  @Traced
  @Override
  public ResponseEntity<Void> deleteWorkspaceProperties(
      @PathVariable("workspaceId") UUID workspaceUuid, @RequestBody List<String> propertyKeys) {
    AuthenticatedUserRequest userRequest = getAuthenticatedInfo();
    workspaceService.validateWorkspaceAndAction(
        userRequest, workspaceUuid, SamWorkspaceAction.DELETE);
    validatePropertiesDeleteRequestBody(propertyKeys);
    logger.info("Deleting the properties in workspace {}", workspaceUuid);
    workspaceService.validateWorkspaceAndAction(
        userRequest, workspaceUuid, SamWorkspaceAction.DELETE);
    workspaceService.deleteWorkspaceProperties(workspaceUuid, propertyKeys, userRequest);
    logger.info("Deleted the properties in workspace {}", workspaceUuid);

    return new ResponseEntity<>(HttpStatus.NO_CONTENT);
  }

  @Traced
  @Override
  public ResponseEntity<Void> updateWorkspaceProperties(
      @PathVariable("workspaceId") UUID workspaceUuid, @RequestBody List<ApiProperty> properties) {
    AuthenticatedUserRequest userRequest = getAuthenticatedInfo();
    workspaceService.validateWorkspaceAndAction(
        userRequest, workspaceUuid, SamWorkspaceAction.WRITE);
    validatePropertiesUpdateRequestBody(properties);
    Map<String, String> propertyMap = convertApiPropertyToMap(properties);
    logger.info("Updating the properties {} in workspace {}", propertyMap, workspaceUuid);
    workspaceService.updateWorkspaceProperties(workspaceUuid, propertyMap, userRequest);
    logger.info("Updated the properties {} in workspace {}", propertyMap, workspaceUuid);

    return new ResponseEntity<>(HttpStatus.NO_CONTENT);
  }

  @Traced
  @Override
  public ResponseEntity<Void> grantRole(
      @PathVariable("workspaceId") UUID uuid,
      @PathVariable("role") ApiIamRole role,
      @RequestBody ApiGrantRoleRequestBody body) {
    ControllerValidationUtils.validateEmail(body.getMemberEmail());
    if (role == ApiIamRole.APPLICATION) {
      throw new InvalidRoleException(
          "Users cannot grant role APPLICATION. Use application registration instead.");
    }
    // No additional authz check as this is just a wrapper around a Sam endpoint.
    SamRethrow.onInterrupted(
        () ->
            getSamService()
                .grantWorkspaceRole(
                    uuid,
                    getAuthenticatedInfo(),
                    WsmIamRole.fromApiModel(role),
                    body.getMemberEmail()),
        "grantWorkspaceRole");
    workspaceActivityLogService.writeActivity(
        getAuthenticatedInfo(),
        uuid,
        OperationType.GRANT_WORKSPACE_ROLE,
        body.getMemberEmail(),
        ActivityLogChangedTarget.USER);
    return new ResponseEntity<>(HttpStatus.NO_CONTENT);
  }

  @Traced
  @Override
  public ResponseEntity<Void> removeRole(
      @PathVariable("workspaceId") UUID uuid,
      @PathVariable("role") ApiIamRole role,
      @PathVariable("memberEmail") String memberEmail) {
    ControllerValidationUtils.validateEmail(memberEmail);
    if (role == ApiIamRole.APPLICATION) {
      throw new InvalidRoleException(
          "Users cannot remove role APPLICATION. Use application registration instead.");
    }
    AuthenticatedUserRequest userRequest = getAuthenticatedInfo();
    Workspace workspace =
        workspaceService.validateMcWorkspaceAndAction(userRequest, uuid, SamWorkspaceAction.OWN);
    workspaceService.removeWorkspaceRoleFromUser(
        workspace, WsmIamRole.fromApiModel(role), memberEmail, userRequest);
    return new ResponseEntity<>(HttpStatus.NO_CONTENT);
  }

  @Traced
  @Override
  public ResponseEntity<ApiRoleBindingList> getRoles(@PathVariable("workspaceId") UUID uuid) {
    // No additional authz check as this is just a wrapper around a Sam endpoint.
    List<bio.terra.workspace.service.iam.model.RoleBinding> bindingList =
        SamRethrow.onInterrupted(
            () -> getSamService().listRoleBindings(uuid, getAuthenticatedInfo()),
            "listRoleBindings");
    ApiRoleBindingList responseList = new ApiRoleBindingList();
    for (bio.terra.workspace.service.iam.model.RoleBinding roleBinding : bindingList) {
      responseList.add(
          new ApiRoleBinding().role(roleBinding.role().toApiModel()).members(roleBinding.users()));
    }
    return new ResponseEntity<>(responseList, HttpStatus.OK);
  }

  @Traced
  @Override
  public ResponseEntity<ApiCreateCloudContextResult> createCloudContext(
      UUID uuid, @Valid ApiCreateCloudContextRequest body) {
    ControllerValidationUtils.validateCloudPlatform(body.getCloudPlatform());
    AuthenticatedUserRequest userRequest = getAuthenticatedInfo();
    String jobId = body.getJobControl().getId();
    String resultPath = getAsyncResultEndpoint(jobId);
    Workspace workspace =
        workspaceService.validateMcWorkspaceAndAction(userRequest, uuid, SamWorkspaceAction.WRITE);

    if (body.getCloudPlatform() == ApiCloudPlatform.AZURE) {
      AzureCloudContext azureCloudContext =
          ControllerValidationUtils.validateAzureContextRequestBody(
              body.getAzureContext(), featureConfiguration.isBpmAzureEnabled());
      workspaceService.createAzureCloudContext(
          workspace, jobId, userRequest, resultPath, azureCloudContext);
    } else {
      workspaceService.createGcpCloudContext(workspace, jobId, userRequest, resultPath);
    }

    ApiCreateCloudContextResult response = fetchCreateCloudContextResult(jobId);
    return new ResponseEntity<>(response, getAsyncResponseCode(response.getJobReport()));
  }

  @Traced
  @Override
  public ResponseEntity<ApiCreateCloudContextResult> getCreateCloudContextResult(
      UUID uuid, String jobId) {
    AuthenticatedUserRequest userRequest = getAuthenticatedInfo();
    jobService.verifyUserAccess(jobId, userRequest, uuid);
    ApiCreateCloudContextResult response = fetchCreateCloudContextResult(jobId);
    return new ResponseEntity<>(response, getAsyncResponseCode(response.getJobReport()));
  }

  private ApiCreateCloudContextResult fetchCreateCloudContextResult(String jobId) {
    JobApiUtils.AsyncJobResult<CloudContextHolder> jobResult =
        jobApiUtils.retrieveAsyncJobResult(jobId, CloudContextHolder.class);

    ApiGcpContext gcpContext = null;
    ApiAzureContext azureContext = null;

    if (jobResult.getJobReport().getStatus().equals(StatusEnum.SUCCEEDED)) {
      gcpContext =
          Optional.ofNullable(jobResult.getResult().getGcpCloudContext())
              .map(c -> new ApiGcpContext().projectId(c.getGcpProjectId()))
              .orElse(null);

      azureContext =
          Optional.ofNullable(jobResult.getResult().getAzureCloudContext())
              .map(
                  c ->
                      new ApiAzureContext()
                          .tenantId(c.getAzureTenantId())
                          .subscriptionId(c.getAzureSubscriptionId())
                          .resourceGroupId(c.getAzureResourceGroupId()))
              .orElse(null);
    }

    return new ApiCreateCloudContextResult()
        .jobReport(jobResult.getJobReport())
        .errorReport(jobResult.getApiErrorReport())
        .gcpContext(gcpContext)
        .azureContext(azureContext);
  }

  @Traced
  @Override
  public ResponseEntity<Void> deleteCloudContext(UUID uuid, ApiCloudPlatform cloudPlatform) {
    AuthenticatedUserRequest userRequest = getAuthenticatedInfo();
    ControllerValidationUtils.validateCloudPlatform(cloudPlatform);
    Workspace workspace =
        workspaceService.validateMcWorkspaceAndAction(userRequest, uuid, SamWorkspaceAction.WRITE);
    if (cloudPlatform == ApiCloudPlatform.AZURE) {
      workspaceService.deleteAzureCloudContext(workspace, userRequest);
    } else {
      workspaceService.deleteGcpCloudContext(workspace, userRequest);
    }
    return new ResponseEntity<>(HttpStatus.NO_CONTENT);
  }

  @Traced
  @Override
  public ResponseEntity<Void> enablePet(UUID workspaceUuid) {
    AuthenticatedUserRequest userRequest = getAuthenticatedInfo();
    // TODO(PF-1007): This would be a nice use for an authorized workspace ID.
    // Validate that the user is a workspace member, as enablePetServiceAccountImpersonation does
    // not authenticate.
    workspaceService.validateMcWorkspaceAndAction(
        userRequest, workspaceUuid, SamWorkspaceAction.READ);
    petSaService.enablePetServiceAccountImpersonation(
        workspaceUuid,
        getSamService().getUserEmailFromSamAndRethrowOnInterrupt(userRequest),
        userRequest);
    return new ResponseEntity<>(HttpStatus.NO_CONTENT);
  }

  /**
   * Clone an entire workspace by creating a new workspace and cloning the workspace's resources
   * into it.
   *
   * @param workspaceUuid - ID of source workspace
   * @param body - request body
   * @return - result structure for the overall clone operation with details for each resource
   */
  @Traced
  @Override
  public ResponseEntity<ApiCloneWorkspaceResult> cloneWorkspace(
      UUID workspaceUuid, @Valid ApiCloneWorkspaceRequest body) {
    final AuthenticatedUserRequest petRequest = getCloningCredentials(workspaceUuid);

    // Clone is creating the destination workspace so unlike other clone operations there's no
    // additional authz check for the destination. As long as the user is enabled in Sam, they can
    // create a new workspace.
    final Workspace sourceWorkspace =
        workspaceService.validateWorkspaceAndAction(
            petRequest, workspaceUuid, SamWorkspaceAction.READ);

    Optional<SpendProfileId> spendProfileId =
        Optional.ofNullable(body.getSpendProfile()).map(SpendProfileId::new);

    // Accept a target workspace id if one is provided. This allows Rawls to specify an
    // existing workspace id. WSM then creates the WSMspace supporting the Rawls workspace.
    UUID destinationWorkspaceId =
        Optional.ofNullable(body.getDestinationWorkspaceId()).orElse(UUID.randomUUID());

    // ET uses userFacingId; CWB doesn't. Schema enforces that userFacingId must be set. CWB doesn't
    // pass userFacingId in request, so use id.
    String destinationUserFacingId =
        Optional.ofNullable(body.getUserFacingId()).orElse(destinationWorkspaceId.toString());
    ControllerValidationUtils.validateUserFacingId(destinationUserFacingId);

    // If user does not specify the destinationWorkspace's displayName, then we will generate the
    // name followed the sourceWorkspace's displayName, if sourceWorkspace's displayName is null, we
    // will generate the name based on the sourceWorkspace's userFacingId.
    String generatedDisplayName =
        sourceWorkspace.getDisplayName().orElse(sourceWorkspace.getUserFacingId()) + " (Copy)";

    // Construct the target workspace object from the inputs
    // Policies are cloned in the flight instead of here so that they get cleaned appropriately if
    // the flight fails.
    final Workspace destinationWorkspace =
        Workspace.builder()
            .workspaceId(destinationWorkspaceId)
            .userFacingId(destinationUserFacingId)
            .spendProfileId(spendProfileId.orElse(null))
            .workspaceStage(sourceWorkspace.getWorkspaceStage())
            .displayName(Optional.ofNullable(body.getDisplayName()).orElse(generatedDisplayName))
            .description(body.getDescription())
            .properties(sourceWorkspace.getProperties())
            .createdByEmail(getSamService().getUserEmailFromSamAndRethrowOnInterrupt(petRequest))
            .build();

    final String jobId =
        workspaceService.cloneWorkspace(
            sourceWorkspace, petRequest, body.getLocation(), destinationWorkspace);

    final ApiCloneWorkspaceResult result = fetchCloneWorkspaceResult(jobId);
    final ApiClonedWorkspace clonedWorkspaceStub =
        new ApiClonedWorkspace()
            .destinationWorkspaceId(destinationWorkspaceId)
            .destinationUserFacingId(destinationUserFacingId)
            .sourceWorkspaceId(workspaceUuid);
    result.setWorkspace(clonedWorkspaceStub);
    return new ResponseEntity<>(result, getAsyncResponseCode(result.getJobReport()));
  }

  /**
   * Return the workspace clone result, including job result and error result.
   *
   * @param workspaceUuid - source workspace ID
   * @param jobId - ID of flight
   * @return - response with result
   */
  @Traced
  @Override
  public ResponseEntity<ApiCloneWorkspaceResult> getCloneWorkspaceResult(
      UUID workspaceUuid, String jobId) {
    final AuthenticatedUserRequest userRequest = getAuthenticatedInfo();
    jobService.verifyUserAccess(jobId, userRequest, workspaceUuid);
    final ApiCloneWorkspaceResult result = fetchCloneWorkspaceResult(jobId);
    return new ResponseEntity<>(result, getAsyncResponseCode(result.getJobReport()));
  }

  @Traced
  @Override
  public ResponseEntity<ApiRegions> listValidRegions(UUID workspaceId, ApiCloudPlatform platform) {
    AuthenticatedUserRequest userRequest = getAuthenticatedInfo();
    workspaceService.validateWorkspaceAndAction(userRequest, workspaceId, SamWorkspaceAction.READ);

    List<String> regions =
        tpsApiDispatch.listValidRegions(workspaceId, CloudPlatform.fromApiCloudPlatform(platform));

    ApiRegions apiRegions = new ApiRegions();
    apiRegions.addAll(regions);
    return new ResponseEntity<>(apiRegions, HttpStatus.OK);
  }

  @Traced
  @Override
  public ResponseEntity<ApiWsmPolicyExplainResult> explainPolicies(
      UUID workspaceId, Integer depth) {
    AuthenticatedUserRequest userRequest = getAuthenticatedInfo();
    workspaceService.validateWorkspaceAndAction(userRequest, workspaceId, SamWorkspaceAction.READ);
    PolicyExplainResult explainResult =
        tpsApiDispatch.explain(workspaceId, depth, workspaceService, userRequest);

    return new ResponseEntity<>(explainResult.toApi(), HttpStatus.OK);
  }

  @Traced
  @Override
  public ResponseEntity<ApiWsmPolicyMergeCheckResult> mergeCheck(
      UUID targetWorkspaceId, ApiMergeCheckRequest requestBody) {
    UUID sourceWorkspaceId = requestBody.getWorkspaceId();

    AuthenticatedUserRequest userRequest = getAuthenticatedInfo();
    workspaceService.validateWorkspaceAndAction(
        userRequest, targetWorkspaceId, SamWorkspaceAction.READ);
    TpsPaoUpdateResult dryRunResults =
        tpsApiDispatch.mergePao(targetWorkspaceId, sourceWorkspaceId, TpsUpdateMode.DRY_RUN);

    List<UUID> resourceWithConflicts = new ArrayList<>();

    for (var platform : ApiCloudPlatform.values()) {
      HashSet<String> validRegions = new HashSet<>();
      validRegions.addAll(
          tpsApiDispatch.listValidRegions(
              sourceWorkspaceId, CloudPlatform.fromApiCloudPlatform(platform)));

      List<ControlledResource> existingResources =
          resourceDao.listControlledResources(
              targetWorkspaceId, CloudPlatform.fromApiCloudPlatform(platform));

      for (var existingResource : existingResources) {
        if (!validRegions.contains(existingResource.getRegion())) {
          resourceWithConflicts.add(existingResource.getResourceId());
        }
      }
    }
    ApiWsmPolicyMergeCheckResult updateResult =
        new ApiWsmPolicyMergeCheckResult()
            .conflicts(
                TpsApiConversionUtils.apiFromTpsPaoConflictList(dryRunResults.getConflicts()))
            .resourcesWithConflict(resourceWithConflicts);

    return new ResponseEntity<>(updateResult, HttpStatus.ACCEPTED);
  }

  // Retrieve the async result or progress for clone workspace.
  private ApiCloneWorkspaceResult fetchCloneWorkspaceResult(String jobId) {
    JobApiUtils.AsyncJobResult<ApiClonedWorkspace> jobResult =
        jobApiUtils.retrieveAsyncJobResult(jobId, ApiClonedWorkspace.class);
    return new ApiCloneWorkspaceResult()
        .jobReport(jobResult.getJobReport())
        .errorReport(jobResult.getApiErrorReport())
        .workspace(jobResult.getResult());
  }

  /**
   * Return Pet SA credentials if available, otherwise the user credentials associated with this
   * request. It's possible to clone a workspace that has no cloud context, and thus no (GCP) pet
   * account.
   *
   * @param workspaceUuid - ID of workspace to be cloned
   * @return user or pet request
   */
  private AuthenticatedUserRequest getCloningCredentials(UUID workspaceUuid) {
    final AuthenticatedUserRequest userRequest = getAuthenticatedInfo();
    return petSaService.getWorkspacePetCredentials(workspaceUuid, userRequest).orElse(userRequest);
  }
}<|MERGE_RESOLUTION|>--- conflicted
+++ resolved
@@ -103,10 +103,7 @@
   private final JobApiUtils jobApiUtils;
   private final GcpCloudContextService gcpCloudContextService;
   private final AzureCloudContextService azureCloudContextService;
-<<<<<<< HEAD
   private final AwsCloudContextService awsCloudContextService;
-=======
->>>>>>> 6c73be6c
   private final PetSaService petSaService;
   private final TpsApiDispatch tpsApiDispatch;
   private final WorkspaceActivityLogDao workspaceActivityLogDao;
@@ -124,10 +121,7 @@
       JobApiUtils jobApiUtils,
       GcpCloudContextService gcpCloudContextService,
       AzureCloudContextService azureCloudContextService,
-<<<<<<< HEAD
       AwsCloudContextService awsCloudContextService,
-=======
->>>>>>> 6c73be6c
       PetSaService petSaService,
       TpsApiDispatch tpsApiDispatch,
       WorkspaceActivityLogDao workspaceActivityLogDao,
@@ -140,10 +134,7 @@
     this.jobApiUtils = jobApiUtils;
     this.gcpCloudContextService = gcpCloudContextService;
     this.azureCloudContextService = azureCloudContextService;
-<<<<<<< HEAD
     this.awsCloudContextService = awsCloudContextService;
-=======
->>>>>>> 6c73be6c
     this.petSaService = petSaService;
     this.tpsApiDispatch = tpsApiDispatch;
     this.workspaceActivityLogDao = workspaceActivityLogDao;
