--- conflicted
+++ resolved
@@ -1,20 +1,14 @@
 package bio.terra.workspace.app.controller;
 
-<<<<<<< HEAD
 import bio.terra.common.iam.BearerToken;
 import bio.terra.workspace.amalgam.tps.TpsApiDispatch;
 import bio.terra.workspace.app.configuration.external.FeatureConfiguration;
 import bio.terra.workspace.common.exception.FeatureNotSupportedException;
+import bio.terra.workspace.common.logging.model.ActivityLogChangeDetails;
 import bio.terra.workspace.common.utils.ControllerValidationUtils;
 import bio.terra.workspace.db.WorkspaceActivityLogDao;
 import bio.terra.workspace.db.WorkspaceDao;
-import bio.terra.workspace.db.model.DbWorkspaceActivityLog;
-=======
-import bio.terra.workspace.common.logging.model.ActivityLogChangeDetails;
-import bio.terra.workspace.common.utils.ControllerValidationUtils;
-import bio.terra.workspace.db.WorkspaceActivityLogDao;
 import bio.terra.workspace.db.exception.WorkspaceNotFoundException;
->>>>>>> e4b0bbf7
 import bio.terra.workspace.generated.controller.WorkspaceApi;
 import bio.terra.workspace.generated.model.ApiAzureContext;
 import bio.terra.workspace.generated.model.ApiCloneWorkspaceRequest;
@@ -93,12 +87,9 @@
   private final PetSaService petSaService;
   private final TpsApiDispatch tpsApiDispatch;
   private final WorkspaceActivityLogDao workspaceActivityLogDao;
-<<<<<<< HEAD
   private final WorkspaceDao workspaceDao;
   private final FeatureConfiguration featureConfiguration;
-=======
   private final WorkspaceActivityLogService workspaceActivityLogService;
->>>>>>> e4b0bbf7
 
   @Autowired
   public WorkspaceApiController(
@@ -110,15 +101,11 @@
       GcpCloudContextService gcpCloudContextService,
       PetSaService petSaService,
       AzureCloudContextService azureCloudContextService,
-<<<<<<< HEAD
       TpsApiDispatch tpsApiDispatch,
       WorkspaceActivityLogDao workspaceActivityLogDao,
       WorkspaceDao workspaceDao,
-      FeatureConfiguration featureConfiguration) {
-=======
-      WorkspaceActivityLogDao workspaceActivityLogDao,
+      FeatureConfiguration featureConfiguration,
       WorkspaceActivityLogService workspaceActivityLogService) {
->>>>>>> e4b0bbf7
     super(authenticatedUserRequestFactory, request, samService);
     this.workspaceService = workspaceService;
     this.jobService = jobService;
@@ -128,12 +115,9 @@
     this.petSaService = petSaService;
     this.tpsApiDispatch = tpsApiDispatch;
     this.workspaceActivityLogDao = workspaceActivityLogDao;
-<<<<<<< HEAD
     this.workspaceDao = workspaceDao;
     this.featureConfiguration = featureConfiguration;
-=======
     this.workspaceActivityLogService = workspaceActivityLogService;
->>>>>>> e4b0bbf7
   }
 
   @Override
@@ -275,19 +259,14 @@
         .stage(workspace.getWorkspaceStage().toApiModel())
         .gcpContext(gcpContext)
         .azureContext(azureContext)
-<<<<<<< HEAD
-        .createdDate(workspaceActivityLogDao.getCreatedDate(workspaceUuid).orElse(null))
-        .lastUpdatedDate(workspaceActivityLogDao.getLastUpdatedDate(workspaceUuid).orElse(null))
-        .policies(workspacePolicies);
-=======
         .createdDate(
             createDetailsOptional.map(ActivityLogChangeDetails::getChangeDate).orElse(null))
         .createdBy(createDetailsOptional.map(ActivityLogChangeDetails::getActorEmail).orElse(null))
         .lastUpdatedDate(
             lastChangeDetailsOptional.map(ActivityLogChangeDetails::getChangeDate).orElse(null))
         .lastUpdatedBy(
-            lastChangeDetailsOptional.map(ActivityLogChangeDetails::getActorEmail).orElse(null));
->>>>>>> e4b0bbf7
+            lastChangeDetailsOptional.map(ActivityLogChangeDetails::getActorEmail).orElse(null))
+        .policies(workspacePolicies);
   }
 
   @Override
