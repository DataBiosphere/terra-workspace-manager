package bio.terra.workspace.app.controller;

import static bio.terra.workspace.app.controller.shared.PropertiesUtils.convertApiPropertyToMap;
import static bio.terra.workspace.app.controller.shared.PropertiesUtils.convertMapToApiProperties;
import static bio.terra.workspace.common.utils.ControllerValidationUtils.validatePropertiesDeleteRequestBody;
import static bio.terra.workspace.common.utils.ControllerValidationUtils.validatePropertiesUpdateRequestBody;

import bio.terra.common.iam.BearerToken;
import bio.terra.workspace.amalgam.tps.TpsApiDispatch;
import bio.terra.workspace.app.configuration.external.FeatureConfiguration;
import bio.terra.workspace.app.controller.shared.JobApiUtils;
import bio.terra.workspace.common.exception.FeatureNotSupportedException;
import bio.terra.workspace.common.logging.model.ActivityLogChangeDetails;
import bio.terra.workspace.common.utils.ControllerValidationUtils;
import bio.terra.workspace.db.WorkspaceActivityLogDao;
import bio.terra.workspace.db.exception.WorkspaceNotFoundException;
import bio.terra.workspace.generated.controller.WorkspaceApi;
import bio.terra.workspace.generated.model.ApiAzureContext;
import bio.terra.workspace.generated.model.ApiCloneWorkspaceRequest;
import bio.terra.workspace.generated.model.ApiCloneWorkspaceResult;
import bio.terra.workspace.generated.model.ApiClonedWorkspace;
import bio.terra.workspace.generated.model.ApiCloudPlatform;
import bio.terra.workspace.generated.model.ApiCreateCloudContextRequest;
import bio.terra.workspace.generated.model.ApiCreateCloudContextResult;
import bio.terra.workspace.generated.model.ApiCreateWorkspaceRequestBody;
import bio.terra.workspace.generated.model.ApiCreatedWorkspace;
import bio.terra.workspace.generated.model.ApiGcpContext;
import bio.terra.workspace.generated.model.ApiGrantRoleRequestBody;
import bio.terra.workspace.generated.model.ApiIamRole;
import bio.terra.workspace.generated.model.ApiJobReport.StatusEnum;
import bio.terra.workspace.generated.model.ApiProperties;
import bio.terra.workspace.generated.model.ApiProperty;
import bio.terra.workspace.generated.model.ApiRoleBinding;
import bio.terra.workspace.generated.model.ApiRoleBindingList;
import bio.terra.workspace.generated.model.ApiTpsPaoGetResult;
import bio.terra.workspace.generated.model.ApiTpsPaoUpdateRequest;
import bio.terra.workspace.generated.model.ApiTpsPaoUpdateResult;
import bio.terra.workspace.generated.model.ApiTpsPolicyInput;
import bio.terra.workspace.generated.model.ApiTpsPolicyInputs;
import bio.terra.workspace.generated.model.ApiUpdateWorkspaceRequestBody;
import bio.terra.workspace.generated.model.ApiWorkspaceDescription;
import bio.terra.workspace.generated.model.ApiWorkspaceDescriptionList;
import bio.terra.workspace.generated.model.ApiWorkspaceStageModel;
import bio.terra.workspace.service.iam.AuthenticatedUserRequest;
import bio.terra.workspace.service.iam.AuthenticatedUserRequestFactory;
import bio.terra.workspace.service.iam.SamRethrow;
import bio.terra.workspace.service.iam.SamService;
import bio.terra.workspace.service.iam.exception.InvalidRoleException;
import bio.terra.workspace.service.iam.model.SamConstants;
import bio.terra.workspace.service.iam.model.SamConstants.SamWorkspaceAction;
import bio.terra.workspace.service.iam.model.WsmIamRole;
import bio.terra.workspace.service.job.JobService;
import bio.terra.workspace.service.logging.WorkspaceActivityLogService;
import bio.terra.workspace.service.petserviceaccount.PetSaService;
import bio.terra.workspace.service.spendprofile.SpendProfileId;
import bio.terra.workspace.service.workspace.AzureCloudContextService;
import bio.terra.workspace.service.workspace.GcpCloudContextService;
import bio.terra.workspace.service.workspace.WorkspaceService;
import bio.terra.workspace.service.workspace.exceptions.CloudContextRequiredException;
import bio.terra.workspace.service.workspace.exceptions.StageDisabledException;
import bio.terra.workspace.service.workspace.model.AzureCloudContext;
import bio.terra.workspace.service.workspace.model.CloudContextHolder;
import bio.terra.workspace.service.workspace.model.GcpCloudContext;
import bio.terra.workspace.service.workspace.model.OperationType;
import bio.terra.workspace.service.workspace.model.Workspace;
import bio.terra.workspace.service.workspace.model.WorkspaceAndHighestRole;
import bio.terra.workspace.service.workspace.model.WorkspaceStage;
import bio.terra.workspace.service.workspace.model.WsmObjectType;
import io.opencensus.contrib.spring.aop.Traced;
import java.time.OffsetDateTime;
import java.util.Collections;
import java.util.List;
import java.util.Map;
import java.util.Optional;
import java.util.UUID;
import javax.servlet.http.HttpServletRequest;
import javax.validation.Valid;
import org.slf4j.Logger;
import org.slf4j.LoggerFactory;
import org.springframework.beans.factory.annotation.Autowired;
import org.springframework.http.HttpStatus;
import org.springframework.http.ResponseEntity;
import org.springframework.stereotype.Controller;
import org.springframework.web.bind.annotation.PathVariable;
import org.springframework.web.bind.annotation.RequestBody;

@Controller
public class WorkspaceApiController extends ControllerBase implements WorkspaceApi {
  private static final Logger logger = LoggerFactory.getLogger(WorkspaceApiController.class);
  private final WorkspaceService workspaceService;
  private final JobService jobService;
  private final JobApiUtils jobApiUtils;
  private final SamService samService;
  private final AzureCloudContextService azureCloudContextService;
  private final GcpCloudContextService gcpCloudContextService;
  private final PetSaService petSaService;
  private final TpsApiDispatch tpsApiDispatch;
  private final WorkspaceActivityLogDao workspaceActivityLogDao;
  private final FeatureConfiguration featureConfiguration;
  private final WorkspaceActivityLogService workspaceActivityLogService;

  @Autowired
  public WorkspaceApiController(
      WorkspaceService workspaceService,
      JobService jobService,
      JobApiUtils jobApiUtils,
      SamService samService,
      AuthenticatedUserRequestFactory authenticatedUserRequestFactory,
      HttpServletRequest request,
      GcpCloudContextService gcpCloudContextService,
      PetSaService petSaService,
      AzureCloudContextService azureCloudContextService,
      TpsApiDispatch tpsApiDispatch,
      WorkspaceActivityLogDao workspaceActivityLogDao,
      FeatureConfiguration featureConfiguration,
      WorkspaceActivityLogService workspaceActivityLogService) {
    super(authenticatedUserRequestFactory, request, samService);
    this.workspaceService = workspaceService;
    this.jobService = jobService;
    this.jobApiUtils = jobApiUtils;
    this.samService = samService;
    this.azureCloudContextService = azureCloudContextService;
    this.gcpCloudContextService = gcpCloudContextService;
    this.petSaService = petSaService;
    this.tpsApiDispatch = tpsApiDispatch;
    this.workspaceActivityLogDao = workspaceActivityLogDao;
    this.featureConfiguration = featureConfiguration;
    this.workspaceActivityLogService = workspaceActivityLogService;
  }

  @Override
  public ResponseEntity<ApiCreatedWorkspace> createWorkspace(
      @RequestBody ApiCreateWorkspaceRequestBody body) {
    AuthenticatedUserRequest userRequest = getAuthenticatedInfo();

    try {
      workspaceService.getWorkspace(body.getId());
      return new ResponseEntity<>(HttpStatus.CONFLICT);
    } catch (WorkspaceNotFoundException ex) {
      logger.info(
          "Creating workspace {} for {} subject {}",
          body.getId(),
          userRequest.getEmail(),
          userRequest.getSubjectId());
    }

    // Unlike other operations, there's no Sam permission required to create a workspace. As long as
    // a user is enabled, they can call this endpoint.

    // Existing client libraries should not need to know about the stage, as they won't use any of
    // the features it gates. If stage isn't specified in a create request, we default to
    // RAWLS_WORKSPACE.
    ApiWorkspaceStageModel requestStage = body.getStage();
    requestStage = (requestStage == null ? ApiWorkspaceStageModel.RAWLS_WORKSPACE : requestStage);
    WorkspaceStage internalStage = WorkspaceStage.fromApiModel(requestStage);
    Optional<SpendProfileId> spendProfileId =
        Optional.ofNullable(body.getSpendProfile()).map(SpendProfileId::new);

    // ET uses userFacingId; CWB doesn't. Schema enforces that userFacingId must be set. CWB doesn't
    // pass userFacingId in request, so use id.
    String userFacingId =
        Optional.ofNullable(body.getUserFacingId()).orElse(body.getId().toString());
    ControllerValidationUtils.validateUserFacingId(userFacingId);

    // Validate that this workspace can have policies attached, if necessary.
    ApiTpsPolicyInputs policies = null;
    if (body.getPolicies() != null) {
      if (!featureConfiguration.isTpsEnabled()) {
        throw new FeatureNotSupportedException(
            "TPS is not enabled on this instance of Workspace Manager, do not specify the policy field of a CreateWorkspace request.");
      }
      if (body.getStage() == ApiWorkspaceStageModel.RAWLS_WORKSPACE) {
        throw new StageDisabledException(
            "Cannot apply policies to a RAWLS_WORKSPACE stage workspace");
      }
      policies = body.getPolicies();
    }

    Workspace workspace =
        Workspace.builder()
            .workspaceId(body.getId())
            .userFacingId(userFacingId)
            .displayName(body.getDisplayName())
            .description(body.getDescription())
            .spendProfileId(spendProfileId.orElse(null))
            .workspaceStage(internalStage)
            .properties(convertApiPropertyToMap(body.getProperties()))
            .createdByEmail(getSamService().getUserEmailFromSamAndRethrowOnInterrupt(userRequest))
            .build();
    UUID createdWorkspaceUuid =
        workspaceService.createWorkspace(
            workspace, policies, body.getApplicationIds(), userRequest);

    ApiCreatedWorkspace responseWorkspace = new ApiCreatedWorkspace().id(createdWorkspaceUuid);
    logger.info("Created workspace {} for {}", responseWorkspace, userRequest.getEmail());

    return new ResponseEntity<>(responseWorkspace, HttpStatus.OK);
  }

  @Override
  public ResponseEntity<ApiWorkspaceDescriptionList> listWorkspaces(
      Integer offset, Integer limit, ApiIamRole minimumHighestRole) {
    AuthenticatedUserRequest userRequest = getAuthenticatedInfo();
    logger.info("Listing workspaces for {}", userRequest.getEmail());
    ControllerValidationUtils.validatePaginationParams(offset, limit);
    // Can't set default in yaml (https://stackoverflow.com/a/68542868/6447189), so set here.
    if (minimumHighestRole == null) {
      minimumHighestRole = ApiIamRole.READER;
    }

    // Unlike other operations, there's no Sam permission required to list workspaces. As long as
    // a user is enabled, they can call this endpoint, though they may not have any workspaces they
    // can read.
    List<WorkspaceAndHighestRole> workspacesAndHighestRoles =
        workspaceService.listWorkspacesAndHighestRoles(
            userRequest, offset, limit, WsmIamRole.fromApiModel(minimumHighestRole));
    var response =
        new ApiWorkspaceDescriptionList()
            .workspaces(
                workspacesAndHighestRoles.stream()
                    .map(
                        workspaceAndHighestRole ->
                            buildWorkspaceDescription(
                                workspaceAndHighestRole.workspace(),
                                workspaceAndHighestRole.highestRole(),
                                userRequest))
                    .toList());
    return new ResponseEntity<>(response, HttpStatus.OK);
  }

  @Traced
  private ApiWorkspaceDescription buildWorkspaceDescription(
      Workspace workspace, WsmIamRole highestRole, AuthenticatedUserRequest userRequest) {
    UUID workspaceUuid = workspace.getWorkspaceId();
    ApiGcpContext gcpContext =
        gcpCloudContextService
            .getGcpCloudContext(workspaceUuid)
            .map(GcpCloudContext::toApi)
            .orElse(null);

    ApiAzureContext azureContext =
        azureCloudContextService
            .getAzureCloudContext(workspaceUuid)
            .map(AzureCloudContext::toApi)
            .orElse(null);

    List<ApiTpsPolicyInput> workspacePolicies = null;
    if (featureConfiguration.isTpsEnabled()) {
      // New workspaces will always be created with empty policies, but some workspaces predate
      // policy and so will not have associated PAOs.
      Optional<ApiTpsPaoGetResult> workspacePao =
          tpsApiDispatch.getPaoIfExists(
              new BearerToken(userRequest.getRequiredToken()), workspaceUuid);
      workspacePolicies =
          workspacePao
              .map(ApiTpsPaoGetResult::getEffectiveAttributes)
              .map(ApiTpsPolicyInputs::getInputs)
              .orElse(Collections.emptyList());
    }

    // When we have another cloud context, we will need to do a similar retrieval for it.
    var lastChangeDetailsOptional = workspaceActivityLogDao.getLastUpdateDetails(workspaceUuid);

    if (highestRole == WsmIamRole.DISCOVERER) {
      workspace = Workspace.stripWorkspaceForRequesterWithOnlyDiscovererRole(workspace);
    }

    // Convert the property map to API format
    ApiProperties apiProperties = convertMapToApiProperties(workspace.getProperties());

    return new ApiWorkspaceDescription()
        .id(workspaceUuid)
        .userFacingId(workspace.getUserFacingId())
        .displayName(workspace.getDisplayName().orElse(null))
        .description(workspace.getDescription().orElse(null))
        .highestRole(highestRole.toApiModel())
        .properties(apiProperties)
        .spendProfile(workspace.getSpendProfileId().map(SpendProfileId::getId).orElse(null))
        .stage(workspace.getWorkspaceStage().toApiModel())
        .gcpContext(gcpContext)
        .azureContext(azureContext)
<<<<<<< HEAD
        .createdDate(
            createDetailsOptional
                .map(ActivityLogChangeDetails::changeDate)
                .orElse(OffsetDateTime.MIN))
        .createdBy(
            createDetailsOptional.map(ActivityLogChangeDetails::actorEmail).orElse("unknown"))
=======
        .createdDate(workspace.createdDate())
        .createdBy(workspace.createdByEmail())
>>>>>>> b76148ce
        .lastUpdatedDate(
            lastChangeDetailsOptional
                .map(ActivityLogChangeDetails::changeDate)
                .orElse(OffsetDateTime.MIN))
        .lastUpdatedBy(
            lastChangeDetailsOptional
                .map(ActivityLogChangeDetails::actorEmail)
                .orElse("unknown"))
        .policies(workspacePolicies);
  }

  @Override
  public ResponseEntity<ApiWorkspaceDescription> getWorkspace(
      @PathVariable("workspaceId") UUID uuid, ApiIamRole minimumHighestRole) {
    AuthenticatedUserRequest userRequest = getAuthenticatedInfo();
    logger.info("Getting workspace {} for {}", uuid, userRequest.getEmail());
    // Can't set default in yaml (https://stackoverflow.com/a/68542868/6447189), so set here.
    if (minimumHighestRole == null) {
      minimumHighestRole = ApiIamRole.READER;
    }
    String samAction = WsmIamRole.fromApiModel(minimumHighestRole).toSamAction();
    Workspace workspace = workspaceService.validateWorkspaceAndAction(userRequest, uuid, samAction);

    WsmIamRole highestRole = workspaceService.getHighestRole(uuid, userRequest);
    ApiWorkspaceDescription desc = buildWorkspaceDescription(workspace, highestRole, userRequest);
    logger.info("Got workspace {} for {}", desc, userRequest.getEmail());

    return new ResponseEntity<>(desc, HttpStatus.OK);
  }

  @Override
  public ResponseEntity<ApiWorkspaceDescription> getWorkspaceByUserFacingId(
      @PathVariable("workspaceUserFacingId") String userFacingId, ApiIamRole minimumHighestRole) {
    AuthenticatedUserRequest userRequest = getAuthenticatedInfo();
    logger.info("Getting workspace {} for {}", userFacingId, userRequest.getEmail());
    // Can't set default in yaml (https://stackoverflow.com/a/68542868/6447189), so set here.
    if (minimumHighestRole == null) {
      minimumHighestRole = ApiIamRole.READER;
    }
    // Authz check is inside workspaceService here as we would need the UUID to check Sam, but
    // we only have the UFID at this point.

    Workspace workspace =
        workspaceService.getWorkspaceByUserFacingId(
            userFacingId, userRequest, WsmIamRole.fromApiModel(minimumHighestRole));
    WsmIamRole highestRole =
        workspaceService.getHighestRole(workspace.getWorkspaceId(), userRequest);
    ApiWorkspaceDescription desc = buildWorkspaceDescription(workspace, highestRole, userRequest);
    logger.info("Got workspace {} for {}", desc, userRequest.getEmail());

    return new ResponseEntity<>(desc, HttpStatus.OK);
  }

  @Override
  public ResponseEntity<ApiWorkspaceDescription> updateWorkspace(
      @PathVariable("workspaceId") UUID workspaceUuid,
      @RequestBody ApiUpdateWorkspaceRequestBody body) {
    AuthenticatedUserRequest userRequest = getAuthenticatedInfo();
    logger.info("Updating workspace {} for {}", workspaceUuid, userRequest.getEmail());

    if (body.getUserFacingId() != null) {
      ControllerValidationUtils.validateUserFacingId(body.getUserFacingId());
    }
    workspaceService.validateWorkspaceAndAction(
        userRequest, workspaceUuid, SamConstants.SamWorkspaceAction.WRITE);

    Workspace workspace =
        workspaceService.updateWorkspace(
            workspaceUuid,
            body.getUserFacingId(),
            body.getDisplayName(),
            body.getDescription(),
            userRequest);
    WsmIamRole highestRole = workspaceService.getHighestRole(workspaceUuid, userRequest);
    ApiWorkspaceDescription desc = buildWorkspaceDescription(workspace, highestRole, userRequest);
    logger.info("Updated workspace {} for {}", desc, userRequest.getEmail());

    return new ResponseEntity<>(desc, HttpStatus.OK);
  }

  @Override
  public ResponseEntity<ApiTpsPaoUpdateResult> updatePolicies(
      @PathVariable("workspaceId") UUID workspaceId, @RequestBody ApiTpsPaoUpdateRequest body) {
    AuthenticatedUserRequest userRequest = getAuthenticatedInfo();
    logger.info("Updating workspace policies {} for {}", workspaceId, userRequest.getEmail());

    workspaceService.validateWorkspaceAndAction(
        userRequest, workspaceId, SamConstants.SamWorkspaceAction.WRITE);

    if (!featureConfiguration.isTpsEnabled()) {
      throw new FeatureNotSupportedException(
          "TPS is not enabled on this instance of Workspace Manager, cannot update policies for workspace.");
    }

    ApiTpsPaoUpdateResult result =
        tpsApiDispatch.updatePao(
            new BearerToken(userRequest.getRequiredToken()), workspaceId, body);
    if (Boolean.TRUE.equals(result.isUpdateApplied())) {
      workspaceActivityLogService.writeActivity(userRequest, workspaceId, OperationType.UPDATE, workspaceId.toString(), WsmObjectType.WORKSPACE);
      logger.info(
          "Finished updating workspace policies {} for {}", workspaceId, userRequest.getEmail());
    } else {
      logger.warn(
          "Workspace policies update failed to apply to {} for {}",
          workspaceId,
          userRequest.getEmail());
    }
    return new ResponseEntity<>(result, HttpStatus.OK);
  }

  @Override
  public ResponseEntity<Void> deleteWorkspace(@PathVariable("workspaceId") UUID uuid) {
    AuthenticatedUserRequest userRequest = getAuthenticatedInfo();
    logger.info("Deleting workspace {} for {}", uuid, userRequest.getEmail());
    Workspace workspace =
        workspaceService.validateWorkspaceAndAction(userRequest, uuid, SamWorkspaceAction.DELETE);
    workspaceService.deleteWorkspace(workspace, userRequest);
    logger.info("Deleted workspace {} for {}", uuid, userRequest.getEmail());

    return new ResponseEntity<>(HttpStatus.NO_CONTENT);
  }

  @Override
  public ResponseEntity<Void> deleteWorkspaceProperties(
      @PathVariable("workspaceId") UUID workspaceUuid, @RequestBody List<String> propertyKeys) {
    AuthenticatedUserRequest userRequest = getAuthenticatedInfo();
    workspaceService.validateWorkspaceAndAction(
        userRequest, workspaceUuid, SamConstants.SamWorkspaceAction.DELETE);
    validatePropertiesDeleteRequestBody(propertyKeys);
    logger.info(
        "Deleting the properties with the key {} in workspace {}", propertyKeys, workspaceUuid);
    workspaceService.validateWorkspaceAndAction(
        userRequest, workspaceUuid, SamWorkspaceAction.DELETE);
    workspaceService.deleteWorkspaceProperties(workspaceUuid, propertyKeys, userRequest);
    logger.info(
        "Deleted the properties with the key {} in workspace {}", propertyKeys, workspaceUuid);

    return new ResponseEntity<>(HttpStatus.NO_CONTENT);
  }

  @Override
  public ResponseEntity<Void> updateWorkspaceProperties(
      @PathVariable("workspaceId") UUID workspaceUuid, @RequestBody List<ApiProperty> properties) {
    AuthenticatedUserRequest userRequest = getAuthenticatedInfo();
    workspaceService.validateWorkspaceAndAction(
        userRequest, workspaceUuid, SamWorkspaceAction.WRITE);
    validatePropertiesUpdateRequestBody(properties);
    Map<String, String> propertyMap = convertApiPropertyToMap(properties);
    logger.info("Updating the properties {} in workspace {}", propertyMap, workspaceUuid);
    workspaceService.updateWorkspaceProperties(workspaceUuid, propertyMap, userRequest);
    logger.info("Updated the properties {} in workspace {}", propertyMap, workspaceUuid);

    return new ResponseEntity<>(HttpStatus.NO_CONTENT);
  }

  @Override
  public ResponseEntity<Void> grantRole(
      @PathVariable("workspaceId") UUID uuid,
      @PathVariable("role") ApiIamRole role,
      @RequestBody ApiGrantRoleRequestBody body) {
    ControllerValidationUtils.validateEmail(body.getMemberEmail());
    if (role == ApiIamRole.APPLICATION) {
      throw new InvalidRoleException(
          "Users cannot grant role APPLICATION. Use application registration instead.");
    }
    // No additional authz check as this is just a wrapper around a Sam endpoint.
    SamRethrow.onInterrupted(
        () ->
            samService.grantWorkspaceRole(
                uuid, getAuthenticatedInfo(), WsmIamRole.fromApiModel(role), body.getMemberEmail()),
        "grantWorkspaceRole");
    workspaceActivityLogService.writeActivity(
        getAuthenticatedInfo(), uuid, OperationType.GRANT_WORKSPACE_ROLE, body.getMemberEmail(), WsmObjectType.USER);
    return new ResponseEntity<>(HttpStatus.NO_CONTENT);
  }

  @Override
  public ResponseEntity<Void> removeRole(
      @PathVariable("workspaceId") UUID uuid,
      @PathVariable("role") ApiIamRole role,
      @PathVariable("memberEmail") String memberEmail) {
    ControllerValidationUtils.validateEmail(memberEmail);
    if (role == ApiIamRole.APPLICATION) {
      throw new InvalidRoleException(
          "Users cannot remove role APPLICATION. Use application registration instead.");
    }
    AuthenticatedUserRequest userRequest = getAuthenticatedInfo();
    Workspace workspace =
        workspaceService.validateMcWorkspaceAndAction(
            userRequest, uuid, SamConstants.SamWorkspaceAction.OWN);
    workspaceService.removeWorkspaceRoleFromUser(
        workspace, WsmIamRole.fromApiModel(role), memberEmail, userRequest);
    return new ResponseEntity<>(HttpStatus.NO_CONTENT);
  }

  @Override
  public ResponseEntity<ApiRoleBindingList> getRoles(@PathVariable("workspaceId") UUID uuid) {
    // No additional authz check as this is just a wrapper around a Sam endpoint.
    List<bio.terra.workspace.service.iam.model.RoleBinding> bindingList =
        SamRethrow.onInterrupted(
            () -> samService.listRoleBindings(uuid, getAuthenticatedInfo()), "listRoleBindings");
    ApiRoleBindingList responseList = new ApiRoleBindingList();
    for (bio.terra.workspace.service.iam.model.RoleBinding roleBinding : bindingList) {
      responseList.add(
          new ApiRoleBinding().role(roleBinding.role().toApiModel()).members(roleBinding.users()));
    }
    return new ResponseEntity<>(responseList, HttpStatus.OK);
  }

  @Override
  public ResponseEntity<ApiCreateCloudContextResult> createCloudContext(
      UUID uuid, @Valid ApiCreateCloudContextRequest body) {
    ControllerValidationUtils.validateCloudPlatform(body.getCloudPlatform());
    AuthenticatedUserRequest userRequest = getAuthenticatedInfo();
    String jobId = body.getJobControl().getId();
    String resultPath = getAsyncResultEndpoint(jobId);
    Workspace workspace =
        workspaceService.validateMcWorkspaceAndAction(userRequest, uuid, SamWorkspaceAction.WRITE);

    if (body.getCloudPlatform() == ApiCloudPlatform.AZURE) {
      ApiAzureContext azureContext =
          Optional.ofNullable(body.getAzureContext())
              .orElseThrow(
                  () ->
                      new CloudContextRequiredException(
                          "AzureContext is required when creating an azure cloud context for a workspace"));
      workspaceService.createAzureCloudContext(
          workspace, jobId, userRequest, resultPath, AzureCloudContext.fromApi(azureContext));
    } else {
      workspaceService.createGcpCloudContext(workspace, jobId, userRequest, resultPath);
    }

    ApiCreateCloudContextResult response = fetchCreateCloudContextResult(jobId);
    return new ResponseEntity<>(response, getAsyncResponseCode(response.getJobReport()));
  }

  @Override
  public ResponseEntity<ApiCreateCloudContextResult> getCreateCloudContextResult(
      UUID uuid, String jobId) {
    AuthenticatedUserRequest userRequest = getAuthenticatedInfo();
    jobService.verifyUserAccess(jobId, userRequest, uuid);
    ApiCreateCloudContextResult response = fetchCreateCloudContextResult(jobId);
    return new ResponseEntity<>(response, getAsyncResponseCode(response.getJobReport()));
  }

  private ApiCreateCloudContextResult fetchCreateCloudContextResult(String jobId) {
    JobApiUtils.AsyncJobResult<CloudContextHolder> jobResult =
        jobApiUtils.retrieveAsyncJobResult(jobId, CloudContextHolder.class);

    ApiGcpContext gcpContext = null;
    ApiAzureContext azureContext = null;

    if (jobResult.getJobReport().getStatus().equals(StatusEnum.SUCCEEDED)) {
      gcpContext =
          Optional.ofNullable(jobResult.getResult().getGcpCloudContext())
              .map(c -> new ApiGcpContext().projectId(c.getGcpProjectId()))
              .orElse(null);

      azureContext =
          Optional.ofNullable(jobResult.getResult().getAzureCloudContext())
              .map(
                  c ->
                      new ApiAzureContext()
                          .tenantId(c.getAzureTenantId())
                          .subscriptionId(c.getAzureSubscriptionId())
                          .resourceGroupId(c.getAzureResourceGroupId()))
              .orElse(null);
    }

    return new ApiCreateCloudContextResult()
        .jobReport(jobResult.getJobReport())
        .errorReport(jobResult.getApiErrorReport())
        .gcpContext(gcpContext)
        .azureContext(azureContext);
  }

  @Override
  public ResponseEntity<Void> deleteCloudContext(UUID uuid, ApiCloudPlatform cloudPlatform) {
    AuthenticatedUserRequest userRequest = getAuthenticatedInfo();
    ControllerValidationUtils.validateCloudPlatform(cloudPlatform);
    Workspace workspace =
        workspaceService.validateMcWorkspaceAndAction(userRequest, uuid, SamWorkspaceAction.WRITE);
    if (cloudPlatform == ApiCloudPlatform.AZURE) {
      workspaceService.deleteAzureCloudContext(workspace, userRequest);
    } else {
      workspaceService.deleteGcpCloudContext(workspace, userRequest);
    }
    return new ResponseEntity<>(HttpStatus.NO_CONTENT);
  }

  @Override
  public ResponseEntity<Void> enablePet(UUID workspaceUuid) {
    AuthenticatedUserRequest userRequest = getAuthenticatedInfo();
    // TODO(PF-1007): This would be a nice use for an authorized workspace ID.
    // Validate that the user is a workspace member, as enablePetServiceAccountImpersonation does
    // not authenticate.
    workspaceService.validateMcWorkspaceAndAction(
        userRequest, workspaceUuid, SamConstants.SamWorkspaceAction.READ);
    petSaService.enablePetServiceAccountImpersonation(
        workspaceUuid,
        getSamService().getUserEmailFromSamAndRethrowOnInterrupt(userRequest),
        userRequest);
    return new ResponseEntity<>(HttpStatus.NO_CONTENT);
  }

  /**
   * Clone an entire workspace by creating a new workspace and cloning the workspace's resources
   * into it.
   *
   * @param workspaceUuid - ID of source workspace
   * @param body - request body
   * @return - result structure for the overall clone operation with details for each resource
   */
  @Override
  public ResponseEntity<ApiCloneWorkspaceResult> cloneWorkspace(
      UUID workspaceUuid, @Valid ApiCloneWorkspaceRequest body) {
    final AuthenticatedUserRequest petRequest = getCloningCredentials(workspaceUuid);

    // Clone is creating the destination workspace so unlike other clone operations there's no
    // additional authz check for the destination. As long as the user is enabled in Sam, they can
    // create a new workspace.
    final Workspace sourceWorkspace =
        workspaceService.validateWorkspaceAndAction(
            petRequest, workspaceUuid, SamConstants.SamWorkspaceAction.READ);

    Optional<SpendProfileId> spendProfileId =
        Optional.ofNullable(body.getSpendProfile()).map(SpendProfileId::new);

    // Accept a target workspace id if one is provided. This allows Rawls to specify an
    // existing workspace id. WSM then creates the WSMspace supporting the Rawls workspace.
    UUID destinationWorkspaceId =
        Optional.ofNullable(body.getDestinationWorkspaceId()).orElse(UUID.randomUUID());

    // ET uses userFacingId; CWB doesn't. Schema enforces that userFacingId must be set. CWB doesn't
    // pass userFacingId in request, so use id.
    String destinationUserFacingId =
        Optional.ofNullable(body.getUserFacingId()).orElse(destinationWorkspaceId.toString());
    ControllerValidationUtils.validateUserFacingId(destinationUserFacingId);

    // If user does not specify the destinationWorkspace's displayName, then we will generate the
    // name followed the sourceWorkspace's displayName, if sourceWorkspace's displayName is null, we
    // will generate the name based on the sourceWorkspace's userFacingId.
    String generatedDisplayName =
        sourceWorkspace.getDisplayName().orElse(sourceWorkspace.getUserFacingId()) + " (Copy)";

    // Construct the target workspace object from the inputs
    // Policies are cloned in the flight instead of here so that they get cleaned appropriately if
    // the flight fails.
    final Workspace destinationWorkspace =
        Workspace.builder()
            .workspaceId(destinationWorkspaceId)
            .userFacingId(destinationUserFacingId)
            .spendProfileId(spendProfileId.orElse(null))
            .workspaceStage(sourceWorkspace.getWorkspaceStage())
            .displayName(Optional.ofNullable(body.getDisplayName()).orElse(generatedDisplayName))
            .description(body.getDescription())
            .properties(sourceWorkspace.getProperties())
            .createdByEmail(getSamService().getUserEmailFromSamAndRethrowOnInterrupt(petRequest))
            .build();

    final String jobId =
        workspaceService.cloneWorkspace(
            sourceWorkspace, petRequest, body.getLocation(), destinationWorkspace);

    final ApiCloneWorkspaceResult result = fetchCloneWorkspaceResult(jobId);
    final ApiClonedWorkspace clonedWorkspaceStub =
        new ApiClonedWorkspace()
            .destinationWorkspaceId(destinationWorkspaceId)
            .destinationUserFacingId(destinationUserFacingId)
            .sourceWorkspaceId(workspaceUuid);
    result.setWorkspace(clonedWorkspaceStub);
    return new ResponseEntity<>(result, getAsyncResponseCode(result.getJobReport()));
  }

  /**
   * Return the workspace clone result, including job result and error result.
   *
   * @param workspaceUuid - source workspace ID
   * @param jobId - ID of flight
   * @return - response with result
   */
  @Override
  public ResponseEntity<ApiCloneWorkspaceResult> getCloneWorkspaceResult(
      UUID workspaceUuid, String jobId) {
    final AuthenticatedUserRequest userRequest = getAuthenticatedInfo();
    jobService.verifyUserAccess(jobId, userRequest, workspaceUuid);
    final ApiCloneWorkspaceResult result = fetchCloneWorkspaceResult(jobId);
    return new ResponseEntity<>(result, getAsyncResponseCode(result.getJobReport()));
  }

  // Retrieve the async result or progress for clone workspace.
  private ApiCloneWorkspaceResult fetchCloneWorkspaceResult(String jobId) {
    JobApiUtils.AsyncJobResult<ApiClonedWorkspace> jobResult =
        jobApiUtils.retrieveAsyncJobResult(jobId, ApiClonedWorkspace.class);
    return new ApiCloneWorkspaceResult()
        .jobReport(jobResult.getJobReport())
        .errorReport(jobResult.getApiErrorReport())
        .workspace(jobResult.getResult());
  }

  /**
   * Return Pet SA credentials if available, otherwise the user credentials associated with this
   * request. It's possible to clone a workspace that has no cloud context, and thus no (GCP) pet
   * account.
   *
   * @param workspaceUuid - ID of workspace to be cloned
   * @return user or pet request
   */
  private AuthenticatedUserRequest getCloningCredentials(UUID workspaceUuid) {
    final AuthenticatedUserRequest userRequest = getAuthenticatedInfo();
    return petSaService.getWorkspacePetCredentials(workspaceUuid, userRequest).orElse(userRequest);
  }
}<|MERGE_RESOLUTION|>--- conflicted
+++ resolved
@@ -10,7 +10,6 @@
 import bio.terra.workspace.app.configuration.external.FeatureConfiguration;
 import bio.terra.workspace.app.controller.shared.JobApiUtils;
 import bio.terra.workspace.common.exception.FeatureNotSupportedException;
-import bio.terra.workspace.common.logging.model.ActivityLogChangeDetails;
 import bio.terra.workspace.common.utils.ControllerValidationUtils;
 import bio.terra.workspace.db.WorkspaceActivityLogDao;
 import bio.terra.workspace.db.exception.WorkspaceNotFoundException;
@@ -67,7 +66,6 @@
 import bio.terra.workspace.service.workspace.model.WorkspaceStage;
 import bio.terra.workspace.service.workspace.model.WsmObjectType;
 import io.opencensus.contrib.spring.aop.Traced;
-import java.time.OffsetDateTime;
 import java.util.Collections;
 import java.util.List;
 import java.util.Map;
@@ -279,25 +277,8 @@
         .stage(workspace.getWorkspaceStage().toApiModel())
         .gcpContext(gcpContext)
         .azureContext(azureContext)
-<<<<<<< HEAD
-        .createdDate(
-            createDetailsOptional
-                .map(ActivityLogChangeDetails::changeDate)
-                .orElse(OffsetDateTime.MIN))
-        .createdBy(
-            createDetailsOptional.map(ActivityLogChangeDetails::actorEmail).orElse("unknown"))
-=======
         .createdDate(workspace.createdDate())
         .createdBy(workspace.createdByEmail())
->>>>>>> b76148ce
-        .lastUpdatedDate(
-            lastChangeDetailsOptional
-                .map(ActivityLogChangeDetails::changeDate)
-                .orElse(OffsetDateTime.MIN))
-        .lastUpdatedBy(
-            lastChangeDetailsOptional
-                .map(ActivityLogChangeDetails::actorEmail)
-                .orElse("unknown"))
         .policies(workspacePolicies);
   }
 
@@ -388,7 +369,12 @@
         tpsApiDispatch.updatePao(
             new BearerToken(userRequest.getRequiredToken()), workspaceId, body);
     if (Boolean.TRUE.equals(result.isUpdateApplied())) {
-      workspaceActivityLogService.writeActivity(userRequest, workspaceId, OperationType.UPDATE, workspaceId.toString(), WsmObjectType.WORKSPACE);
+      workspaceActivityLogService.writeActivity(
+          userRequest,
+          workspaceId,
+          OperationType.UPDATE,
+          workspaceId.toString(),
+          WsmObjectType.WORKSPACE);
       logger.info(
           "Finished updating workspace policies {} for {}", workspaceId, userRequest.getEmail());
     } else {
@@ -462,7 +448,11 @@
                 uuid, getAuthenticatedInfo(), WsmIamRole.fromApiModel(role), body.getMemberEmail()),
         "grantWorkspaceRole");
     workspaceActivityLogService.writeActivity(
-        getAuthenticatedInfo(), uuid, OperationType.GRANT_WORKSPACE_ROLE, body.getMemberEmail(), WsmObjectType.USER);
+        getAuthenticatedInfo(),
+        uuid,
+        OperationType.GRANT_WORKSPACE_ROLE,
+        body.getMemberEmail(),
+        WsmObjectType.USER);
     return new ResponseEntity<>(HttpStatus.NO_CONTENT);
   }
 
