package bio.terra.workspace.app.controller;

import bio.terra.workspace.common.utils.ControllerUtils;
import bio.terra.workspace.common.utils.ControllerValidationUtils;
import bio.terra.workspace.generated.controller.WorkspaceApi;
import bio.terra.workspace.generated.model.ApiCloneWorkspaceRequest;
import bio.terra.workspace.generated.model.ApiCloneWorkspaceResult;
import bio.terra.workspace.generated.model.ApiClonedWorkspace;
import bio.terra.workspace.generated.model.ApiCloudPlatform;
import bio.terra.workspace.generated.model.ApiCreateCloudContextRequest;
import bio.terra.workspace.generated.model.ApiCreateCloudContextResult;
import bio.terra.workspace.generated.model.ApiCreateDataReferenceRequestBody;
import bio.terra.workspace.generated.model.ApiCreateWorkspaceRequestBody;
import bio.terra.workspace.generated.model.ApiCreatedWorkspace;
import bio.terra.workspace.generated.model.ApiDataReferenceDescription;
import bio.terra.workspace.generated.model.ApiDataReferenceList;
import bio.terra.workspace.generated.model.ApiDataRepoSnapshot;
import bio.terra.workspace.generated.model.ApiGcpContext;
import bio.terra.workspace.generated.model.ApiGrantRoleRequestBody;
import bio.terra.workspace.generated.model.ApiIamRole;
import bio.terra.workspace.generated.model.ApiJobReport.StatusEnum;
import bio.terra.workspace.generated.model.ApiReferenceTypeEnum;
import bio.terra.workspace.generated.model.ApiRoleBinding;
import bio.terra.workspace.generated.model.ApiRoleBindingList;
import bio.terra.workspace.generated.model.ApiUpdateDataReferenceRequestBody;
import bio.terra.workspace.generated.model.ApiUpdateWorkspaceRequestBody;
import bio.terra.workspace.generated.model.ApiWorkspaceDescription;
import bio.terra.workspace.generated.model.ApiWorkspaceDescriptionList;
import bio.terra.workspace.generated.model.ApiWorkspaceStageModel;
import bio.terra.workspace.service.iam.AuthenticatedUserRequest;
import bio.terra.workspace.service.iam.AuthenticatedUserRequestFactory;
import bio.terra.workspace.service.iam.SamService;
import bio.terra.workspace.service.iam.exception.InvalidRoleException;
import bio.terra.workspace.service.iam.model.WsmIamRole;
import bio.terra.workspace.service.job.JobService;
import bio.terra.workspace.service.job.JobService.AsyncJobResult;
import bio.terra.workspace.service.resource.ValidationUtils;
import bio.terra.workspace.service.resource.WsmResourceType;
import bio.terra.workspace.service.resource.model.CloningInstructions;
import bio.terra.workspace.service.resource.referenced.ReferencedDataRepoSnapshotResource;
import bio.terra.workspace.service.resource.referenced.ReferencedResource;
import bio.terra.workspace.service.resource.referenced.ReferencedResourceService;
import bio.terra.workspace.service.resource.referenced.exception.InvalidReferenceException;
import bio.terra.workspace.service.spendprofile.SpendProfileId;
import bio.terra.workspace.service.workspace.WorkspaceService;
import bio.terra.workspace.service.workspace.model.GcpCloudContext;
import bio.terra.workspace.service.workspace.model.Workspace;
import bio.terra.workspace.service.workspace.model.WorkspaceRequest;
import bio.terra.workspace.service.workspace.model.WorkspaceStage;
import java.util.List;
import java.util.Optional;
import java.util.UUID;
import java.util.stream.Collectors;
import javax.servlet.http.HttpServletRequest;
import javax.validation.Valid;
import org.slf4j.Logger;
import org.slf4j.LoggerFactory;
import org.springframework.beans.factory.annotation.Autowired;
import org.springframework.http.HttpStatus;
import org.springframework.http.ResponseEntity;
import org.springframework.stereotype.Controller;
import org.springframework.web.bind.annotation.PathVariable;
import org.springframework.web.bind.annotation.RequestBody;
import org.springframework.web.bind.annotation.RequestParam;

@Controller
public class WorkspaceApiController implements WorkspaceApi {
  private final WorkspaceService workspaceService;
  private final JobService jobService;
  private final SamService samService;
  private final AuthenticatedUserRequestFactory authenticatedUserRequestFactory;
  private final HttpServletRequest request;
  private final ReferencedResourceService referenceResourceService;

  @Autowired
  public WorkspaceApiController(
      WorkspaceService workspaceService,
      JobService jobService,
      SamService samService,
      AuthenticatedUserRequestFactory authenticatedUserRequestFactory,
      HttpServletRequest request,
      ReferencedResourceService referenceResourceService) {
    this.workspaceService = workspaceService;
    this.jobService = jobService;
    this.samService = samService;
    this.authenticatedUserRequestFactory = authenticatedUserRequestFactory;
    this.request = request;
    this.referenceResourceService = referenceResourceService;
  }

  private final Logger logger = LoggerFactory.getLogger(WorkspaceApiController.class);

  private AuthenticatedUserRequest getAuthenticatedInfo() {
    return authenticatedUserRequestFactory.from(request);
  }

  @Override
  public ResponseEntity<ApiCreatedWorkspace> createWorkspace(
      @RequestBody ApiCreateWorkspaceRequestBody body) {
    AuthenticatedUserRequest userRequest = getAuthenticatedInfo();
    logger.info("Creating workspace {} for {}", body.getId(), userRequest.getEmail());

    // Existing client libraries should not need to know about the stage, as they won't use any of
    // the features it gates. If stage isn't specified in a create request, we default to
    // RAWLS_WORKSPACE.
    ApiWorkspaceStageModel requestStage = body.getStage();
    requestStage = (requestStage == null ? ApiWorkspaceStageModel.RAWLS_WORKSPACE : requestStage);
    WorkspaceStage internalStage = WorkspaceStage.fromApiModel(requestStage);
    Optional<SpendProfileId> spendProfileId =
        Optional.ofNullable(body.getSpendProfile()).map(SpendProfileId::create);

    WorkspaceRequest internalRequest =
        WorkspaceRequest.builder()
            .workspaceId(body.getId())
            .spendProfileId(spendProfileId)
            .workspaceStage(internalStage)
            .displayName(Optional.ofNullable(body.getDisplayName()))
            .description(Optional.ofNullable(body.getDescription()))
            .build();
    UUID createdId = workspaceService.createWorkspace(internalRequest, userRequest);

    ApiCreatedWorkspace responseWorkspace = new ApiCreatedWorkspace().id(createdId);
    logger.info("Created workspace {} for {}", responseWorkspace, userRequest.getEmail());

    return new ResponseEntity<>(responseWorkspace, HttpStatus.OK);
  }

  @Override
  public ResponseEntity<ApiWorkspaceDescriptionList> listWorkspaces(Integer offset, Integer limit) {
    AuthenticatedUserRequest userRequest = getAuthenticatedInfo();
    logger.info("Listing workspaces for {}", userRequest.getEmail());
    List<Workspace> workspaces = workspaceService.listWorkspaces(userRequest, offset, limit);
    var response =
        new ApiWorkspaceDescriptionList()
            .workspaces(
                workspaces.stream()
                    .map(this::buildWorkspaceDescription)
                    .collect(Collectors.toList()));
    return new ResponseEntity<>(response, HttpStatus.OK);
  }

  private ApiWorkspaceDescription buildWorkspaceDescription(Workspace workspace) {
    ApiGcpContext gcpContext =
        workspace.getGcpCloudContext().map(GcpCloudContext::toApi).orElse(null);
    // Note projectId will be null here if no GCP cloud context exists.
    // When we have another cloud context, we will need to do a similar retrieval for it.
    return new ApiWorkspaceDescription()
        .id(workspace.getWorkspaceId())
        .spendProfile(workspace.getSpendProfileId().map(SpendProfileId::id).orElse(null))
        .stage(workspace.getWorkspaceStage().toApiModel())
        .gcpContext(gcpContext)
        .displayName(workspace.getDisplayName().orElse(null))
        .description(workspace.getDescription().orElse(null));
  }

  @Override
  public ResponseEntity<ApiWorkspaceDescription> getWorkspace(
      @PathVariable("workspaceId") UUID id) {
    AuthenticatedUserRequest userRequest = getAuthenticatedInfo();
    logger.info("Getting workspace {} for {}", id, userRequest.getEmail());
    Workspace workspace = workspaceService.getWorkspace(id, userRequest);
    ApiWorkspaceDescription desc = buildWorkspaceDescription(workspace);
    logger.info("Got workspace {} for {}", desc, userRequest.getEmail());

    return new ResponseEntity<>(desc, HttpStatus.OK);
  }

  @Override
  public ResponseEntity<ApiWorkspaceDescription> updateWorkspace(
      @PathVariable("workspaceId") UUID workspaceId,
      @RequestBody ApiUpdateWorkspaceRequestBody body) {
    AuthenticatedUserRequest userRequest = getAuthenticatedInfo();
    logger.info("Updating workspace {} for {}", workspaceId, userRequest.getEmail());
    Workspace workspace =
        workspaceService.updateWorkspace(
            userRequest, workspaceId, body.getDisplayName(), body.getDescription());

    ApiWorkspaceDescription desc = buildWorkspaceDescription(workspace);
    logger.info("Updated workspace {} for {}", desc, userRequest.getEmail());

    return new ResponseEntity<>(desc, HttpStatus.OK);
  }

  @Override
  public ResponseEntity<Void> deleteWorkspace(@PathVariable("workspaceId") UUID id) {
    AuthenticatedUserRequest userRequest = getAuthenticatedInfo();
    logger.info("Deleting workspace {} for {}", id, userRequest.getEmail());
    workspaceService.deleteWorkspace(id, userRequest);
    logger.info("Deleted workspace {} for {}", id, userRequest.getEmail());

    return new ResponseEntity<>(HttpStatus.NO_CONTENT);
  }

  // TODO(PF-404): the following DataReference endpoints are deprecated and will go away

  @Override
  public ResponseEntity<ApiDataReferenceDescription> createDataReference(
      @PathVariable("workspaceId") UUID id, @RequestBody ApiCreateDataReferenceRequestBody body) {
    AuthenticatedUserRequest userRequest = getAuthenticatedInfo();
    logger.info(
        "Creating data reference in workspace {} for {} with body {}",
        id,
        userRequest.getEmail(),
        body);

    ControllerValidationUtils.validate(body);
    ValidationUtils.validateResourceName(body.getName());

    var resource =
        new ReferencedDataRepoSnapshotResource(
            id,
            UUID.randomUUID(), // mint a resource id for this bucket
            body.getName(),
            body.getDescription(),
            CloningInstructions.fromApiModel(body.getCloningInstructions()),
            body.getReference().getInstanceName(),
            body.getReference().getSnapshot());

    ReferencedResource referenceResource =
        referenceResourceService.createReferenceResource(resource, getAuthenticatedInfo());
    ApiDataReferenceDescription response = makeApiDataReferenceDescription(referenceResource);
    return new ResponseEntity<>(response, HttpStatus.OK);
  }

  @Override
  public ResponseEntity<ApiDataReferenceDescription> getDataReference(
      @PathVariable("workspaceId") UUID workspaceId,
      @PathVariable("referenceId") UUID referenceId) {
    AuthenticatedUserRequest userRequest = getAuthenticatedInfo();
    logger.info(
        "Getting data reference by id {} in workspace {} for {}",
        referenceId,
        workspaceId,
        userRequest.getEmail());

    ReferencedResource referenceResource =
        referenceResourceService.getReferenceResource(workspaceId, referenceId, userRequest);

    // TODO(PF-404): this endpoint's return type does not support reference types beyond snapshots.
    // Clients should migrate to type-specific endpoints, and this endpoint should be removed.
    if (referenceResource.getResourceType() != WsmResourceType.DATA_REPO_SNAPSHOT) {
      throw new InvalidReferenceException(
          "This endpoint does not support non-snapshot references. Use the newer type-specific endpoints instead.");
    }

    ApiDataReferenceDescription response = makeApiDataReferenceDescription(referenceResource);
    return new ResponseEntity<>(response, HttpStatus.OK);
  }

  @Override
  public ResponseEntity<ApiDataReferenceDescription> getDataReferenceByName(
      @PathVariable("workspaceId") UUID workspaceId,
      @PathVariable("referenceType") ApiReferenceTypeEnum referenceType,
      @PathVariable("name") String name) {
    AuthenticatedUserRequest userRequest = getAuthenticatedInfo();
    // TODO(PF-404): this endpoint's return type does not support reference types beyond snapshots.
    // Clients should migrate to type-specific endpoints, and this endpoint should be removed.
    if (referenceType != ApiReferenceTypeEnum.DATA_REPO_SNAPSHOT) {
      throw new InvalidReferenceException(
          "This endpoint does not support non-snapshot references. Use the newer type-specific endpoints instead.");
    }
    ValidationUtils.validateResourceName(name);

    ReferencedResource referenceResource =
        referenceResourceService.getReferenceResourceByName(workspaceId, name, userRequest);
    ApiDataReferenceDescription response = makeApiDataReferenceDescription(referenceResource);
    return new ResponseEntity<>(response, HttpStatus.OK);
  }

  @Override
  public ResponseEntity<Void> updateDataReference(
      @PathVariable("workspaceId") UUID id,
      @PathVariable("referenceId") UUID referenceId,
      @RequestBody ApiUpdateDataReferenceRequestBody body) {
    AuthenticatedUserRequest userRequest = getAuthenticatedInfo();

    if (body.getName() == null && body.getDescription() == null) {
      throw new InvalidReferenceException("Must specify name or description to update.");
    }

    if (body.getName() != null) {
      ValidationUtils.validateResourceName(body.getName());
    }

    referenceResourceService.updateReferenceResource(
        id, referenceId, body.getName(), body.getDescription(), userRequest);
    return new ResponseEntity<>(HttpStatus.NO_CONTENT);
  }

  @Override
  public ResponseEntity<Void> deleteDataReference(
      @PathVariable("workspaceId") UUID workspaceId,
      @PathVariable("referenceId") UUID referenceId) {
    AuthenticatedUserRequest userRequest = getAuthenticatedInfo();
    logger.info(
        "Deleting data reference by id {} in workspace {} for {}",
        referenceId,
        workspaceId,
        userRequest.getEmail());

    referenceResourceService.deleteReferenceResource(workspaceId, referenceId, userRequest);

    logger.info(
        "Deleted data reference by id {} in workspace {} for {}",
        referenceId,
        workspaceId,
        userRequest.getEmail());

    return new ResponseEntity<>(HttpStatus.NO_CONTENT);
  }

  @Override
  public ResponseEntity<ApiDataReferenceList> enumerateReferences(
      @PathVariable("workspaceId") UUID id,
      @Valid @RequestParam(value = "offset", required = false, defaultValue = "0") Integer offset,
      @Valid @RequestParam(value = "limit", required = false, defaultValue = "10") Integer limit) {
    AuthenticatedUserRequest userRequest = getAuthenticatedInfo();
    logger.info(
        "Getting snapshot data references in workspace {} for {}", id, userRequest.getEmail());
    ControllerValidationUtils.validatePaginationParams(offset, limit);
    List<ReferencedResource> enumerateResult =
        referenceResourceService.enumerateReferences(id, offset, limit, userRequest);
    // TODO(PF-404): this is a workaround until clients migrate off this endpoint.
    ApiDataReferenceList responseList = new ApiDataReferenceList();
    for (ReferencedResource resource : enumerateResult) {
      if (resource.getResourceType() == WsmResourceType.DATA_REPO_SNAPSHOT) {
        responseList.addResourcesItem(makeApiDataReferenceDescription(resource));
      }
    }
    return ResponseEntity.ok(responseList);
  }

  private ApiDataReferenceDescription makeApiDataReferenceDescription(
      ReferencedResource referenceResource) {
    ReferencedDataRepoSnapshotResource snapshotResource =
        referenceResource.castToDataRepoSnapshotResource();
    var reference =
        new ApiDataRepoSnapshot()
            .instanceName(snapshotResource.getInstanceName())
            .snapshot(snapshotResource.getSnapshotId());
    return new ApiDataReferenceDescription()
        .referenceId(referenceResource.getResourceId())
        .name(referenceResource.getName())
        .description(referenceResource.getDescription())
        .workspaceId(referenceResource.getWorkspaceId())
        .cloningInstructions(referenceResource.getCloningInstructions().toApiModel())
        .referenceType(ApiReferenceTypeEnum.DATA_REPO_SNAPSHOT)
        .reference(reference);
  }

  @Override
  public ResponseEntity<Void> grantRole(
      @PathVariable("workspaceId") UUID id,
      @PathVariable("role") ApiIamRole role,
      @RequestBody ApiGrantRoleRequestBody body) {
    ControllerValidationUtils.validateEmail(body.getMemberEmail());
    if (role == ApiIamRole.APPLICATION) {
      throw new InvalidRoleException(
          "Users cannot grant role APPLICATION. Use application registration instead.");
    }
    SamService.rethrowIfSamInterrupted(
        () ->
            samService.grantWorkspaceRole(
                id, getAuthenticatedInfo(), WsmIamRole.fromApiModel(role), body.getMemberEmail()),
        "grantWorkspaceRole");
    return new ResponseEntity<>(HttpStatus.NO_CONTENT);
  }

  @Override
  public ResponseEntity<Void> removeRole(
      @PathVariable("workspaceId") UUID id,
      @PathVariable("role") ApiIamRole role,
      @PathVariable("memberEmail") String memberEmail) {
    ControllerValidationUtils.validateEmail(memberEmail);
    if (role == ApiIamRole.APPLICATION) {
      throw new InvalidRoleException(
          "Users cannot remove role APPLICATION. Use application registration instead.");
    }
    SamService.rethrowIfSamInterrupted(
        () ->
            samService.removeWorkspaceRole(
                id, getAuthenticatedInfo(), WsmIamRole.fromApiModel(role), memberEmail),
        "removeWorkspaceRole");
    return new ResponseEntity<>(HttpStatus.NO_CONTENT);
  }

  @Override
  public ResponseEntity<ApiRoleBindingList> getRoles(@PathVariable("workspaceId") UUID id) {
    List<bio.terra.workspace.service.iam.model.RoleBinding> bindingList =
        SamService.rethrowIfSamInterrupted(
            () -> samService.listRoleBindings(id, getAuthenticatedInfo()), "listRoleBindings");
    ApiRoleBindingList responseList = new ApiRoleBindingList();
    for (bio.terra.workspace.service.iam.model.RoleBinding roleBinding : bindingList) {
      responseList.add(
          new ApiRoleBinding().role(roleBinding.role().toApiModel()).members(roleBinding.users()));
    }
    return new ResponseEntity<>(responseList, HttpStatus.OK);
  }

  @Override
  public ResponseEntity<ApiCreateCloudContextResult> createCloudContext(
      UUID id, @Valid ApiCreateCloudContextRequest body) {
    ControllerValidationUtils.validateCloudPlatform(body.getCloudPlatform());
    AuthenticatedUserRequest userRequest = getAuthenticatedInfo();
    String jobId = body.getJobControl().getId();
    String resultPath = ControllerUtils.getAsyncResultEndpoint(request, jobId);

    // For now, the cloud type is always GCP and that is guaranteed in the validate.
    workspaceService.createGcpCloudContext(id, jobId, userRequest, resultPath);
    ApiCreateCloudContextResult response = fetchCreateCloudContextResult(jobId, userRequest);
    return new ResponseEntity<>(
        response, ControllerUtils.getAsyncResponseCode(response.getJobReport()));
  }

  @Override
  public ResponseEntity<ApiCreateCloudContextResult> getCreateCloudContextResult(
      UUID id, String jobId) {
    AuthenticatedUserRequest userRequest = getAuthenticatedInfo();
    ApiCreateCloudContextResult response = fetchCreateCloudContextResult(jobId, userRequest);
    return new ResponseEntity<>(
        response, ControllerUtils.getAsyncResponseCode(response.getJobReport()));
  }

  private ApiCreateCloudContextResult fetchCreateCloudContextResult(
      String jobId, AuthenticatedUserRequest userRequest) {
    final AsyncJobResult<GcpCloudContext> jobResult =
        jobService.retrieveAsyncJobResult(jobId, GcpCloudContext.class, userRequest);

    final ApiGcpContext gcpContext;
    if (jobResult.getJobReport().getStatus().equals(StatusEnum.SUCCEEDED)) {
      gcpContext = new ApiGcpContext().projectId(jobResult.getResult().getGcpProjectId());
    } else {
      gcpContext = null;
    }
    return new ApiCreateCloudContextResult()
        .jobReport(jobResult.getJobReport())
        .errorReport(jobResult.getApiErrorReport())
        .gcpContext(gcpContext);
  }

  @Override
  public ResponseEntity<Void> deleteCloudContext(UUID id, ApiCloudPlatform cloudPlatform) {
    AuthenticatedUserRequest userRequest = getAuthenticatedInfo();
    ControllerValidationUtils.validateCloudPlatform(cloudPlatform);
    workspaceService.deleteGcpCloudContext(id, userRequest);
    return new ResponseEntity<>(HttpStatus.NO_CONTENT);
  }

<<<<<<< HEAD
  /**
   * Clone an entire workspace by creating a new workspace and cloning the workspace's resources
   * into it.
   *
   * @param workspaceId - ID of source workspace
   * @param body - request body
   * @return - result structure for the overall clone operation with details for each resource
   */
  @Override
  public ResponseEntity<ApiCloneWorkspaceResult> cloneWorkspace(
      UUID workspaceId, @Valid ApiCloneWorkspaceRequest body) {
    final String jobId =
        workspaceService.cloneWorkspace(
            workspaceId,
            getAuthenticatedInfo(),
            body.getSpendProfile(),
            body.getLocation(),
            body.getDisplayName(),
            body.getDescription());
    final ApiCloneWorkspaceResult result = fetchCloneWorkspaceResult(jobId, getAuthenticatedInfo());
    return new ResponseEntity<>(
        result, ControllerUtils.getAsyncResponseCode(result.getJobReport()));
  }

  /**
   * Return the workspace clone result, including job result and error result.
   *
   * @param workspaceId - source workspace ID
   * @param jobId - ID of flight
   * @return - response with result
   */
  @Override
  public ResponseEntity<ApiCloneWorkspaceResult> getCloneWorkspaceResult(
      UUID workspaceId, String jobId) {
    final AuthenticatedUserRequest userRequest = getAuthenticatedInfo();
    final ApiCloneWorkspaceResult result = fetchCloneWorkspaceResult(jobId, userRequest);
    return new ResponseEntity<>(
        result, ControllerUtils.getAsyncResponseCode(result.getJobReport()));
  }

  // Retrieve the async result or progress for clone workspace.
  private ApiCloneWorkspaceResult fetchCloneWorkspaceResult(
      String jobId, AuthenticatedUserRequest userRequest) {
    final AsyncJobResult<ApiClonedWorkspace> jobResult =
        jobService.retrieveAsyncJobResult(jobId, ApiClonedWorkspace.class, userRequest);
    return new ApiCloneWorkspaceResult()
        .jobReport(jobResult.getJobReport())
        .errorReport(jobResult.getApiErrorReport())
        .workspace(jobResult.getResult());
=======
  @Override
  public ResponseEntity<String> enablePet(UUID workspaceId) {
    AuthenticatedUserRequest userRequest = getAuthenticatedInfo();
    String petSaEmail =
        workspaceService.enablePetServiceAccountImpersonation(workspaceId, userRequest);
    return new ResponseEntity<>(petSaEmail, HttpStatus.OK);
>>>>>>> 644edef2
  }
}<|MERGE_RESOLUTION|>--- conflicted
+++ resolved
@@ -446,7 +446,14 @@
     return new ResponseEntity<>(HttpStatus.NO_CONTENT);
   }
 
-<<<<<<< HEAD
+  @Override
+  public ResponseEntity<String> enablePet(UUID workspaceId) {
+    AuthenticatedUserRequest userRequest = getAuthenticatedInfo();
+    String petSaEmail =
+        workspaceService.enablePetServiceAccountImpersonation(workspaceId, userRequest);
+    return new ResponseEntity<>(petSaEmail, HttpStatus.OK);
+  }
+  
   /**
    * Clone an entire workspace by creating a new workspace and cloning the workspace's resources
    * into it.
@@ -457,7 +464,6 @@
    */
   @Override
   public ResponseEntity<ApiCloneWorkspaceResult> cloneWorkspace(
-      UUID workspaceId, @Valid ApiCloneWorkspaceRequest body) {
     final String jobId =
         workspaceService.cloneWorkspace(
             workspaceId,
@@ -481,9 +487,7 @@
   @Override
   public ResponseEntity<ApiCloneWorkspaceResult> getCloneWorkspaceResult(
       UUID workspaceId, String jobId) {
-    final AuthenticatedUserRequest userRequest = getAuthenticatedInfo();
-    final ApiCloneWorkspaceResult result = fetchCloneWorkspaceResult(jobId, userRequest);
-    return new ResponseEntity<>(
+    String petSaEmail =
         result, ControllerUtils.getAsyncResponseCode(result.getJobReport()));
   }
 
@@ -496,13 +500,5 @@
         .jobReport(jobResult.getJobReport())
         .errorReport(jobResult.getApiErrorReport())
         .workspace(jobResult.getResult());
-=======
-  @Override
-  public ResponseEntity<String> enablePet(UUID workspaceId) {
-    AuthenticatedUserRequest userRequest = getAuthenticatedInfo();
-    String petSaEmail =
-        workspaceService.enablePetServiceAccountImpersonation(workspaceId, userRequest);
-    return new ResponseEntity<>(petSaEmail, HttpStatus.OK);
->>>>>>> 644edef2
   }
 }