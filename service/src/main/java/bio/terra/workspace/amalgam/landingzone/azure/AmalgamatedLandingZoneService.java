package bio.terra.workspace.amalgam.landingzone.azure;

import bio.terra.common.iam.BearerToken;
import bio.terra.landingzone.library.landingzones.deployment.LandingZonePurpose;
import bio.terra.landingzone.service.landingzone.azure.LandingZoneService;
import bio.terra.landingzone.service.landingzone.azure.model.LandingZone;
import bio.terra.landingzone.service.landingzone.azure.model.LandingZoneRequest;
import bio.terra.workspace.common.utils.MapperUtils;
import bio.terra.workspace.generated.model.ApiAzureLandingZone;
import bio.terra.workspace.generated.model.ApiAzureLandingZoneDefinition;
import bio.terra.workspace.generated.model.ApiAzureLandingZoneDefinitionList;
import bio.terra.workspace.generated.model.ApiAzureLandingZoneList;
import bio.terra.workspace.generated.model.ApiAzureLandingZoneParameter;
import bio.terra.workspace.generated.model.ApiAzureLandingZoneResourcesList;
import bio.terra.workspace.generated.model.ApiAzureLandingZoneResourcesPurposeGroup;
import bio.terra.workspace.generated.model.ApiAzureLandingZoneResult;
import bio.terra.workspace.generated.model.ApiCreateLandingZoneResult;
import bio.terra.workspace.generated.model.ApiDeleteAzureLandingZoneJobResult;
import bio.terra.workspace.generated.model.ApiDeleteAzureLandingZoneResult;
import bio.terra.workspace.generated.model.ApiResourceQuota;
import java.util.List;
import java.util.UUID;
import org.springframework.beans.factory.annotation.Autowired;
import org.springframework.stereotype.Component;

/**
 * This is the "amalgamated" implementation of our landing zone service layer. It makes calls
 * directly to the landing zone library rather than via an HTTP API. NOTE: This is a legacy class
 * intended to ease the transition to the newer HTTP LZS service.
 */
@Component
public class AmalgamatedLandingZoneService implements WorkspaceLandingZoneService {

  private final LandingApiClientTypeAdapter typeAdapter;
  private final LandingZoneService landingZoneService;

  @Autowired
  public AmalgamatedLandingZoneService(LandingZoneService landingZoneService) {
    this.landingZoneService = landingZoneService;
    this.typeAdapter = new LandingApiClientTypeAdapter();
  }

  @Override
  public ApiCreateLandingZoneResult startLandingZoneCreationJob(
      BearerToken bearerToken,
      String jobId,
      UUID landingZoneId,
      String definition,
      String version,
      List<ApiAzureLandingZoneParameter> parameters,
      UUID billingProfileId,
      String asyncResultEndpoint) {

    LandingZoneRequest landingZoneRequest =
        LandingZoneRequest.builder()
            .landingZoneId(landingZoneId)
            .definition(definition)
            .version(version)
            .parameters(MapperUtils.LandingZoneMapper.landingZoneParametersFrom(parameters))
            .billingProfileId(billingProfileId)
            .build();
    var result =
        landingZoneService.startLandingZoneCreationJob(
            bearerToken, jobId, landingZoneRequest, asyncResultEndpoint);

    return typeAdapter.toApiCreateLandingZoneResult(result);
  }

  @Override
  public ApiDeleteAzureLandingZoneResult startLandingZoneDeletionJob(
      BearerToken bearerToken, String jobId, UUID landingZoneId, String resultEndpoint) {
    var result =
        landingZoneService.startLandingZoneDeletionJob(
            bearerToken, jobId, landingZoneId, resultEndpoint);
    return typeAdapter.toApiDeleteAzureLandingZoneResult(result);
  }

  @Override
  public ApiDeleteAzureLandingZoneJobResult getDeleteLandingZoneResult(
      BearerToken bearerToken, UUID landingZoneId, String jobId) {
    var response = landingZoneService.getAsyncDeletionJobResult(bearerToken, landingZoneId, jobId);
    return typeAdapter.toApiDeleteAzureLandingZoneJobResult(response);
  }

  @Override
  public ApiAzureLandingZoneResult getAsyncJobResult(BearerToken bearerToken, String jobId) {
    var response = landingZoneService.getAsyncJobResult(bearerToken, jobId);
    return typeAdapter.toApiAzureLandingZoneResult(response);
  }

  @Override
  public ApiAzureLandingZone getAzureLandingZone(BearerToken bearerToken, UUID landingZoneId) {
    LandingZone landingZoneRecord = landingZoneService.getLandingZone(bearerToken, landingZoneId);
    return typeAdapter.toApiAzureLandingZoneFromApiClient(landingZoneRecord);
  }

  @Override
  public ApiAzureLandingZoneList listLandingZonesByBillingProfile(
      BearerToken bearerToken, UUID billingProfileId) {
    ApiAzureLandingZoneList result = new ApiAzureLandingZoneList();
    List<LandingZone> landingZones =
        landingZoneService.getLandingZonesByBillingProfile(bearerToken, billingProfileId);
<<<<<<< HEAD
    if (!landingZones.isEmpty()) {
      // The enforced logic is 1:1 relation between Billing Profile and a Landing Zone.
      // The landing zone service returns one record in the list if landing zone exists
      // for a given billing profile.
      if (landingZones.size() == 1) {
        result.addLandingzonesItem(
            typeAdapter.toApiAzureLandingZoneFromApiClient(landingZones.get(0)));
      } else {
        throw new ConflictException(
            String.format(
                "There are more than one landing zone found for the given billing profile: '%s'. Please"
                    + " check the landing zone deployment is correct.",
                billingProfileId));
      }
    }
=======
    landingZones.forEach(
        landingZone -> result.addLandingzonesItem(typeAdapter.toApiAzureLandingZone(landingZone)));

>>>>>>> f6a4e80b
    return result;
  }

  @Override
  public ApiAzureLandingZoneList listLandingZones(BearerToken bearerToken) {
    List<LandingZone> landingZones = landingZoneService.listLandingZones(bearerToken);
    return new ApiAzureLandingZoneList()
        .landingzones(
            landingZones.stream().map(typeAdapter::toApiAzureLandingZoneFromApiClient).toList());
  }

  @Override
  public String getLandingZoneRegion(BearerToken bearerToken, UUID landingZoneId) {
    return landingZoneService.getLandingZoneRegion(bearerToken, landingZoneId);
  }

  @Override
  public ApiAzureLandingZoneDefinitionList listLandingZoneDefinitions(BearerToken bearerToken) {
    var templates = landingZoneService.listLandingZoneDefinitions(bearerToken);
    return new ApiAzureLandingZoneDefinitionList()
        .landingzones(
            templates.stream()
                .map(
                    t ->
                        new ApiAzureLandingZoneDefinition()
                            .definition(t.definition())
                            .name(t.name())
                            .description(t.description())
                            .version(t.version()))
                .toList());
  }

  @Override
  public ApiAzureLandingZoneResourcesList listResourcesWithPurposes(
      BearerToken bearerToken, UUID landingZoneId) {
    var result = new ApiAzureLandingZoneResourcesList().id(landingZoneId);
    landingZoneService
        .listResourcesWithPurposes(bearerToken, landingZoneId)
        .deployedResources()
        .forEach(
            (p, dp) ->
                result.addResourcesItem(
                    new ApiAzureLandingZoneResourcesPurposeGroup()
                        .purpose(p.toString())
                        .deployedResources(
                            dp.stream()
                                .map(r -> typeAdapter.toApiAzureLandingZoneDeployedResource(r, p))
                                .toList())));

    return result;
  }

  @Override
  public ApiAzureLandingZoneResourcesList listResourcesMatchingPurpose(
      BearerToken bearerToken, UUID landingZoneId, LandingZonePurpose resourcePurpose) {
    var result = new ApiAzureLandingZoneResourcesList().id(landingZoneId);
    var deployedResources =
        landingZoneService
            .listResourcesByPurpose(bearerToken, landingZoneId, resourcePurpose)
            .stream()
            .map(r -> typeAdapter.toApiAzureLandingZoneDeployedResource(r, resourcePurpose))
            .toList();
    result.addResourcesItem(
        new ApiAzureLandingZoneResourcesPurposeGroup()
            .purpose(resourcePurpose.toString())
            .deployedResources(deployedResources));
    return result;
  }

  @Override
  public ApiResourceQuota getResourceQuota(
      BearerToken bearerToken, UUID landingZoneId, String resourceId) {
    var response = landingZoneService.getResourceQuota(bearerToken, landingZoneId, resourceId);
    return typeAdapter.toApiResourceQuota(landingZoneId, response);
  }
}<|MERGE_RESOLUTION|>--- conflicted
+++ resolved
@@ -100,27 +100,9 @@
     ApiAzureLandingZoneList result = new ApiAzureLandingZoneList();
     List<LandingZone> landingZones =
         landingZoneService.getLandingZonesByBillingProfile(bearerToken, billingProfileId);
-<<<<<<< HEAD
-    if (!landingZones.isEmpty()) {
-      // The enforced logic is 1:1 relation between Billing Profile and a Landing Zone.
-      // The landing zone service returns one record in the list if landing zone exists
-      // for a given billing profile.
-      if (landingZones.size() == 1) {
-        result.addLandingzonesItem(
-            typeAdapter.toApiAzureLandingZoneFromApiClient(landingZones.get(0)));
-      } else {
-        throw new ConflictException(
-            String.format(
-                "There are more than one landing zone found for the given billing profile: '%s'. Please"
-                    + " check the landing zone deployment is correct.",
-                billingProfileId));
-      }
-    }
-=======
     landingZones.forEach(
         landingZone -> result.addLandingzonesItem(typeAdapter.toApiAzureLandingZone(landingZone)));
 
->>>>>>> f6a4e80b
     return result;
   }
 
