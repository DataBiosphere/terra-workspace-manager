package bio.terra.workspace.amalgam.landingzone.azure;

import bio.terra.landingzone.job.LandingZoneJobService;
import bio.terra.landingzone.job.model.JobReport;
import bio.terra.landingzone.library.landingzones.deployment.LandingZonePurpose;
import bio.terra.landingzone.library.landingzones.deployment.ResourcePurpose;
import bio.terra.landingzone.library.landingzones.deployment.SubnetResourcePurpose;
import bio.terra.landingzone.library.landingzones.management.quotas.ResourceQuota;
import bio.terra.landingzone.service.landingzone.azure.model.DeletedLandingZone;
import bio.terra.landingzone.service.landingzone.azure.model.DeployedLandingZone;
import bio.terra.landingzone.service.landingzone.azure.model.LandingZone;
import bio.terra.landingzone.service.landingzone.azure.model.LandingZoneResource;
import bio.terra.landingzone.service.landingzone.azure.model.StartLandingZoneCreation;
import bio.terra.landingzone.service.landingzone.azure.model.StartLandingZoneDeletion;
import bio.terra.lz.futureservice.model.AzureLandingZone;
import bio.terra.lz.futureservice.model.AzureLandingZoneResourcesList;
import bio.terra.lz.futureservice.model.AzureLandingZoneResourcesPurposeGroup;
import bio.terra.lz.futureservice.model.AzureLandingZoneResult;
import bio.terra.lz.futureservice.model.CreateLandingZoneResult;
import bio.terra.lz.futureservice.model.DeleteAzureLandingZoneJobResult;
import bio.terra.lz.futureservice.model.DeleteAzureLandingZoneResult;
import bio.terra.workspace.common.utils.MapperUtils;
import bio.terra.workspace.generated.model.ApiAzureLandingZone;
import bio.terra.workspace.generated.model.ApiAzureLandingZoneDeployedResource;
import bio.terra.workspace.generated.model.ApiAzureLandingZoneDetails;
import bio.terra.workspace.generated.model.ApiAzureLandingZoneResourcesList;
import bio.terra.workspace.generated.model.ApiAzureLandingZoneResourcesPurposeGroup;
import bio.terra.workspace.generated.model.ApiAzureLandingZoneResult;
import bio.terra.workspace.generated.model.ApiCreateLandingZoneResult;
import bio.terra.workspace.generated.model.ApiDeleteAzureLandingZoneJobResult;
import bio.terra.workspace.generated.model.ApiDeleteAzureLandingZoneResult;
import bio.terra.workspace.generated.model.ApiResourceQuota;
import java.time.OffsetDateTime;
import java.time.ZoneOffset;
import java.util.List;
import java.util.Optional;
import java.util.UUID;

/**
 * Utilities for transforming from internal landing zone library types to externally facing API
 * types.
 */
public class LandingApiClientTypeAdapter {

  public ApiCreateLandingZoneResult toApiCreateLandingZoneResult(
      LandingZoneJobService.AsyncJobResult<StartLandingZoneCreation> jobResult) {

    return new ApiCreateLandingZoneResult()
        .jobReport(MapperUtils.JobReportMapper.from(jobResult.getJobReport()))
        .errorReport(MapperUtils.ErrorReportMapper.from(jobResult.getApiErrorReport()))
        .landingZoneId(jobResult.getResult().landingZoneId())
        .definition(jobResult.getResult().definition())
        .version(jobResult.getResult().version());
  }

  public ApiCreateLandingZoneResult toApiCreateLandingZoneResultFromApiClient(
      CreateLandingZoneResult result) {
    return new ApiCreateLandingZoneResult()
        .landingZoneId(result.getLandingZoneId())
        .version(result.getVersion())
        .jobReport(MapperUtils.JobReportMapper.fromLandingZoneApi(result.getJobReport()))
        .errorReport(MapperUtils.ErrorReportMapper.fromLandingZoneApi(result.getErrorReport()))
        .definition(result.getDefinition());
  }

  public ApiAzureLandingZone toApiAzureLandingZoneFromApiClient(LandingZone landingZone) {
    return new ApiAzureLandingZone()
        .billingProfileId(landingZone.billingProfileId())
        .landingZoneId(landingZone.landingZoneId())
        .definition(landingZone.definition())
        .version(landingZone.version())
        .region(landingZone.region())
        .createdDate(landingZone.createdDate());
  }

  public ApiDeleteAzureLandingZoneResult toApiDeleteAzureLandingZoneResult(
      LandingZoneJobService.AsyncJobResult<StartLandingZoneDeletion> jobResult) {
    return new ApiDeleteAzureLandingZoneResult()
        .jobReport(MapperUtils.JobReportMapper.from(jobResult.getJobReport()))
        .errorReport(MapperUtils.ErrorReportMapper.from(jobResult.getApiErrorReport()))
        .landingZoneId(jobResult.getResult().landingZoneId());
  }

  public ApiDeleteAzureLandingZoneResult toApiDeleteAzureLandingZoneResultFromApiClient(
      DeleteAzureLandingZoneResult result) {
    return new ApiDeleteAzureLandingZoneResult()
        .jobReport(MapperUtils.JobReportMapper.fromLandingZoneApi(result.getJobReport()))
        .errorReport(MapperUtils.ErrorReportMapper.fromLandingZoneApi(result.getErrorReport()))
        .landingZoneId(result.getLandingZoneId());
  }

  public ApiAzureLandingZoneDeployedResource toApiAzureLandingZoneDeployedResource(
      LandingZoneResource resource, LandingZonePurpose purpose) {
    if (purpose.getClass().equals(ResourcePurpose.class)) {
      return new ApiAzureLandingZoneDeployedResource()
          .resourceId(resource.resourceId())
          .resourceType(resource.resourceType())
          .tags(resource.tags())
          .region(resource.region());
    }
    if (purpose.getClass().equals(SubnetResourcePurpose.class)) {
      return new ApiAzureLandingZoneDeployedResource()
          .resourceParentId(resource.resourceParentId().orElse(null)) // Only available for subnets
          .resourceName(resource.resourceName().orElse(null)) // Only available for subnets
          .resourceType(resource.resourceType())
          .resourceId(resource.resourceId())
          .tags(resource.tags())
          .region(resource.region());
    }
    throw new LandingZoneUnsupportedPurposeException(
        String.format(
            "Support for purpose type %s is not implemented.", purpose.getClass().getSimpleName()));
  }

  public ApiDeleteAzureLandingZoneJobResult toApiDeleteAzureLandingZoneJobResult(
      LandingZoneJobService.AsyncJobResult<DeletedLandingZone> jobResult) {
    var apiJobResult =
        new ApiDeleteAzureLandingZoneJobResult()
            .jobReport(MapperUtils.JobReportMapper.from(jobResult.getJobReport()))
            .errorReport(MapperUtils.ErrorReportMapper.from(jobResult.getApiErrorReport()));

    if (jobResult.getJobReport().getStatus().equals(JobReport.StatusEnum.SUCCEEDED)) {
      apiJobResult.landingZoneId(jobResult.getResult().landingZoneId());
      apiJobResult.resources(jobResult.getResult().deleteResources());
    }
    return apiJobResult;
  }

  public ApiDeleteAzureLandingZoneJobResult toApiDeleteAzureLandingZoneJobResultFromApiClient(
      DeleteAzureLandingZoneJobResult result) {
    var apiJobResult =
        new ApiDeleteAzureLandingZoneJobResult()
            .jobReport(MapperUtils.JobReportMapper.fromLandingZoneApi(result.getJobReport()))
            .errorReport(MapperUtils.ErrorReportMapper.fromLandingZoneApi(result.getErrorReport()));

    if (result
        .getJobReport()
        .getStatus()
        .equals(bio.terra.lz.futureservice.model.JobReport.StatusEnum.SUCCEEDED)) {
      apiJobResult.landingZoneId(result.getLandingZoneId());
      apiJobResult.resources(result.getResources());
    }

    return apiJobResult;
  }

  public ApiResourceQuota toApiResourceQuota(UUID landingZoneId, ResourceQuota resourceQuota) {
    return new ApiResourceQuota()
        .landingZoneId(landingZoneId)
        .azureResourceId(resourceQuota.resourceId())
        .resourceType(resourceQuota.resourceType())
        .quotaValues(resourceQuota.quota());
  }

  public ApiResourceQuota toApiResourceQuotaFromApiClient(
      UUID landingZoneId, bio.terra.lz.futureservice.model.ResourceQuota response) {
    return new ApiResourceQuota()
        .landingZoneId(landingZoneId)
        .azureResourceId(response.getAzureResourceId())
        .resourceType(response.getResourceType())
        .quotaValues(response.getQuotaValues());
  }

  public ApiAzureLandingZoneResult toApiAzureLandingZoneResult(
      LandingZoneJobService.AsyncJobResult<DeployedLandingZone> jobResult) {
    ApiAzureLandingZoneDetails azureLandingZone = null;
    if (jobResult.getJobReport().getStatus().equals(JobReport.StatusEnum.SUCCEEDED)) {
      azureLandingZone =
          Optional.ofNullable(jobResult.getResult())
              .map(
                  lz ->
                      new ApiAzureLandingZoneDetails()
                          .id(lz.id())
                          .resources(
                              lz.deployedResources().stream()
                                  .map(
                                      resource ->
                                          new ApiAzureLandingZoneDeployedResource()
                                              .region(resource.region())
                                              .resourceType(resource.resourceType())
<<<<<<< HEAD
                                              .resourceId(resource.resourceId())
                                              .tags(resource.tags()))
                                  .collect(Collectors.toList())))
=======
                                              .resourceId(resource.resourceId()))
                                  .toList()))
>>>>>>> c620ed72
              .orElse(null);
    }

    return new ApiAzureLandingZoneResult()
        .jobReport(MapperUtils.JobReportMapper.from(jobResult.getJobReport()))
        .errorReport(MapperUtils.ErrorReportMapper.from(jobResult.getApiErrorReport()))
        .landingZone(azureLandingZone);
  }

  public ApiAzureLandingZoneResult toApiAzureLandingZoneResultFromApiClient(
      AzureLandingZoneResult result) {
    ApiAzureLandingZoneDetails azureLandingZone = null;
    if (result
        .getJobReport()
        .getStatus()
        .equals(bio.terra.lz.futureservice.model.JobReport.StatusEnum.SUCCEEDED)) {
      azureLandingZone =
          Optional.ofNullable(result.getLandingZone())
              .map(
                  lz ->
                      new ApiAzureLandingZoneDetails()
                          .id(lz.getId())
                          .resources(
                              lz.getResources().stream()
                                  .map(
                                      resource ->
                                          new ApiAzureLandingZoneDeployedResource()
                                              .region(resource.getRegion())
                                              .resourceType(resource.getResourceType())
                                              .resourceId(resource.getResourceId())
                                              .tags(resource.getTags()))
                                  .toList()))
              .orElse(null);
    }
    return new ApiAzureLandingZoneResult()
        .jobReport(MapperUtils.JobReportMapper.fromLandingZoneApi(result.getJobReport()))
        .errorReport(MapperUtils.ErrorReportMapper.fromLandingZoneApi(result.getErrorReport()))
        .landingZone(azureLandingZone);
  }

  public ApiAzureLandingZone toApiAzureLandingZone(AzureLandingZone result) {
    return new ApiAzureLandingZone()
        .billingProfileId(result.getBillingProfileId())
        .landingZoneId(result.getLandingZoneId())
        .definition(result.getDefinition())
        .version(result.getVersion())
        .region(result.getRegion())
        .createdDate(OffsetDateTime.ofInstant(result.getCreatedDate().toInstant(), ZoneOffset.UTC));
  }

  public ApiAzureLandingZoneResourcesList toApiResourcesList(
      AzureLandingZoneResourcesList response) {
    var transformed =
        response.getResources().stream()
            .map(
                resourcesByPurpose ->
                    new ApiAzureLandingZoneResourcesPurposeGroup()
                        .purpose(resourcesByPurpose.getPurpose())
                        .deployedResources(
                            resourcesByPurpose.getDeployedResources().stream()
                                .map(
                                    resource ->
                                        new ApiAzureLandingZoneDeployedResource()
                                            .resourceName(resource.getResourceName())
                                            .resourceId(resource.getResourceId())
                                            .resourceType(resource.getResourceType())
                                            .resourceParentId(resource.getResourceParentId())
                                            .region(resource.getRegion())
                                            .tags(resource.getTags()))
                                .toList()))
            .toList();

    return new ApiAzureLandingZoneResourcesList().resources(transformed).id(response.getId());
  }

  public ApiAzureLandingZoneResourcesList toApiResourcesListFromApiClient(
      List<AzureLandingZoneResourcesPurposeGroup> filtered, UUID landingZoneId) {
    var transformed =
        filtered.stream()
            .map(
                resourcesByPurpose ->
                    new ApiAzureLandingZoneResourcesPurposeGroup()
                        .purpose(resourcesByPurpose.getPurpose())
                        .deployedResources(
                            resourcesByPurpose.getDeployedResources().stream()
                                .map(
                                    resource ->
                                        new ApiAzureLandingZoneDeployedResource()
                                            .resourceName(resource.getResourceName())
                                            .resourceId(resource.getResourceId())
                                            .resourceType(resource.getResourceType())
                                            .resourceParentId(resource.getResourceParentId())
                                            .region(resource.getRegion())
                                            .tags(resource.getTags()))
                                .toList()))
            .toList();
    return new ApiAzureLandingZoneResourcesList().id(landingZoneId).resources(transformed);
  }
}<|MERGE_RESOLUTION|>--- conflicted
+++ resolved
@@ -178,14 +178,9 @@
                                           new ApiAzureLandingZoneDeployedResource()
                                               .region(resource.region())
                                               .resourceType(resource.resourceType())
-<<<<<<< HEAD
                                               .resourceId(resource.resourceId())
                                               .tags(resource.tags()))
-                                  .collect(Collectors.toList())))
-=======
-                                              .resourceId(resource.resourceId()))
                                   .toList()))
->>>>>>> c620ed72
               .orElse(null);
     }
 
