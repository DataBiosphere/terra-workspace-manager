package bio.terra.workspace.amalgam.landingzone.azure;

import bio.terra.common.iam.BearerToken;
import bio.terra.landingzone.library.landingzones.deployment.LandingZonePurpose;
import bio.terra.landingzone.library.landingzones.deployment.ResourcePurpose;
import bio.terra.landingzone.service.landingzone.azure.LandingZoneService;
<<<<<<< HEAD
import bio.terra.landingzone.service.landingzone.azure.model.DeployedLandingZone;
=======
>>>>>>> 83ca3a33
import bio.terra.workspace.app.configuration.external.FeatureConfiguration;
import bio.terra.workspace.generated.model.ApiAzureLandingZone;
import bio.terra.workspace.generated.model.ApiAzureLandingZoneDefinitionList;
import bio.terra.workspace.generated.model.ApiAzureLandingZoneDeployedResource;
import bio.terra.workspace.generated.model.ApiAzureLandingZoneList;
import bio.terra.workspace.generated.model.ApiAzureLandingZoneResourcesList;
import bio.terra.workspace.generated.model.ApiAzureLandingZoneResult;
import bio.terra.workspace.generated.model.ApiCreateAzureLandingZoneRequestBody;
import bio.terra.workspace.generated.model.ApiCreateLandingZoneResult;
import bio.terra.workspace.generated.model.ApiDeleteAzureLandingZoneJobResult;
import bio.terra.workspace.generated.model.ApiDeleteAzureLandingZoneRequestBody;
import bio.terra.workspace.generated.model.ApiDeleteAzureLandingZoneResult;
import bio.terra.workspace.generated.model.ApiResourceQuota;
import bio.terra.workspace.service.iam.AuthenticatedUserRequest;
import bio.terra.workspace.service.iam.SamService;
import bio.terra.workspace.service.workspace.model.Workspace;
import java.util.Optional;
import java.util.UUID;
import org.apache.commons.lang3.StringUtils;
import org.jetbrains.annotations.NotNull;
import org.slf4j.Logger;
import org.slf4j.LoggerFactory;
import org.springframework.stereotype.Component;

@Component
public class LandingZoneApiDispatch {
  private static final Logger logger = LoggerFactory.getLogger(LandingZoneApiDispatch.class);

  private static final String AZURE_STORAGE_ACCOUNT_RESOURCE_TYPE =
      "Microsoft.Storage/storageAccounts";
  private static final String AZURE_BATCH_ACCOUNT_RESOURCE_TYPE = "Microsoft.Batch/batchAccounts";
  private static final String AZURE_KUBERNETES_CLUSTER_RESOURCE_TYPE =
      "Microsoft.ContainerService/managedClusters";
  private static final String AZURE_DATABASE_RESOURCE_TYPE =
      "Microsoft.DBforPostgreSQL/flexibleServers";
  private static final String AZURE_UAMI_RESOURCE_TYPE =
      "Microsoft.ManagedIdentity/userAssignedIdentities";

  private final FeatureConfiguration features;
  private final SamService samService;
  private final AmalgamatedLandingZoneService amalgamated;

  public LandingZoneApiDispatch(
      LandingZoneService landingZoneService, FeatureConfiguration features, SamService samService) {
    this.features = features;
    this.samService = samService;
    this.amalgamated = new AmalgamatedLandingZoneService(landingZoneService);
  }

  public ApiCreateLandingZoneResult createAzureLandingZone(
      BearerToken bearerToken,
      ApiCreateAzureLandingZoneRequestBody body,
      String asyncResultEndpoint) {
    features.azureEnabledCheck();
    logger.info(
        "Requesting new Azure landing zone with definition='{}', version='{}'",
        body.getDefinition(),
        body.getVersion());

    // Prevent deploying more than 1 landing zone per billing profile
    verifyLandingZoneDoesNotExistForBillingProfile(bearerToken, body);

    return amalgamated.startLandingZoneCreationJob(
        bearerToken,
        body.getJobControl().getId(),
        body.getLandingZoneId(),
        body.getDefinition(),
        body.getVersion(),
        body.getParameters(),
        body.getBillingProfileId(),
        asyncResultEndpoint);
  }

  private void verifyLandingZoneDoesNotExistForBillingProfile(
      BearerToken bearerToken, ApiCreateAzureLandingZoneRequestBody body) {
    // TODO: Catching the exception is a temp solution.
    // A better approach would be to return an empty list instead of throwing an exception
    try {
      amalgamated
          .listLandingZonesByBillingProfile(bearerToken, body.getBillingProfileId())
          .getLandingzones()
          .stream()
          .findFirst()
          .ifPresent(
              t -> {
                throw new LandingZoneInvalidInputException(
                    "A Landing Zone already exists in the requested billing profile");
              });
    } catch (bio.terra.landingzone.db.exception.LandingZoneNotFoundException ex) {
      logger.info("The billing profile does not have a landing zone. ", ex);
    }
  }

  public ApiAzureLandingZoneResult getCreateAzureLandingZoneResult(
      BearerToken bearerToken, String jobId) {
    features.azureEnabledCheck();
    return amalgamated.getAsyncJobResult(bearerToken, jobId);
  }

  public ApiAzureLandingZoneDefinitionList listAzureLandingZonesDefinitions(
      BearerToken bearerToken) {
    features.azureEnabledCheck();
    return amalgamated.listLandingZoneDefinitions(bearerToken);
  }

  public ApiDeleteAzureLandingZoneResult deleteLandingZone(
      BearerToken bearerToken,
      UUID landingZoneId,
      ApiDeleteAzureLandingZoneRequestBody body,
      String resultEndpoint) {
    features.azureEnabledCheck();
    return amalgamated.startLandingZoneDeletionJob(
        bearerToken, body.getJobControl().getId(), landingZoneId, resultEndpoint);
  }

  public ApiAzureLandingZoneResourcesList listAzureLandingZoneResources(
      BearerToken bearerToken, UUID landingZoneId) {
    features.azureEnabledCheck();
    return amalgamated.listResourcesWithPurposes(bearerToken, landingZoneId);
  }

  public Optional<ApiAzureLandingZoneDeployedResource> getSharedStorageAccount(
      BearerToken bearerToken, UUID landingZoneId) {
    return getSharedResourceByType(bearerToken, landingZoneId, AZURE_STORAGE_ACCOUNT_RESOURCE_TYPE);
  }

  public Optional<ApiAzureLandingZoneDeployedResource> getSharedBatchAccount(
      BearerToken bearerToken, UUID landingZoneId) {
    return getSharedResourceByType(bearerToken, landingZoneId, AZURE_BATCH_ACCOUNT_RESOURCE_TYPE);
  }

  public Optional<ApiAzureLandingZoneDeployedResource> getSharedKubernetesCluster(
      BearerToken bearerToken, UUID landingZoneId) {
    return getSharedResourceByType(
        bearerToken, landingZoneId, AZURE_KUBERNETES_CLUSTER_RESOURCE_TYPE);
  }

  public Optional<ApiAzureLandingZoneDeployedResource> getSharedDatabase(
      BearerToken bearerToken, UUID landingZoneId) {
    return getSharedResourceByType(bearerToken, landingZoneId, AZURE_DATABASE_RESOURCE_TYPE);
  }

  public Optional<ApiAzureLandingZoneDeployedResource> getSharedDatabaseAdminIdentity(
      BearerToken bearerToken, UUID landingZoneId) {
    return getResourceByTypeAndPurpose(
        bearerToken, landingZoneId, AZURE_UAMI_RESOURCE_TYPE, ResourcePurpose.POSTGRES_ADMIN);
  }

  public ApiAzureLandingZoneResourcesList listAzureLandingZoneResourcesByPurpose(
      BearerToken bearerToken, UUID landingZoneId, LandingZonePurpose resourcePurpose) {
    features.azureEnabledCheck();
    return amalgamated.listResourcesMatchingPurpose(bearerToken, landingZoneId, resourcePurpose);
<<<<<<< HEAD
  }

  private ApiAzureLandingZoneResult toApiAzureLandingZoneResult(
      LandingZoneJobService.AsyncJobResult<DeployedLandingZone> jobResult) {
    ApiAzureLandingZoneDetails azureLandingZone = null;
    if (jobResult.getJobReport().getStatus().equals(JobReport.StatusEnum.SUCCEEDED)) {
      azureLandingZone =
          Optional.ofNullable(jobResult.getResult())
              .map(
                  lz ->
                      new ApiAzureLandingZoneDetails()
                          .id(lz.id())
                          .resources(
                              lz.deployedResources().stream()
                                  .map(
                                      resource ->
                                          new ApiAzureLandingZoneDeployedResource()
                                              .region(resource.region())
                                              .resourceType(resource.resourceType())
                                              .resourceId(resource.resourceId()))
                                  .collect(Collectors.toList())))
              .orElse(null);
    }

    return new ApiAzureLandingZoneResult()
        .jobReport(MapperUtils.JobReportMapper.from(jobResult.getJobReport()))
        .errorReport(MapperUtils.ErrorReportMapper.from(jobResult.getApiErrorReport()))
        .landingZone(azureLandingZone);
=======
>>>>>>> 83ca3a33
  }

  public UUID getLandingZoneId(BearerToken token, Workspace workspace) {
    Optional<UUID> profileId = workspace.getSpendProfileId().map(sp -> UUID.fromString(sp.getId()));

    if (profileId.isEmpty()) {
      throw new LandingZoneNotFoundException(
          String.format(
              "Landing zone could not be found. Workspace Id=%s doesn't have billing profile.",
              workspace.getWorkspaceId()));
    }

    // getLandingZonesByBillingProfile returns a list. But it always contains only one item
    return amalgamated
        .listLandingZonesByBillingProfile(token, profileId.get())
        .getLandingzones()
        .stream()
        .findFirst()
        .map(ApiAzureLandingZone::getLandingZoneId)
        .orElseThrow(
            () ->
                new LandingZoneNotFoundException(
                    String.format(
                        "Could not find a landing zone for the given billing profile: '%s'. Please"
                            + " check that the landing zone deployment is complete"
                            + " and that the caller has access to the landing zone resource.",
                        profileId.get())));
  }

  public ApiDeleteAzureLandingZoneJobResult getDeleteAzureLandingZoneResult(
      BearerToken token, UUID landingZoneId, String jobId) {
    features.azureEnabledCheck();
    return amalgamated.getDeleteLandingZoneResult(token, landingZoneId, jobId);
  }

  public ApiAzureLandingZone getAzureLandingZone(BearerToken bearerToken, UUID landingZoneId) {
    features.azureEnabledCheck();
    return amalgamated.getAzureLandingZone(bearerToken, landingZoneId);
  }

  public ApiAzureLandingZoneList listAzureLandingZones(
      BearerToken bearerToken, UUID billingProfileId) {
    features.azureEnabledCheck();
    if (billingProfileId != null) {
      return amalgamated.listLandingZonesByBillingProfile(bearerToken, billingProfileId);
    }
    return amalgamated.listLandingZones(bearerToken);
  }

  public ApiResourceQuota getResourceQuota(
      BearerToken bearerToken, UUID landingZoneId, String azureResourceId) {
    return amalgamated.getResourceQuota(bearerToken, landingZoneId, azureResourceId);
  }

  private Optional<ApiAzureLandingZoneDeployedResource> getSharedResourceByType(
      BearerToken bearerToken, UUID landingZoneId, String resourceType) {
    return getResourceByTypeAndPurpose(
        bearerToken, landingZoneId, resourceType, ResourcePurpose.SHARED_RESOURCE);
  }

  @NotNull
  private Optional<ApiAzureLandingZoneDeployedResource> getResourceByTypeAndPurpose(
      BearerToken bearerToken, UUID landingZoneId, String resourceType, ResourcePurpose purpose) {
    return listAzureLandingZoneResourcesByPurpose(bearerToken, landingZoneId, purpose)
        .getResources()
        .stream()
        .flatMap(r -> r.getDeployedResources().stream())
        .filter(r -> StringUtils.equalsIgnoreCase(r.getResourceType(), resourceType))
        .findFirst();
  }

  public ApiAzureLandingZone getLandingZone(
      AuthenticatedUserRequest userRequest, Workspace workspace) {
    final BearerToken token = new BearerToken(userRequest.getRequiredToken());
    var lzId = getLandingZoneId(token, workspace);
    return getAzureLandingZone(token, lzId);
  }

  /**
   * Fetches the region for a workspace from the parent landing zone.
   *
   * <p>NOTE: This uses the WSM SA administrative token to fetch region information. Callers should
   * ensure the user is authed prior to calling this method
   */
  public String getLandingZoneRegionForWorkspaceUsingWsmToken(Workspace workspace) {
    var token = new BearerToken(samService.getWsmServiceAccountToken());
    var lzId = getLandingZoneId(token, workspace);
    return getLandingZoneRegionUsingWsmToken(lzId);
  }

  /**
   * Fetches the region for a landing zone
   *
   * <p>NOTE: This uses the WSM SA administrative token to fetch region information. Callers should
   * ensure the user is authed prior to calling this method
   */
  public String getLandingZoneRegionUsingWsmToken(UUID landingZoneId) {
    features.azureEnabledCheck();
    var token = new BearerToken(samService.getWsmServiceAccountToken());
    return amalgamated.getLandingZoneRegion(token, landingZoneId);
  }
}<|MERGE_RESOLUTION|>--- conflicted
+++ resolved
@@ -4,10 +4,6 @@
 import bio.terra.landingzone.library.landingzones.deployment.LandingZonePurpose;
 import bio.terra.landingzone.library.landingzones.deployment.ResourcePurpose;
 import bio.terra.landingzone.service.landingzone.azure.LandingZoneService;
-<<<<<<< HEAD
-import bio.terra.landingzone.service.landingzone.azure.model.DeployedLandingZone;
-=======
->>>>>>> 83ca3a33
 import bio.terra.workspace.app.configuration.external.FeatureConfiguration;
 import bio.terra.workspace.generated.model.ApiAzureLandingZone;
 import bio.terra.workspace.generated.model.ApiAzureLandingZoneDefinitionList;
@@ -160,37 +156,6 @@
       BearerToken bearerToken, UUID landingZoneId, LandingZonePurpose resourcePurpose) {
     features.azureEnabledCheck();
     return amalgamated.listResourcesMatchingPurpose(bearerToken, landingZoneId, resourcePurpose);
-<<<<<<< HEAD
-  }
-
-  private ApiAzureLandingZoneResult toApiAzureLandingZoneResult(
-      LandingZoneJobService.AsyncJobResult<DeployedLandingZone> jobResult) {
-    ApiAzureLandingZoneDetails azureLandingZone = null;
-    if (jobResult.getJobReport().getStatus().equals(JobReport.StatusEnum.SUCCEEDED)) {
-      azureLandingZone =
-          Optional.ofNullable(jobResult.getResult())
-              .map(
-                  lz ->
-                      new ApiAzureLandingZoneDetails()
-                          .id(lz.id())
-                          .resources(
-                              lz.deployedResources().stream()
-                                  .map(
-                                      resource ->
-                                          new ApiAzureLandingZoneDeployedResource()
-                                              .region(resource.region())
-                                              .resourceType(resource.resourceType())
-                                              .resourceId(resource.resourceId()))
-                                  .collect(Collectors.toList())))
-              .orElse(null);
-    }
-
-    return new ApiAzureLandingZoneResult()
-        .jobReport(MapperUtils.JobReportMapper.from(jobResult.getJobReport()))
-        .errorReport(MapperUtils.ErrorReportMapper.from(jobResult.getApiErrorReport()))
-        .landingZone(azureLandingZone);
-=======
->>>>>>> 83ca3a33
   }
 
   public UUID getLandingZoneId(BearerToken token, Workspace workspace) {
