package bio.terra.workspace.service.resource.controlled.flight;

import static org.hamcrest.MatcherAssert.assertThat;
import static org.hamcrest.Matchers.equalTo;
import static org.mockito.Mockito.doReturn;

import bio.terra.stairway.FlightContext;
import bio.terra.stairway.FlightMap;
import bio.terra.stairway.StepResult;
import bio.terra.stairway.exception.RetryException;
import bio.terra.workspace.common.BaseUnitTest;
import bio.terra.workspace.common.fixtures.ControlledResourceFixtures;
import bio.terra.workspace.common.fixtures.WorkspaceFixtures;
import bio.terra.workspace.db.ResourceDao;
import bio.terra.workspace.db.WorkspaceDao;
import bio.terra.workspace.service.resource.controlled.cloud.gcp.gcsbucket.ControlledGcsBucketResource;
import bio.terra.workspace.service.resource.controlled.flight.create.StoreMetadataStep;
import bio.terra.workspace.service.resource.model.WsmResource;
import bio.terra.workspace.service.resource.model.WsmResourceType;
import bio.terra.workspace.service.workspace.GcpCloudContextService;
import bio.terra.workspace.service.workspace.flight.WorkspaceFlightMapKeys.ResourceKeys;
import bio.terra.workspace.service.workspace.model.GcpCloudContext;
import bio.terra.workspace.service.workspace.model.Workspace;
import bio.terra.workspace.service.workspace.model.WorkspaceStage;
import java.util.UUID;
import org.junit.jupiter.api.Test;
import org.mockito.Mock;
import org.springframework.beans.factory.annotation.Autowired;

public class StoreControlledResourceMetadataStepTest extends BaseUnitTest {
  @Autowired private WorkspaceDao workspaceDao;
  @Autowired private GcpCloudContextService gcpCloudContextService;
  @Autowired private ResourceDao resourceDao;

  @Mock private FlightContext mockFlightContext;

  @Test
  public void testEntersInfo() throws InterruptedException, RetryException {
    // Generate a fake workspace and cloud context so that the
    // database insert will pass FK constraints.
    UUID workspaceUuid = UUID.randomUUID();
    Workspace workspace =
<<<<<<< HEAD
        Workspace.builder()
            .workspaceStage(WorkspaceStage.RAWLS_WORKSPACE)
            .workspaceId(workspaceUuid)
            .userFacingId("a" + workspaceUuid)
            .build();
    workspaceDao.createWorkspace(workspace, /* applicationIds= */ null);
=======
        WorkspaceFixtures.buildWorkspace(workspaceUuid, WorkspaceStage.RAWLS_WORKSPACE);
    workspaceDao.createWorkspace(workspace, /* applicationIds */ null);
>>>>>>> 8c2036c1

    gcpCloudContextService.createGcpCloudContextStart(workspaceUuid, "flight-testentersinfo");
    gcpCloudContextService.createGcpCloudContextFinish(
        workspaceUuid, new GcpCloudContext("fake-project"), "flight-testentersinfo");

    StoreMetadataStep storeGoogleBucketMetadataStep = new StoreMetadataStep(resourceDao);

    // Stub the flight map as of this step
    ControlledGcsBucketResource bucketResource =
        ControlledResourceFixtures.makeDefaultControlledGcsBucketBuilder(workspaceUuid).build();

    final FlightMap inputFlightMap = new FlightMap();
    inputFlightMap.put(ResourceKeys.RESOURCE, bucketResource);
    inputFlightMap.makeImmutable();

    doReturn(inputFlightMap).when(mockFlightContext).getInputParameters();

    final StepResult result = storeGoogleBucketMetadataStep.doStep(mockFlightContext);
    assertThat(result, equalTo(StepResult.getStepResultSuccess()));

    WsmResource daoResource =
        resourceDao.getResource(bucketResource.getWorkspaceId(), bucketResource.getResourceId());
    assertThat(daoResource.getResourceType(), equalTo(WsmResourceType.CONTROLLED_GCP_GCS_BUCKET));

    ControlledGcsBucketResource daoBucket = (ControlledGcsBucketResource) daoResource;
    assertThat(bucketResource, equalTo(daoBucket));
  }
}<|MERGE_RESOLUTION|>--- conflicted
+++ resolved
@@ -40,17 +40,8 @@
     // database insert will pass FK constraints.
     UUID workspaceUuid = UUID.randomUUID();
     Workspace workspace =
-<<<<<<< HEAD
-        Workspace.builder()
-            .workspaceStage(WorkspaceStage.RAWLS_WORKSPACE)
-            .workspaceId(workspaceUuid)
-            .userFacingId("a" + workspaceUuid)
-            .build();
-    workspaceDao.createWorkspace(workspace, /* applicationIds= */ null);
-=======
         WorkspaceFixtures.buildWorkspace(workspaceUuid, WorkspaceStage.RAWLS_WORKSPACE);
     workspaceDao.createWorkspace(workspace, /* applicationIds */ null);
->>>>>>> 8c2036c1
 
     gcpCloudContextService.createGcpCloudContextStart(workspaceUuid, "flight-testentersinfo");
     gcpCloudContextService.createGcpCloudContextFinish(
