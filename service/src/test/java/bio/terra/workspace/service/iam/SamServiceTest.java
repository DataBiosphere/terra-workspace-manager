--- conflicted
+++ resolved
@@ -229,12 +229,8 @@
             .userFacingId(workspaceUuid.toString())
             .workspaceStage(WorkspaceStage.RAWLS_WORKSPACE)
             .build();
-<<<<<<< HEAD
     workspaceService.createWorkspace(
-        rawlsWorkspace, null, userAccessUtils.defaultUserAuthRequest());
-=======
-    workspaceService.createWorkspace(rawlsWorkspace, null, null, defaultUserRequest());
->>>>>>> bf0b08c4
+        rawlsWorkspace, /*policies=*/null, /*applications=*/null, userAccessUtils.defaultUserAuthRequest());
     ApiGrantRoleRequestBody request =
         new ApiGrantRoleRequestBody().memberEmail(userAccessUtils.getSecondUserEmail());
     mockMvc
