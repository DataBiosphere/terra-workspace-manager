--- conflicted
+++ resolved
@@ -98,25 +98,6 @@
                 .setMatchesStorageClass(Collections.singletonList(StorageClass.ARCHIVE))
                 .build());
 
-<<<<<<< HEAD
-    assertThat(
-        info.getLifecycleRules(),
-        containsInAnyOrder(
-            new LifecycleRule(
-                LifecycleAction.newDeleteAction(),
-                LifecycleCondition.newBuilder()
-                    .setAge(64)
-                    .setIsLive(true)
-                    .setMatchesStorageClass(List.of(StorageClass.ARCHIVE))
-                    .setNumberOfNewerVersions(2)
-                    .build()),
-            new LifecycleRule(
-                LifecycleAction.newSetStorageClassAction(StorageClass.NEARLINE),
-                LifecycleCondition.newBuilder()
-                    .setCreatedBefore(new DateTime("2017-02-18T00:00:00Z"))
-                    .setMatchesStorageClass(List.of(StorageClass.STANDARD))
-                    .build())));
-=======
     final LifecycleRule deleteRule = info.getLifecycleRules().get(0);
     assertEquals(expectedDeleteRule, deleteRule);
 
@@ -159,6 +140,5 @@
     assertThat(info.getLocation(), equalTo(ControlledResourceFixtures.BUCKET_LOCATION));
     assertThat(info.getStorageClass(), is(nullValue()));
     assertThat(info.getLifecycleRules(), empty());
->>>>>>> 327a872f
   }
 }