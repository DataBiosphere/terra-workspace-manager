--- conflicted
+++ resolved
@@ -112,11 +112,7 @@
         userAccessTestUtils.defaultUserAuthRequest().getRequiredToken());
 
     // Create a GCP context as default user
-<<<<<<< HEAD
-    var userRequest = userAccessTestUtils.defaultUserAuthRequest();
-=======
     AuthenticatedUserRequest userRequest = userAccessTestUtils.defaultUserAuthRequest();
->>>>>>> 3d179ed1
     String makeContextJobId = UUID.randomUUID().toString();
     SpendProfile spendProfile =
         spendProfileService.authorizeLinking(
