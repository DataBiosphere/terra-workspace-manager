package bio.terra.workspace.service.folder;

import static bio.terra.workspace.common.fixtures.ControlledResourceFixtures.makeDefaultControlledResourceFieldsBuilder;
import static org.apache.commons.lang3.RandomStringUtils.randomAlphabetic;
import static org.junit.jupiter.api.Assertions.assertNull;
import static org.junit.jupiter.api.Assertions.assertThrows;
import static org.junit.jupiter.api.Assertions.assertTrue;

import bio.terra.common.exception.ForbiddenException;
import bio.terra.stairway.FlightDebugInfo;
import bio.terra.stairway.StepStatus;
import bio.terra.workspace.common.BaseConnectedTest;
import bio.terra.workspace.common.fixtures.ControlledResourceFixtures;
import bio.terra.workspace.common.fixtures.ReferenceResourceFixtures;
import bio.terra.workspace.common.utils.TestUtils;
import bio.terra.workspace.connected.UserAccessUtils;
import bio.terra.workspace.connected.WorkspaceConnectedTestUtils;
import bio.terra.workspace.db.ResourceDao;
import bio.terra.workspace.db.exception.FolderNotFoundException;
import bio.terra.workspace.generated.model.ApiJobControl;
import bio.terra.workspace.service.folder.flights.DeleteFolderRecursiveStep;
import bio.terra.workspace.service.folder.flights.DeleteReferencedResourcesStep;
import bio.terra.workspace.service.folder.model.Folder;
import bio.terra.workspace.service.iam.SamService;
import bio.terra.workspace.service.iam.model.ControlledResourceIamRole;
import bio.terra.workspace.service.iam.model.WsmIamRole;
import bio.terra.workspace.service.job.JobService;
import bio.terra.workspace.service.job.JobService.JobResultOrException;
import bio.terra.workspace.service.job.exception.InvalidResultStateException;
import bio.terra.workspace.service.resource.controlled.ControlledResourceService;
import bio.terra.workspace.service.resource.controlled.cloud.gcp.ainotebook.ControlledAiNotebookInstanceResource;
import bio.terra.workspace.service.resource.controlled.cloud.gcp.gcsbucket.ControlledGcsBucketResource;
import bio.terra.workspace.service.resource.controlled.model.AccessScopeType;
import bio.terra.workspace.service.resource.controlled.model.ControlledResourceFields;
import bio.terra.workspace.service.resource.controlled.model.ManagedByType;
import bio.terra.workspace.service.resource.model.WsmResourceFields;
import bio.terra.workspace.service.resource.referenced.ReferencedResourceService;
import bio.terra.workspace.service.resource.referenced.cloud.any.datareposnapshot.ReferencedDataRepoSnapshotResource;
import bio.terra.workspace.service.resource.referenced.cloud.any.gitrepo.ReferencedGitRepoResource;
import bio.terra.workspace.service.resource.referenced.cloud.gcp.bqdatatable.ReferencedBigQueryDataTableResource;
import bio.terra.workspace.service.resource.referenced.cloud.gcp.gcsbucket.ReferencedGcsBucketResource;
import bio.terra.workspace.service.workspace.model.WorkspaceConstants.ResourceProperties;
import java.util.HashMap;
import java.util.List;
import java.util.Locale;
import java.util.Map;
import java.util.UUID;
import javax.annotation.Nullable;
import org.junit.jupiter.api.AfterAll;
import org.junit.jupiter.api.AfterEach;
import org.junit.jupiter.api.BeforeAll;
import org.junit.jupiter.api.Test;
import org.junit.jupiter.api.TestInstance;
import org.junit.jupiter.api.TestInstance.Lifecycle;
import org.springframework.beans.factory.annotation.Autowired;

@TestInstance(Lifecycle.PER_CLASS)
public class FolderServiceTest extends BaseConnectedTest {

  private static final UUID FOO_FOLDER_ID = UUID.randomUUID();
  private static final UUID FOO_BAR_FOLDER_ID = UUID.randomUUID();
  private static final UUID FOO_FOO_FOLDER_ID = UUID.randomUUID();
  private static final UUID FOO_BAR_LOO_FOLDER_ID = UUID.randomUUID();
  @Autowired private FolderService folderService;
  @Autowired private WorkspaceConnectedTestUtils workspaceConnectedTestUtils;
  @Autowired private UserAccessUtils userAccessUtils;
  @Autowired private ResourceDao resourceDao;
  @Autowired private JobService jobService;
  @Autowired private ControlledResourceService controlledResourceService;
  @Autowired private ReferencedResourceService referencedResourceService;
  @Autowired private SamService samService;

  private UUID workspaceId;
  // foo/
  private Folder fooFolder;
  // foo/bar/
  private Folder fooBarFolder;
  // foo/foo/
  private Folder fooFooFolder;
  // foo/bar/loo
  private Folder fooBarLooFolder;
  private ControlledGcsBucketResource controlledBucket2InFooFoo;
  private ControlledAiNotebookInstanceResource controlledAiNotebookInFooBarLoo;
  private ReferencedGcsBucketResource referencedBucketInFooFoo;
  private ReferencedBigQueryDataTableResource referencedBqTableInFoo;
  private ReferencedDataRepoSnapshotResource referencedDataRepoSnapshotInFooBar;
  private ReferencedGitRepoResource referencedGitRepoInFooBarLoo;

  @BeforeAll
  public void setUpBeforeAll() throws InterruptedException {
    workspaceId =
        workspaceConnectedTestUtils
            .createWorkspaceWithGcpContext(userAccessUtils.defaultUserAuthRequest())
            .getWorkspaceId();
    samService.grantWorkspaceRole(
        workspaceId,
        userAccessUtils.defaultUserAuthRequest(),
        WsmIamRole.WRITER,
        userAccessUtils.getSecondUserEmail());

    // Second bucket is created by writer.
    controlledBucket2InFooFoo =
        ControlledGcsBucketResource.builder()
            .common(createControlledResourceCommonFieldWithFolderId(workspaceId, FOO_FOO_FOLDER_ID))
            .bucketName(randomAlphabetic(10).toLowerCase(Locale.ROOT))
            .build();

    // First private AI notebook is created by owner.
    controlledAiNotebookInFooBarLoo =
        ControlledAiNotebookInstanceResource.builder()
            .common(
                makeDefaultControlledResourceFieldsBuilder()
                    .workspaceUuid(workspaceId)
                    .accessScope(AccessScopeType.ACCESS_SCOPE_PRIVATE)
                    .managedBy(ManagedByType.MANAGED_BY_USER)
                    .assignedUser(userAccessUtils.getDefaultUserEmail())
                    .properties(
                        Map.of(ResourceProperties.FOLDER_ID_KEY, FOO_BAR_LOO_FOLDER_ID.toString()))
                    .build())
            .projectId("my-gcp-project")
            .instanceId(TestUtils.appendRandomNumber("my-ai-notebook-instance"))
            .location("us-east1-b")
            .build();
    // referenced bucket created by owner.
    referencedBucketInFooFoo =
        ReferencedGcsBucketResource.builder()
            .wsmResourceFields(
                createWsmResourceCommonFieldsWithFolderId(workspaceId, FOO_FOO_FOLDER_ID))
            .bucketName("my-awesome-bucket")
            .build();
    // Referenced bq table is created by writer.
    referencedBqTableInFoo =
        ReferencedBigQueryDataTableResource.builder()
            .wsmResourceFields(
                createWsmResourceCommonFieldsWithFolderId(workspaceId, FOO_FOLDER_ID))
            .projectId("my-gcp-project")
            .datasetId("my_special_dataset")
            .dataTableId("my_secret_table")
            .build();
    // data repo snapshot is created by writer.
    referencedDataRepoSnapshotInFooBar =
        ReferencedDataRepoSnapshotResource.builder()
            .wsmResourceFields(
                createWsmResourceCommonFieldsWithFolderId(workspaceId, FOO_BAR_FOLDER_ID))
            .snapshotId("a_snapshot_id")
            .instanceName("a_instance_name")
            .build();
    // Referenced git repo is created by owner.
    referencedGitRepoInFooBarLoo =
        ReferencedGitRepoResource.builder()
            .wsmResourceFields(
                createWsmResourceCommonFieldsWithFolderId(workspaceId, FOO_BAR_LOO_FOLDER_ID))
            .gitRepoUrl("https://github.com/foorepo")
            .build();
  }

  @AfterAll
  public void cleanUpAfterAll() {
    workspaceConnectedTestUtils.deleteWorkspaceAndGcpContext(
        userAccessUtils.defaultUserAuthRequest(), workspaceId);
  }

  @AfterEach
  public void cleanUp() {
    jobService.setFlightDebugInfoForTest(null);
  }

  @Test
  void deleteFolder_successWithStepRetry() {
    createFoldersAndResources();
    // foo/bar/loo contains a private notebook, thus the folder cannot be deleted by non-owner.
    assertThrows(
        ForbiddenException.class,
        () ->
            folderService.deleteFolder(
                workspaceId, FOO_BAR_LOO_FOLDER_ID, userAccessUtils.secondUserAuthRequest()));

    // foo/foo does not have private resource, thus can be deleted by non-owner
    var jobId =
        folderService.deleteFolder(
            workspaceId, FOO_FOO_FOLDER_ID, userAccessUtils.secondUserAuthRequest());

    jobService.waitForJob(jobId);
    JobResultOrException<Boolean> succeededJob = jobService.retrieveJobResult(jobId, Boolean.class);
    assertNull(succeededJob.getException());
    assertThrows(
        FolderNotFoundException.class,
        () -> folderService.getFolder(workspaceId, FOO_FOO_FOLDER_ID));

    Map<String, StepStatus> retrySteps = new HashMap<>();
    retrySteps.put(
        DeleteReferencedResourcesStep.class.getName(), StepStatus.STEP_RESULT_FAILURE_RETRY);
    retrySteps.put(DeleteFolderRecursiveStep.class.getName(), StepStatus.STEP_RESULT_FAILURE_RETRY);
    jobService.setFlightDebugInfoForTest(
        FlightDebugInfo.newBuilder().doStepFailures(retrySteps).build());

    jobId =
        folderService.deleteFolder(
            workspaceId, FOO_FOLDER_ID, userAccessUtils.defaultUserAuthRequest());
    jobService.waitForJob(jobId);

    List<Folder> folders = List.of(fooFolder, fooBarFolder, fooFooFolder, fooBarLooFolder);
    for (Folder f : folders) {
      assertThrows(
          FolderNotFoundException.class, () -> folderService.getFolder(workspaceId, f.id()));
    }
    assertTrue(resourceDao.enumerateResources(workspaceId, null, null, 0, 100).isEmpty());
  }

  private void createFoldersAndResources() {
    fooFolder = createFolder("foo", FOO_FOLDER_ID, null);
    fooBarFolder = createFolder("bar", FOO_BAR_FOLDER_ID, FOO_FOLDER_ID);
    fooFooFolder = createFolder("Foo", FOO_FOO_FOLDER_ID, FOO_FOLDER_ID);
    fooBarLooFolder = createFolder("loo", FOO_BAR_LOO_FOLDER_ID, FOO_BAR_FOLDER_ID);

    controlledResourceService.createControlledResourceSync(
        controlledBucket2InFooFoo,
        /*privateResourceIamRole=*/ null,
        userAccessUtils.secondUserAuthRequest(),
        ControlledResourceFixtures.getGoogleBucketCreationParameters());

    controlledResourceService.createAiNotebookInstance(
        controlledAiNotebookInFooBarLoo,
        ControlledResourceFixtures.defaultNotebookCreationParameters(),
        ControlledResourceIamRole.EDITOR,
        new ApiJobControl().id(UUID.randomUUID().toString()),
        "falseResultPath",
        userAccessUtils.defaultUserAuthRequest());

    referencedResourceService.createReferenceResource(
        referencedBucketInFooFoo, userAccessUtils.defaultUserAuthRequest());

    referencedResourceService.createReferenceResource(
        referencedBqTableInFoo, userAccessUtils.secondUserAuthRequest());
    referencedResourceService.createReferenceResource(
        referencedDataRepoSnapshotInFooBar, userAccessUtils.secondUserAuthRequest());

    referencedResourceService.createReferenceResource(
        referencedGitRepoInFooBarLoo, userAccessUtils.defaultUserAuthRequest());
  }

  @Test
  void deleteFolder_failsAtLastStep_throwsInvalidResultsStateException() {
    fooFolder = createFolder("foo", FOO_FOLDER_ID, null);
    referencedResourceService.createReferenceResource(
        referencedBqTableInFoo, userAccessUtils.secondUserAuthRequest());
    Map<String, StepStatus> retrySteps = new HashMap<>();
    retrySteps.put(
        DeleteReferencedResourcesStep.class.getName(), StepStatus.STEP_RESULT_FAILURE_RETRY);
    retrySteps.put(DeleteFolderRecursiveStep.class.getName(), StepStatus.STEP_RESULT_FAILURE_RETRY);
    jobService.setFlightDebugInfoForTest(
        FlightDebugInfo.newBuilder().lastStepFailure(true).doStepFailures(retrySteps).build());

    var jobId =
        folderService.deleteFolder(
            workspaceId, FOO_FOLDER_ID, userAccessUtils.defaultUserAuthRequest());

    jobService.waitForJob(jobId);
    // Service methods which wait for a flight to complete will throw an
    // InvalidResultStateException when that flight fails without a cause, which occurs when a
    // flight fails via debugInfo.
    assertThrows(
        InvalidResultStateException.class,
        () -> jobService.retrieveJobResult(jobId, Boolean.class));
    assertThrows(
        FolderNotFoundException.class, () -> folderService.getFolder(workspaceId, FOO_FOLDER_ID));
    assertTrue(resourceDao.enumerateResources(workspaceId, null, null, 0, 100).isEmpty());
  }

  public Folder createFolder(String displayName, UUID folderId, @Nullable UUID parentFolderId) {
    return folderService.createFolder(
<<<<<<< HEAD
        new Folder(
            UUID.randomUUID(),
            workspaceId,
            displayName,
            null,
            parentFolderId,
            Map.of(),
            "foo@gmail.com",
            null));
=======
        new Folder(folderId, workspaceId, displayName, null, parentFolderId, Map.of()));
>>>>>>> 8d318041
  }

  private static ControlledResourceFields createControlledResourceCommonFieldWithFolderId(
      UUID workspaceId, UUID folderId) {
    return makeDefaultControlledResourceFieldsBuilder()
        .workspaceUuid(workspaceId)
        .properties(Map.of(ResourceProperties.FOLDER_ID_KEY, folderId.toString()))
        .build();
  }

  private static WsmResourceFields createWsmResourceCommonFieldsWithFolderId(
      UUID workspaceId, UUID folderId) {

    return ReferenceResourceFixtures.makeDefaultWsmResourceFieldBuilder(workspaceId)
        .properties(Map.of(ResourceProperties.FOLDER_ID_KEY, folderId.toString()))
        .build();
  }
}<|MERGE_RESOLUTION|>--- conflicted
+++ resolved
@@ -269,7 +269,6 @@
 
   public Folder createFolder(String displayName, UUID folderId, @Nullable UUID parentFolderId) {
     return folderService.createFolder(
-<<<<<<< HEAD
         new Folder(
             UUID.randomUUID(),
             workspaceId,
@@ -279,9 +278,6 @@
             Map.of(),
             "foo@gmail.com",
             null));
-=======
-        new Folder(folderId, workspaceId, displayName, null, parentFolderId, Map.of()));
->>>>>>> 8d318041
   }
 
   private static ControlledResourceFields createControlledResourceCommonFieldWithFolderId(
