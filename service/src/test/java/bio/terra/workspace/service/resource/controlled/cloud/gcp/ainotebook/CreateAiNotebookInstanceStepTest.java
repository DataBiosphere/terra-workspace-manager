--- conflicted
+++ resolved
@@ -94,11 +94,7 @@
     assertEquals("foo@bar.com", instance.getServiceAccount());
     assertEquals(SA_SCOPES, instance.getServiceAccountScopes());
     assertEquals(
-<<<<<<< HEAD
-        String.format(DEFAULT_POST_STARTUP_SCRIPT, "main"), instance.getPostStartupScript());
-=======
         String.format(DEFAULT_POST_STARTUP_SCRIPT, localBranch), instance.getPostStartupScript());
->>>>>>> 228e24d5
   }
 
   private void assertDefaultMetadata(Instance instance) {
