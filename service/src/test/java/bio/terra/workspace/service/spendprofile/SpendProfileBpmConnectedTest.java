package bio.terra.workspace.service.spendprofile;

import static org.junit.jupiter.api.Assertions.assertEquals;
import static org.junit.jupiter.api.Assertions.assertThrows;

import bio.terra.workspace.app.configuration.external.SpendProfileConfiguration;
import bio.terra.workspace.common.BaseConnectedTest;
import bio.terra.workspace.connected.UserAccessTestUtils;
import bio.terra.workspace.service.iam.SamService;
import bio.terra.workspace.service.spendprofile.exceptions.BillingProfileManagerServiceAPIException;
import bio.terra.workspace.service.spendprofile.exceptions.SpendUnauthorizedException;
import java.util.UUID;
import org.apache.commons.lang3.StringUtils;
import org.junit.jupiter.api.AfterAll;
import org.junit.jupiter.api.BeforeAll;
import org.junit.jupiter.api.Tag;
import org.junit.jupiter.api.Test;
import org.junit.jupiter.api.TestInstance;
import org.junit.jupiter.api.condition.DisabledIf;
import org.springframework.beans.factory.annotation.Autowired;
import org.springframework.http.HttpStatus;

@Tag("connected")
@TestInstance(TestInstance.Lifecycle.PER_CLASS)
public class SpendProfileBpmConnectedTest extends BaseConnectedTest {
  @Autowired SamService samService;
  @Autowired SpendProfileConfiguration spendProfileConfiguration;
  @Autowired SpendConnectedTestUtils spendUtils;
  @Autowired UserAccessTestUtils userAccessTestUtils;
  @Autowired SpendProfileService spendProfileService;

  SpendProfile profile;

  /** Condition used to disable these tests if run in a deployment where BPM is not configured. */
  public boolean bpmUnavailable() {
    return StringUtils.isEmpty(spendProfileConfiguration.getBasePath());
  }

  @BeforeAll
  public void setup() {
    // BeforeAll and AfterAll will still run even if there are no enabled tests in this class.
    if (bpmUnavailable()) {
      return;
    }
    var profileName = "wsm-test-" + UUID.randomUUID();
    var billingAcctId = spendUtils.defaultBillingAccountId();
    profile =
        spendProfileService.createGcpSpendProfile(
<<<<<<< HEAD
            billingAcctId, profileName, "direct", userAccessTestUtils.thirdUserAuthRequest());
=======
            billingAcctId, profileName, "direct", userAccessTestUtils.billingUserAuthRequest());
>>>>>>> 3d179ed1
  }

  @AfterAll
  public void cleanUp() {
    if (bpmUnavailable()) {
      return;
    }
    spendProfileService.deleteProfile(
<<<<<<< HEAD
        UUID.fromString(profile.id().getId()), userAccessTestUtils.thirdUserAuthRequest());
=======
        UUID.fromString(profile.id().getId()), userAccessTestUtils.billingUserAuthRequest());
>>>>>>> 3d179ed1
  }

  @Test
  @DisabledIf("bpmUnavailable")
  void authorizeLinkingSuccess() {
    var linkedProfile =
        spendProfileService.authorizeLinking(
<<<<<<< HEAD
            profile.id(), true, userAccessTestUtils.thirdUserAuthRequest());
=======
            profile.id(), true, userAccessTestUtils.billingUserAuthRequest());
>>>>>>> 3d179ed1
    assertEquals(linkedProfile.billingAccountId(), profile.billingAccountId());
    assertEquals(linkedProfile.id(), profile.id());
  }

  @Test
  @DisabledIf("bpmUnavailable")
  void authorizeLinkingFailure() {
    assertThrows(
        SpendUnauthorizedException.class,
        () ->
            spendProfileService.authorizeLinking(
                profile.id(), true, userAccessTestUtils.defaultUserAuthRequest()));
  }

  @Test
  @DisabledIf("bpmUnavailable")
  void authorizeLinkingUnknownId() {
    var ex =
        assertThrows(
            BillingProfileManagerServiceAPIException.class,
            () ->
                spendProfileService.authorizeLinking(
                    new SpendProfileId(UUID.randomUUID().toString()),
                    true,
<<<<<<< HEAD
                    userAccessTestUtils.thirdUserAuthRequest()));
=======
                    userAccessTestUtils.billingUserAuthRequest()));
>>>>>>> 3d179ed1
    assert (ex.getStatusCode() == HttpStatus.NOT_FOUND);
  }
}<|MERGE_RESOLUTION|>--- conflicted
+++ resolved
@@ -46,11 +46,7 @@
     var billingAcctId = spendUtils.defaultBillingAccountId();
     profile =
         spendProfileService.createGcpSpendProfile(
-<<<<<<< HEAD
-            billingAcctId, profileName, "direct", userAccessTestUtils.thirdUserAuthRequest());
-=======
             billingAcctId, profileName, "direct", userAccessTestUtils.billingUserAuthRequest());
->>>>>>> 3d179ed1
   }
 
   @AfterAll
@@ -59,11 +55,7 @@
       return;
     }
     spendProfileService.deleteProfile(
-<<<<<<< HEAD
-        UUID.fromString(profile.id().getId()), userAccessTestUtils.thirdUserAuthRequest());
-=======
         UUID.fromString(profile.id().getId()), userAccessTestUtils.billingUserAuthRequest());
->>>>>>> 3d179ed1
   }
 
   @Test
@@ -71,11 +63,7 @@
   void authorizeLinkingSuccess() {
     var linkedProfile =
         spendProfileService.authorizeLinking(
-<<<<<<< HEAD
-            profile.id(), true, userAccessTestUtils.thirdUserAuthRequest());
-=======
             profile.id(), true, userAccessTestUtils.billingUserAuthRequest());
->>>>>>> 3d179ed1
     assertEquals(linkedProfile.billingAccountId(), profile.billingAccountId());
     assertEquals(linkedProfile.id(), profile.id());
   }
@@ -100,11 +88,7 @@
                 spendProfileService.authorizeLinking(
                     new SpendProfileId(UUID.randomUUID().toString()),
                     true,
-<<<<<<< HEAD
-                    userAccessTestUtils.thirdUserAuthRequest()));
-=======
                     userAccessTestUtils.billingUserAuthRequest()));
->>>>>>> 3d179ed1
     assert (ex.getStatusCode() == HttpStatus.NOT_FOUND);
   }
 }