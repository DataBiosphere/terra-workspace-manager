package bio.terra.workspace.service.resource.referenced;

import static bio.terra.workspace.common.utils.MockMvcUtils.USER_REQUEST;
import static org.junit.jupiter.api.Assertions.assertEquals;
import static org.junit.jupiter.api.Assertions.assertNotNull;
import static org.junit.jupiter.api.Assertions.assertThrows;
import static org.junit.jupiter.api.Assertions.assertTrue;
import static org.mockito.ArgumentMatchers.any;
import static org.mockito.Mockito.doReturn;
import static org.mockito.Mockito.when;

import bio.terra.common.exception.BadRequestException;
import bio.terra.common.exception.MissingRequiredFieldException;
import bio.terra.workspace.common.BaseUnitTestMockDataRepoService;
import bio.terra.workspace.common.fixtures.ReferenceResourceFixtures;
import bio.terra.workspace.db.WorkspaceActivityLogDao;
import bio.terra.workspace.db.WorkspaceDao;
import bio.terra.workspace.db.exception.InvalidMetadataException;
import bio.terra.workspace.service.job.JobService;
import bio.terra.workspace.service.resource.exception.DuplicateResourceException;
import bio.terra.workspace.service.resource.exception.InvalidNameException;
import bio.terra.workspace.service.resource.exception.ResourceNotFoundException;
import bio.terra.workspace.service.resource.model.CloningInstructions;
import bio.terra.workspace.service.resource.model.StewardshipType;
import bio.terra.workspace.service.resource.model.WsmResource;
import bio.terra.workspace.service.resource.model.WsmResourceType;
import bio.terra.workspace.service.resource.referenced.cloud.any.datareposnapshot.ReferencedDataRepoSnapshotResource;
import bio.terra.workspace.service.resource.referenced.cloud.gcp.bqdataset.ReferencedBigQueryDatasetResource;
import bio.terra.workspace.service.resource.referenced.cloud.gcp.bqdatatable.ReferencedBigQueryDataTableResource;
import bio.terra.workspace.service.resource.referenced.cloud.gcp.gcsbucket.ReferencedGcsBucketResource;
import bio.terra.workspace.service.resource.referenced.cloud.gcp.gcsobject.ReferencedGcsObjectResource;
import bio.terra.workspace.service.resource.referenced.exception.InvalidReferenceException;
import bio.terra.workspace.service.resource.referenced.model.ReferencedResource;
import bio.terra.workspace.service.resource.referenced.terra.workspace.ReferencedTerraWorkspaceResource;
import bio.terra.workspace.service.workspace.WorkspaceService;
import bio.terra.workspace.service.workspace.model.Workspace;
import bio.terra.workspace.service.workspace.model.WorkspaceStage;
import java.util.ArrayList;
import java.util.List;
import java.util.Map;
import java.util.UUID;
import org.broadinstitute.dsde.workbench.client.sam.model.UserStatusInfo;
import org.junit.jupiter.api.AfterEach;
import org.junit.jupiter.api.BeforeEach;
import org.junit.jupiter.api.Nested;
import org.junit.jupiter.api.Test;
import org.slf4j.Logger;
import org.slf4j.LoggerFactory;
import org.springframework.beans.factory.annotation.Autowired;

class ReferencedResourceServiceTest extends BaseUnitTestMockDataRepoService {

  private static final Logger logger = LoggerFactory.getLogger(ReferencedResourceServiceTest.class);
  private static final String DATA_REPO_INSTANCE_NAME = "terra";
  private static final String FAKE_PROJECT_ID = "fakeprojecctid";

  @Autowired private WorkspaceService workspaceService;
  @Autowired private WorkspaceDao workspaceDao;
  @Autowired private ReferencedResourceService referenceResourceService;
  @Autowired private JobService jobService;
  @Autowired private WorkspaceActivityLogDao workspaceActivityLogDao;

  private UUID workspaceUuid;
  private ReferencedResource referencedResource;

  @BeforeEach
  void setup() throws InterruptedException {
    doReturn(true).when(mockDataRepoService()).snapshotReadable(any(), any(), any());
    when(mockSamService().getUserStatusInfo(any()))
        .thenReturn(
            new UserStatusInfo()
                .userEmail(USER_REQUEST.getEmail())
                .userSubjectId(USER_REQUEST.getSubjectId()));
    workspaceUuid = createMcTestWorkspace();
  }

  @AfterEach
  void teardown() {
    jobService.setFlightDebugInfoForTest(null);
    if (referencedResource != null) {
      try {
        referenceResourceService.deleteReferenceResourceForResourceType(
            referencedResource.getWorkspaceId(),
            referencedResource.getResourceId(),
            referencedResource.getResourceType(),
            USER_REQUEST);
      } catch (Exception ex) {
        logger.warn("Failed to delete reference resource " + referencedResource.getResourceId());
      }
    }
    workspaceDao.deleteWorkspace(workspaceUuid);
  }

  @Test
  void updateDataRepoReferenceTarget_updateSnapshotIdOnly() {
    referencedResource = ReferenceResourceFixtures.makeDataRepoSnapshotResource(workspaceUuid);
    referenceResourceService.createReferenceResource(referencedResource, USER_REQUEST);

    UUID resourceId = referencedResource.getResourceId();
    ReferencedDataRepoSnapshotResource originalResource =
        referenceResourceService
            .getReferenceResource(workspaceUuid, resourceId)
            .castByEnum(WsmResourceType.REFERENCED_ANY_DATA_REPO_SNAPSHOT);
    String originalName = referencedResource.getName();
    String originalDescription = referencedResource.getDescription();
    String originalInstanceName = originalResource.getInstanceName();

    String newSnapshotId = "new_snapshot_id";
    ReferencedResource updatedResource =
        originalResource.toBuilder().snapshotId(newSnapshotId).build();

    var updateDetailsBeforeResourceUpdate =
        workspaceActivityLogDao.getLastUpdateDetails(workspaceUuid);
    assertTrue(updateDetailsBeforeResourceUpdate.isPresent());

    referenceResourceService.updateReferenceResource(
        workspaceUuid,
        referencedResource.getResourceId(),
        null,
        null,
        updatedResource,
        null,
        USER_REQUEST);

    ReferencedDataRepoSnapshotResource result =
        referenceResourceService
            .getReferenceResource(workspaceUuid, resourceId)
            .castByEnum(WsmResourceType.REFERENCED_ANY_DATA_REPO_SNAPSHOT);
    var lastUpdateDetailsAfterResourceUpdate =
        workspaceActivityLogDao.getLastUpdateDetails(workspaceUuid);
    assertTrue(
        updateDetailsBeforeResourceUpdate
            .get()
            .getChangeDate()
            .isBefore(lastUpdateDetailsAfterResourceUpdate.get().getChangeDate()));
    assertEquals(originalName, result.getName());
    assertEquals(originalDescription, result.getDescription());
    assertEquals(originalInstanceName, result.getInstanceName());
    assertEquals(newSnapshotId, result.getSnapshotId());
  }

  @Test
  void updateDataRepoReferenceTarget_updateSnapshotIdAndInstanceName() {
    referencedResource = ReferenceResourceFixtures.makeDataRepoSnapshotResource(workspaceUuid);
    referenceResourceService.createReferenceResource(referencedResource, USER_REQUEST);

    UUID resourceId = referencedResource.getResourceId();
    ReferencedDataRepoSnapshotResource originalResource =
        referenceResourceService
            .getReferenceResource(workspaceUuid, resourceId)
            .castByEnum(WsmResourceType.REFERENCED_ANY_DATA_REPO_SNAPSHOT);
    String originalName = referencedResource.getName();
    String originalDescription = referencedResource.getDescription();

    String newSnapshotId = "new_snapshot_id";
    String newInstanceName = "new_instance_name";
    ReferencedResource updatedResource =
        originalResource.toBuilder()
            .snapshotId(newSnapshotId)
            .instanceName(newInstanceName)
            .build();

    referenceResourceService.updateReferenceResource(
        workspaceUuid,
        referencedResource.getResourceId(),
        null,
        null,
        updatedResource,
        null,
        USER_REQUEST);

    ReferencedDataRepoSnapshotResource result =
        referenceResourceService
            .getReferenceResource(workspaceUuid, resourceId)
            .castByEnum(WsmResourceType.REFERENCED_ANY_DATA_REPO_SNAPSHOT);
    assertEquals(originalName, result.getName());
    assertEquals(originalDescription, result.getDescription());
    assertEquals(newInstanceName, result.getInstanceName());
    assertEquals(newSnapshotId, result.getSnapshotId());
  }

  @Test
  void updateNameDescriptionAndCloningInstructions() {
    referencedResource = ReferenceResourceFixtures.makeDataRepoSnapshotResource(workspaceUuid);
    referenceResourceService.createReferenceResource(referencedResource, USER_REQUEST);

    // Change the name & cloning instructions
    String updatedName = "renamed-" + referencedResource.getName();
    String originalDescription = referencedResource.getDescription();
    CloningInstructions updatedCloningInstructions = CloningInstructions.COPY_REFERENCE;
    referenceResourceService.updateReferenceResource(
        workspaceUuid,
        referencedResource.getResourceId(),
        updatedName,
        null,
        null,
        updatedCloningInstructions,
        USER_REQUEST);
    referencedResource =
        referenceResourceService.getReferenceResourceByName(workspaceUuid, updatedName);
    assertEquals(referencedResource.getName(), updatedName);
    assertEquals(referencedResource.getDescription(), originalDescription);
    assertEquals(updatedCloningInstructions, referencedResource.getCloningInstructions());

    // Change the description
    String updatedDescription = "updated " + referencedResource.getDescription();

    var lastUpdateDetailsBeforeResourceUpdate =
        workspaceActivityLogDao.getLastUpdateDetails(workspaceUuid);
    referenceResourceService.updateReferenceResource(
        workspaceUuid, referencedResource.getResourceId(), null, updatedDescription, USER_REQUEST);
    referencedResource =
        referenceResourceService.getReferenceResource(
            workspaceUuid, referencedResource.getResourceId());
    var lastUpdateDetailsAfterResourceUpdate =
        workspaceActivityLogDao.getLastUpdateDetails(workspaceUuid);
    assertTrue(
        lastUpdateDetailsBeforeResourceUpdate
            .get()
            .getChangeDate()
            .isBefore(lastUpdateDetailsAfterResourceUpdate.get().getChangeDate()));
    assertEquals(updatedName, referencedResource.getName());
    assertEquals(updatedDescription, referencedResource.getDescription());

    // Change both
    String updatedName2 = "2" + updatedName;
    String updatedDescription2 = "2" + updatedDescription;
    referenceResourceService.updateReferenceResource(
        workspaceUuid,
        referencedResource.getResourceId(),
        updatedName2,
        updatedDescription2,
        USER_REQUEST);
    referencedResource =
        referenceResourceService.getReferenceResource(
            workspaceUuid, referencedResource.getResourceId());
    assertEquals(referencedResource.getName(), updatedName2);
    assertEquals(referencedResource.getDescription(), updatedDescription2);

    // Update to invalid name is rejected.
    String invalidName = "!!!!invalid_name!!!";
    assertThrows(
        InvalidNameException.class,
        () ->
            referenceResourceService.updateReferenceResource(
                workspaceUuid,
                referencedResource.getResourceId(),
                invalidName,
                null,
                USER_REQUEST));
    // Update to invalid description
  }

  /**
   * Test utility which creates a workspace with a random ID, no spend profile, and stage
   * MC_WORKSPACE. Returns the generated workspace ID.
   */
  private UUID createMcTestWorkspace() {
    UUID uuid = UUID.randomUUID();
    Workspace request =
        Workspace.builder()
            .workspaceId(uuid)
            .userFacingId("a" + uuid.toString())
            .spendProfileId(null)
            .workspaceStage(WorkspaceStage.MC_WORKSPACE)
            .build();
    return workspaceService.createWorkspace(request, null, null, USER_REQUEST);
  }

  @Nested
<<<<<<< HEAD
  class FlightChecks {

    // Test idempotency of stairway steps
    @Test
    void createReferencedResourceDo() {
      Map<String, StepStatus> retrySteps = new HashMap<>();
      retrySteps.put(
          CreateReferenceMetadataStep.class.getName(), StepStatus.STEP_RESULT_FAILURE_RETRY);
      FlightDebugInfo debugInfo = FlightDebugInfo.newBuilder().doStepFailures(retrySteps).build();
      jobService.setFlightDebugInfoForTest(debugInfo);
      referencedResource = ReferenceResourceFixtures.makeDataRepoSnapshotResource(workspaceUuid);
      ReferencedResource createdResource =
          referenceResourceService.createReferenceResource(referencedResource, USER_REQUEST);
      assertEquals(referencedResource, createdResource);
    }

    @Test
    @SuppressFBWarnings(
        value = "DLS_DEAD_LOCAL_STORE",
        justification =
            "referencedDataRepoSnapshotResource field is unused because the test is to"
                + "test undo step.")
    void createReferencedResourceUndo() {
      Map<String, StepStatus> retrySteps = new HashMap<>();
      retrySteps.put(
          CreateReferenceMetadataStep.class.getName(), StepStatus.STEP_RESULT_FAILURE_RETRY);
      FlightDebugInfo debugInfo =
          FlightDebugInfo.newBuilder().undoStepFailures(retrySteps).lastStepFailure(true).build();
      jobService.setFlightDebugInfoForTest(debugInfo);
      UUID resourceId = UUID.randomUUID();
      referencedResource = ReferenceResourceFixtures.makeDataRepoSnapshotResource(workspaceUuid);
      ReferencedDataRepoSnapshotResource unused =
          new ReferencedDataRepoSnapshotResource(
              workspaceUuid,
              resourceId,
              "aname",
              "some description",
              CloningInstructions.COPY_NOTHING,
              DATA_REPO_INSTANCE_NAME,
              "polaroid",
              /*resourceLineage=*/ null,
              /*properties=*/ Map.of(),
              "foo@gmail.com",
              /*createdDate*/ null);
      // Service methods which wait for a flight to complete will throw an
      // InvalidResultStateException when that flight fails without a cause, which occurs when a
      // flight fails via debugInfo.
      assertThrows(
          InvalidResultStateException.class,
          () -> referenceResourceService.createReferenceResource(referencedResource, USER_REQUEST));
      // The flight should be undone, so the resource should not exist.
      assertThrows(
          ResourceNotFoundException.class,
          () -> referenceResourceService.getReferenceResource(workspaceUuid, resourceId));
    }
  }

  @Nested
=======
>>>>>>> 919b4475
  class WsmValidityChecks {
    // Test that all of the WsmResource validity checks catch invalid input

    @Test
    void testInvalidWorkspaceId() {
      assertThrows(
          MissingRequiredFieldException.class,
          () ->
              new ReferencedDataRepoSnapshotResource(
                  null,
                  UUID.randomUUID(),
                  "aname",
                  null,
                  CloningInstructions.COPY_NOTHING,
                  DATA_REPO_INSTANCE_NAME,
                  "polaroid",
                  /*resourceLineage=*/ null,
                  /*properties=*/ Map.of(),
                  "foo@gmail.com",
                  /*createdDate*/ null));
    }

    @Test
    void testInvalidName() {
      assertThrows(
          MissingRequiredFieldException.class,
          () ->
              new ReferencedDataRepoSnapshotResource(
                  workspaceUuid,
                  UUID.randomUUID(),
                  null,
                  null,
                  CloningInstructions.COPY_NOTHING,
                  DATA_REPO_INSTANCE_NAME,
                  "polaroid",
                  /*resourceLineage=*/ null,
                  /*properties=*/ Map.of(),
                  "foo@gmail.com",
                  /*createdDate*/ null));
    }

    @Test
    void testInvalidCloningInstructions() {
      assertThrows(
          MissingRequiredFieldException.class,
          () ->
              new ReferencedDataRepoSnapshotResource(
                  workspaceUuid,
                  UUID.randomUUID(),
                  "aname",
                  null,
                  null,
                  DATA_REPO_INSTANCE_NAME,
                  "polaroid",
                  /*resourceLineage=*/ null,
                  /*properties=*/ Map.of(),
                  "foo@gmail.com",
                  /*createdDate*/ null));
    }

    @Test
    void testInvalidResourceId() {
      assertThrows(
          MissingRequiredFieldException.class,
          () ->
              new ReferencedDataRepoSnapshotResource(
                  workspaceUuid,
                  null,
                  "aname",
                  null,
                  null,
                  DATA_REPO_INSTANCE_NAME,
                  "polaroid",
                  /*resourceLineage=*/ null,
                  /*properties=*/ Map.of(),
                  "foo@gmail.com",
                  /*createdDate*/ null));
    }
  }

  // case - get not found by id and name
  // case - delete not found
  // case - update cases

  @Nested
  class DataRepoReference {
    // Test that all of the WsmResource validity checks catch invalid input

    @Test
    void testDataRepoReference() {
      referencedResource = ReferenceResourceFixtures.makeDataRepoSnapshotResource(workspaceUuid);
      assertEquals(referencedResource.getStewardshipType(), StewardshipType.REFERENCED);

      ReferencedDataRepoSnapshotResource resource =
          referencedResource.castByEnum(WsmResourceType.REFERENCED_ANY_DATA_REPO_SNAPSHOT);
      var lastUpdateDetailsBeforeResourceCreate =
          workspaceActivityLogDao.getLastUpdateDetails(workspaceUuid);
      assertTrue(lastUpdateDetailsBeforeResourceCreate.isPresent());
      ReferencedResource resultReferenceResource =
          referenceResourceService.createReferenceResource(referencedResource, USER_REQUEST);

      var lastUpdateDetailsAfterCreate =
          workspaceActivityLogDao.getLastUpdateDetails(workspaceUuid);
      assertTrue(
          lastUpdateDetailsBeforeResourceCreate
              .get()
              .getChangeDate()
              .isBefore(lastUpdateDetailsAfterCreate.get().getChangeDate()));

      ReferencedDataRepoSnapshotResource resultResource =
          resultReferenceResource.castByEnum(WsmResourceType.REFERENCED_ANY_DATA_REPO_SNAPSHOT);
      assertEquals(resource, resultResource);

      assertTrue(
          referenceResourceService.checkAccess(
              workspaceUuid, referencedResource.getResourceId(), USER_REQUEST));

      ReferencedDataRepoSnapshotResource byid =
          referenceResourceService
              .getReferenceResource(workspaceUuid, resource.getResourceId())
              .castByEnum(WsmResourceType.REFERENCED_ANY_DATA_REPO_SNAPSHOT);
      ReferencedDataRepoSnapshotResource byname =
          referenceResourceService
              .getReferenceResourceByName(workspaceUuid, resource.getName())
              .castByEnum(WsmResourceType.REFERENCED_ANY_DATA_REPO_SNAPSHOT);
      assertEquals(byid, byname);

      referenceResourceService.deleteReferenceResourceForResourceType(
          workspaceUuid,
          referencedResource.getResourceId(),
          WsmResourceType.REFERENCED_ANY_DATA_REPO_SNAPSHOT,
          USER_REQUEST);
      var lastUpdateDetailsAfterDelete =
          workspaceActivityLogDao.getLastUpdateDetails(workspaceUuid);
      assertTrue(
          lastUpdateDetailsAfterCreate
              .get()
              .getChangeDate()
              .isBefore(lastUpdateDetailsAfterDelete.get().getChangeDate()));
    }

    @Test
    void testInvalidInstanceName() {
      UUID resourceId = UUID.randomUUID();
      String resourceName = "testdatarepo-" + resourceId.toString();

      assertThrows(
          MissingRequiredFieldException.class,
          () ->
              new ReferencedDataRepoSnapshotResource(
                  workspaceUuid,
                  resourceId,
                  resourceName,
                  "description of " + resourceName,
                  CloningInstructions.COPY_NOTHING,
                  null,
                  "polaroid",
                  /*resourceLineage=*/ null,
                  /*properties=*/ Map.of(),
                  "foo@gmail.com",
                  /*createdDate*/ null));
    }

    @Test
    void testInvalidSnapshot() {
      UUID resourceId = UUID.randomUUID();
      String resourceName = "testdatarepo-" + resourceId.toString();

      assertThrows(
          MissingRequiredFieldException.class,
          () ->
              new ReferencedDataRepoSnapshotResource(
                  workspaceUuid,
                  resourceId,
                  resourceName,
                  "description of " + resourceName,
                  CloningInstructions.COPY_NOTHING,
                  DATA_REPO_INSTANCE_NAME,
                  null,
                  /*resourceLineage=*/ null,
                  /*properties=*/ Map.of(),
                  "foo@gmail.com",
                  /*createdDate*/ null));
    }

    @Test
    void testInvalidCast() {
      referencedResource = ReferenceResourceFixtures.makeDataRepoSnapshotResource(workspaceUuid);
      assertThrows(
          BadRequestException.class,
          () -> referencedResource.castByEnum(WsmResourceType.REFERENCED_GCP_GCS_BUCKET));

      WsmResource wsmResource = referencedResource;
      assertThrows(InvalidMetadataException.class, wsmResource::castToControlledResource);
    }

    @Test
    void testEnumerate() {
      List<ReferencedResource> resources = new ArrayList<>();

      for (int i = 0; i < 3; i++) {
        logger.info("testEnumerate - create resource {}", i);
        ReferencedResource resource =
            ReferenceResourceFixtures.makeDataRepoSnapshotResource(workspaceUuid);
        referenceResourceService.createReferenceResource(resource, USER_REQUEST);
        resources.add(resource);
      }

      try {
        logger.info("testEnumerate - enumeration");
        List<ReferencedResource> daoResources =
            referenceResourceService.enumerateReferences(workspaceUuid, 0, 100, USER_REQUEST);
        logger.info("testEnumerate - got {}", daoResources.size());
        assertEquals(daoResources.size(), resources.size());
      } finally {
        for (var resource : resources) {
          referenceResourceService.deleteReferenceResourceForResourceType(
              workspaceUuid, resource.getResourceId(), resource.getResourceType(), USER_REQUEST);
        }
      }
    }
  }

  @Nested
  class GcpBucketReference {

    @BeforeEach
    void setup() throws Exception {
      // Make the Verify step always succeed
      doReturn(true).when(mockCrlService()).canReadGcsBucket(any(), any());
      doReturn(true).when(mockCrlService()).canReadGcsObject(any(), any(), any());
    }

    private ReferencedGcsObjectResource makeGcsObjectReference() {
      UUID resourceId = UUID.randomUUID();
      String resourceName = "testgcs-" + resourceId.toString();

      return new ReferencedGcsObjectResource(
          workspaceUuid,
          resourceId,
          resourceName,
          "description of " + resourceName,
          CloningInstructions.COPY_REFERENCE,
          /*bucketName=*/ "theres-a-hole-in-the-bottom-of-the",
          /*objectName=*/ "balloon",
          /*resourceLineage=*/ null,
          /*properties=*/ Map.of(),
          "foo@gmail.com",
          /*createdDate*/ null);
    }

    @Test
    void gcsObjectReference() {
      referencedResource = makeGcsObjectReference();
      assertEquals(referencedResource.getStewardshipType(), StewardshipType.REFERENCED);

      ReferencedGcsObjectResource resource =
          referencedResource.castByEnum(WsmResourceType.REFERENCED_GCP_GCS_OBJECT);

      var lastUpdateDetailsBeforeResourceCreate =
          workspaceActivityLogDao.getLastUpdateDetails(workspaceUuid);
      assertTrue(lastUpdateDetailsBeforeResourceCreate.isPresent());
      ReferencedResource resultReferenceResource =
          referenceResourceService.createReferenceResource(referencedResource, USER_REQUEST);

      var lastUpdateDetailsAfterCreate =
          workspaceActivityLogDao.getLastUpdateDetails(workspaceUuid);
      assertTrue(
          lastUpdateDetailsBeforeResourceCreate
              .get()
              .getChangeDate()
              .isBefore(lastUpdateDetailsAfterCreate.get().getChangeDate()));

      ReferencedGcsObjectResource resultResource =
          resultReferenceResource.castByEnum(WsmResourceType.REFERENCED_GCP_GCS_OBJECT);
      assertEquals(resource, resultResource);

      assertTrue(
          referenceResourceService.checkAccess(
              workspaceUuid, referencedResource.getResourceId(), USER_REQUEST));

      ReferencedGcsObjectResource byid =
          referenceResourceService
              .getReferenceResource(workspaceUuid, resource.getResourceId())
              .castByEnum(WsmResourceType.REFERENCED_GCP_GCS_OBJECT);
      ReferencedGcsObjectResource byname =
          referenceResourceService
              .getReferenceResourceByName(workspaceUuid, resource.getName())
              .castByEnum(WsmResourceType.REFERENCED_GCP_GCS_OBJECT);
      assertNotNull(byid);
      assertEquals(byid, byname);

      referenceResourceService.deleteReferenceResourceForResourceType(
          workspaceUuid,
          referencedResource.getResourceId(),
          WsmResourceType.REFERENCED_GCP_GCS_OBJECT,
          USER_REQUEST);
      var lastUpdateDetailsAfterDelete =
          workspaceActivityLogDao.getLastUpdateDetails(workspaceUuid);
      assertTrue(
          lastUpdateDetailsAfterCreate
              .get()
              .getChangeDate()
              .isBefore(lastUpdateDetailsAfterDelete.get().getChangeDate()));
    }

    private ReferencedGcsBucketResource makeGcsBucketResource() {
      UUID resourceId = UUID.randomUUID();
      String resourceName = "testgcs-" + resourceId.toString();

      return new ReferencedGcsBucketResource(
          workspaceUuid,
          resourceId,
          resourceName,
          "description of " + resourceName,
          CloningInstructions.COPY_REFERENCE,
          "theres-a-hole-in-the-bottom-of-the",
          /*resourceLineage=*/ null,
          /*properties=*/ Map.of(),
          "foo@gmail.com",
          /*createdDate*/ null);
    }

    @Test
    void testGcsBucketReference() {
      referencedResource = makeGcsBucketResource();
      assertEquals(referencedResource.getStewardshipType(), StewardshipType.REFERENCED);

      ReferencedGcsBucketResource resource =
          referencedResource.castByEnum(WsmResourceType.REFERENCED_GCP_GCS_BUCKET);

      ReferencedResource resultReferenceResource =
          referenceResourceService.createReferenceResource(referencedResource, USER_REQUEST);
      ReferencedGcsBucketResource resultResource =
          resultReferenceResource.castByEnum(WsmResourceType.REFERENCED_GCP_GCS_BUCKET);
      assertEquals(resource, resultResource);

      // Mock Sam will not return real credentials for a pet SA to make this call, but we don't
      // need real credentials because we also mock out cloud validation here.
      assertTrue(
          referenceResourceService.checkAccess(
              workspaceUuid, referencedResource.getResourceId(), USER_REQUEST));

      ReferencedGcsBucketResource byid =
          referenceResourceService
              .getReferenceResource(workspaceUuid, resource.getResourceId())
              .castByEnum(WsmResourceType.REFERENCED_GCP_GCS_BUCKET);
      ReferencedGcsBucketResource byname =
          referenceResourceService
              .getReferenceResourceByName(workspaceUuid, resource.getName())
              .castByEnum(WsmResourceType.REFERENCED_GCP_GCS_BUCKET);
      assertEquals(byid, byname);

      referenceResourceService.deleteReferenceResourceForResourceType(
          workspaceUuid,
          referencedResource.getResourceId(),
          WsmResourceType.REFERENCED_GCP_GCS_BUCKET,
          USER_REQUEST);
    }

    @Test
    void missingObjectName_throwsException() {
      UUID resourceId = UUID.randomUUID();
      String resourceName = "testgcs-" + resourceId;
      assertThrows(
          MissingRequiredFieldException.class,
          () ->
              new ReferencedGcsObjectResource(
                  workspaceUuid,
                  resourceId,
                  resourceName,
                  "description of " + resourceName,
                  CloningInstructions.COPY_REFERENCE,
                  /*bucketName=*/ "spongebob",
                  /*fileName=*/ "",
                  /*resourceLineage=*/ null,
                  /*properties=*/ Map.of(),
                  "foo@gmail.com",
                  /*createdDate*/ null));
    }

    @Test
    void testMissingBucketName() {
      UUID resourceId = UUID.randomUUID();
      String resourceName = "testgcs-" + resourceId;
      assertThrows(
          MissingRequiredFieldException.class,
          () ->
              new ReferencedGcsBucketResource(
                  workspaceUuid,
                  resourceId,
                  resourceName,
                  "description of " + resourceName,
                  CloningInstructions.COPY_REFERENCE,
                  null,
                  /*resourceLineage=*/ null,
                  /*properties=*/ Map.of(),
                  "foo@gmail.com",
                  /*createdDate*/ null));
    }

    @Test
    void testInvalidBucketName() {
      UUID resourceId = UUID.randomUUID();
      String resourceName = "testgcs-" + resourceId;

      assertThrows(
          InvalidNameException.class,
          () ->
              new ReferencedGcsBucketResource(
                  workspaceUuid,
                  resourceId,
                  resourceName,
                  "description of " + resourceName,
                  CloningInstructions.COPY_REFERENCE,
                  "Buckets don't accept * in the names, either",
                  /*resourceLineage=*/ null,
                  /*properties=*/ Map.of(),
                  "foo@gmail.com",
                  /*createdDate*/ null));
    }

    @Test
    void testInvalidCast() {
      referencedResource = makeGcsBucketResource();
      assertThrows(
          BadRequestException.class,
          () -> referencedResource.castByEnum(WsmResourceType.REFERENCED_GCP_BIG_QUERY_DATASET));

      WsmResource wsmResource = referencedResource;
      assertThrows(InvalidMetadataException.class, wsmResource::castToControlledResource);
    }
  }

  @Nested
  class BigQueryReference {

    private static final String DATASET_NAME = "testbq_datasetname";
    private static final String DATA_TABLE_NAME = "testbq datatablename";

    @BeforeEach
    void setup() throws Exception {
      // Make the Verify step always succeed
      doReturn(true).when(mockCrlService()).canReadBigQueryDataset(any(), any(), any());
      doReturn(true).when(mockCrlService()).canReadBigQueryDataTable(any(), any(), any(), any());
    }

    private ReferencedBigQueryDatasetResource makeBigQueryDatasetResource() {
      UUID resourceId = UUID.randomUUID();
      String resourceName = "testbq-" + resourceId.toString();

      return new ReferencedBigQueryDatasetResource(
          workspaceUuid,
          resourceId,
          resourceName,
          "description of " + resourceName,
          CloningInstructions.COPY_REFERENCE,
          FAKE_PROJECT_ID,
          DATASET_NAME,
          /*resourceLineage=*/ null,
          /*properties=*/ Map.of(),
          "foo@gmail.com",
          /*createdDate*/ null);
    }

    private ReferencedBigQueryDataTableResource makeBigQueryDataTableResource() {
      UUID resourceId = UUID.randomUUID();
      String resourceName = "testbq-" + resourceId;
      return new ReferencedBigQueryDataTableResource(
          workspaceUuid,
          resourceId,
          resourceName,
          "description of " + resourceName,
          CloningInstructions.COPY_REFERENCE,
          FAKE_PROJECT_ID,
          DATASET_NAME,
          DATA_TABLE_NAME,
          /*resourceLineage=*/ null,
          /*properties=*/ Map.of(),
          "foo@gmail.com",
          /*createdDate*/ null);
    }

    @Test
    void testBigQueryDatasetReference() {
      referencedResource = makeBigQueryDatasetResource();
      assertEquals(referencedResource.getStewardshipType(), StewardshipType.REFERENCED);

      ReferencedBigQueryDatasetResource resource =
          referencedResource.castByEnum(WsmResourceType.REFERENCED_GCP_BIG_QUERY_DATASET);
      assertEquals(resource.getResourceType(), WsmResourceType.REFERENCED_GCP_BIG_QUERY_DATASET);

      var lastUpdateDetailsBeforeCreate =
          workspaceActivityLogDao.getLastUpdateDetails(workspaceUuid);
      assertTrue(lastUpdateDetailsBeforeCreate.isPresent());
      ReferencedResource resultReferenceResource =
          referenceResourceService.createReferenceResource(referencedResource, USER_REQUEST);
      referenceResourceService.createReferenceResource(referencedResource, USER_REQUEST);

      var lastUpdateDetailsAfterCreate =
          workspaceActivityLogDao.getLastUpdateDetails(workspaceUuid);
      assertTrue(
          lastUpdateDetailsBeforeCreate
              .get()
              .getChangeDate()
              .isBefore(lastUpdateDetailsAfterCreate.get().getChangeDate()));

      ReferencedBigQueryDatasetResource resultResource =
          resultReferenceResource.castByEnum(WsmResourceType.REFERENCED_GCP_BIG_QUERY_DATASET);
      assertEquals(resource, resultResource);

      // Mock Sam will not return real credentials for a pet SA to make this call, but we don't
      // need real credentials because we also mock out cloud validation here.
      assertTrue(
          referenceResourceService.checkAccess(
              workspaceUuid, referencedResource.getResourceId(), USER_REQUEST));

      ReferencedBigQueryDatasetResource byid =
          referenceResourceService
              .getReferenceResource(workspaceUuid, resource.getResourceId())
              .castByEnum(WsmResourceType.REFERENCED_GCP_BIG_QUERY_DATASET);
      ReferencedBigQueryDatasetResource byname =
          referenceResourceService
              .getReferenceResourceByName(workspaceUuid, resource.getName())
              .castByEnum(WsmResourceType.REFERENCED_GCP_BIG_QUERY_DATASET);
      assertEquals(byid, byname);

      referenceResourceService.deleteReferenceResourceForResourceType(
          workspaceUuid,
          referencedResource.getResourceId(),
          WsmResourceType.REFERENCED_GCP_BIG_QUERY_DATASET,
          USER_REQUEST);
      var lastUpdateDetailsAfterDelete =
          workspaceActivityLogDao.getLastUpdateDetails(workspaceUuid);
      assertTrue(
          lastUpdateDetailsAfterCreate
              .get()
              .getChangeDate()
              .isBefore(lastUpdateDetailsAfterDelete.get().getChangeDate()));
    }

    @Test
    void bigQueryDataTableReference() {
      referencedResource = makeBigQueryDataTableResource();
      assertEquals(referencedResource.getStewardshipType(), StewardshipType.REFERENCED);

      ReferencedBigQueryDataTableResource resource =
          referencedResource.castByEnum(WsmResourceType.REFERENCED_GCP_BIG_QUERY_DATA_TABLE);
      assertEquals(resource.getDataTableId(), DATA_TABLE_NAME);
      assertEquals(resource.getDatasetId(), DATASET_NAME);

      var lastUpdateDetailsBeforeCreate =
          workspaceActivityLogDao.getLastUpdateDetails(workspaceUuid);
      assertTrue(lastUpdateDetailsBeforeCreate.isPresent());
      ReferencedResource resultReferenceResource =
          referenceResourceService.createReferenceResource(referencedResource, USER_REQUEST);

      var lastUpdateDetailsAfterCreate =
          workspaceActivityLogDao.getLastUpdateDetails(workspaceUuid);
      assertTrue(
          lastUpdateDetailsBeforeCreate
              .get()
              .getChangeDate()
              .isBefore(lastUpdateDetailsAfterCreate.get().getChangeDate()));

      ReferencedBigQueryDataTableResource resultResource =
          resultReferenceResource.castByEnum(WsmResourceType.REFERENCED_GCP_BIG_QUERY_DATA_TABLE);
      assertEquals(resource, resultResource);
      assertTrue(
          referenceResourceService.checkAccess(
              workspaceUuid, referencedResource.getResourceId(), USER_REQUEST));
      ReferencedBigQueryDataTableResource byid =
          referenceResourceService
              .getReferenceResource(workspaceUuid, resource.getResourceId())
              .castByEnum(WsmResourceType.REFERENCED_GCP_BIG_QUERY_DATA_TABLE);
      ReferencedBigQueryDataTableResource byname =
          referenceResourceService
              .getReferenceResourceByName(workspaceUuid, resource.getName())
              .castByEnum(WsmResourceType.REFERENCED_GCP_BIG_QUERY_DATA_TABLE);
      assertEquals(byid, byname);

      referenceResourceService.deleteReferenceResourceForResourceType(
          workspaceUuid,
          referencedResource.getResourceId(),
          WsmResourceType.REFERENCED_GCP_BIG_QUERY_DATA_TABLE,
          USER_REQUEST);

      var lastUpdateDetailsAfterDelete =
          workspaceActivityLogDao.getLastUpdateDetails(workspaceUuid);
      assertTrue(
          lastUpdateDetailsAfterCreate
              .get()
              .getChangeDate()
              .isBefore(lastUpdateDetailsAfterDelete.get().getChangeDate()));
    }

    @Test
    void bigQueryDataTableReference_deleteWithWrongTypeThenRightType_doesNotDeleteFirstTime() {
      referencedResource = makeBigQueryDataTableResource();

      referenceResourceService
          .createReferenceResource(referencedResource, USER_REQUEST)
          .castByEnum(WsmResourceType.REFERENCED_GCP_BIG_QUERY_DATA_TABLE);

      referenceResourceService.deleteReferenceResourceForResourceType(
          workspaceUuid,
          referencedResource.getResourceId(),
          WsmResourceType.REFERENCED_GCP_BIG_QUERY_DATASET,
          USER_REQUEST);

      var lastUpdateDetailsBeforeCreate =
          workspaceActivityLogDao.getLastUpdateDetails(workspaceUuid);
      // Fail to delete the resource the first time with the wrong resource type.
      ReferencedBigQueryDataTableResource resource =
          referenceResourceService
              .getReferenceResource(workspaceUuid, referencedResource.getResourceId())
              .castByEnum(WsmResourceType.REFERENCED_GCP_BIG_QUERY_DATA_TABLE);
      assertEquals(
          referencedResource.castByEnum(WsmResourceType.REFERENCED_GCP_BIG_QUERY_DATA_TABLE),
          resource);
      var lastUpdateDetailsAfterFailedDeletion =
          workspaceActivityLogDao.getLastUpdateDetails(workspaceUuid);
      assertTrue(lastUpdateDetailsAfterFailedDeletion.isPresent());
      assertEquals(
          lastUpdateDetailsBeforeCreate.get().getChangeDate(),
          lastUpdateDetailsAfterFailedDeletion.get().getChangeDate());

      referenceResourceService.deleteReferenceResourceForResourceType(
          workspaceUuid,
          referencedResource.getResourceId(),
          WsmResourceType.REFERENCED_GCP_BIG_QUERY_DATA_TABLE,
          USER_REQUEST);
      // BQ data table is successfully deleted.
      assertThrows(
          ResourceNotFoundException.class,
          () ->
              referenceResourceService.getReferenceResource(
                  workspaceUuid, referencedResource.getResourceId()));

      var lastUpdateDetailsAfterSuccessfulDeletion =
          workspaceActivityLogDao.getLastUpdateDetails(workspaceUuid);
      assertTrue(
          lastUpdateDetailsAfterFailedDeletion
              .get()
              .getChangeDate()
              .isBefore(lastUpdateDetailsAfterSuccessfulDeletion.get().getChangeDate()));
    }

    @Test
    void createReferencedBigQueryDatasetResource_missesProjectId_throwsException() {
      UUID resourceId = UUID.randomUUID();
      String resourceName = "testdatarepo-" + resourceId.toString();

      assertThrows(
          MissingRequiredFieldException.class,
          () ->
              new ReferencedBigQueryDatasetResource(
                  workspaceUuid,
                  resourceId,
                  resourceName,
                  "description of " + resourceName,
                  CloningInstructions.COPY_NOTHING,
                  null,
                  "testbq_datasetname",
                  /*resourceLineage=*/ null,
                  /*properties=*/ Map.of(),
                  "foo@gmail.com",
                  /*createdDate*/ null));
    }

    @Test
    void createReferencedBigQueryDataTableResource_missesDataTableName_throwsException() {
      UUID resourceId = UUID.randomUUID();
      String resourceName = "testdatarepo-" + resourceId;

      assertThrows(
          MissingRequiredFieldException.class,
          () ->
              new ReferencedBigQueryDataTableResource(
                  workspaceUuid,
                  resourceId,
                  resourceName,
                  "description of " + resourceName,
                  CloningInstructions.COPY_NOTHING,
                  "testbq-projectid",
                  "testbq-datasetname",
                  "",
                  /*resourceLineage=*/ null,
                  /*properties=*/ Map.of(),
                  "foo@gmail.com",
                  /*createdDate*/ null));
    }

    @Test
    void createReferencedBigQueryDatasetResource_missesDatasetName_throwsException() {
      UUID resourceId = UUID.randomUUID();
      String resourceName = "testdatarepo-" + resourceId.toString();

      assertThrows(
          MissingRequiredFieldException.class,
          () ->
              new ReferencedBigQueryDatasetResource(
                  workspaceUuid,
                  resourceId,
                  resourceName,
                  "description of " + resourceName,
                  CloningInstructions.COPY_NOTHING,
                  "testbq-projectid",
                  "",
                  /*resourceLineage=*/ null,
                  /*properties=*/ Map.of(),
                  "foo@gmail.com",
                  /*createdDate*/ null));
    }

    @Test
    void createReferencedBigQueryDataTableResource_invalidDataTableName_throwsException() {
      UUID resourceId = UUID.randomUUID();
      String resourceName = "testdatarepo-" + resourceId;

      assertThrows(
          InvalidNameException.class,
          () ->
              new ReferencedBigQueryDataTableResource(
                  workspaceUuid,
                  resourceId,
                  resourceName,
                  "description of " + resourceName,
                  CloningInstructions.COPY_NOTHING,
                  "testbq-projectid",
                  DATASET_NAME,
                  "*&%@#",
                  /*resourceLineage=*/ null,
                  /*Properties=*/ Map.of(),
                  "foo@gmail.com",
                  /*createdDate*/ null));
    }

    @Test
    void createReferencedBigQueryDatasetResource_invalidDatasetName_throwsException() {
      UUID resourceId = UUID.randomUUID();
      String resourceName = "testdatarepo-" + resourceId.toString();

      assertThrows(
          InvalidReferenceException.class,
          () ->
              new ReferencedBigQueryDatasetResource(
                  workspaceUuid,
                  resourceId,
                  resourceName,
                  "description of " + resourceName,
                  CloningInstructions.COPY_NOTHING,
                  "testbq-projectid",
                  "Nor do datasets; neither ' nor *",
                  /*resourceLineage=*/ null,
                  /*properties=*/ Map.of(),
                  "foo@gmail.com",
                  /*createdDate*/ null));
    }

    @Test
    void testInvalidCast() {
      referencedResource = makeBigQueryDatasetResource();
      assertThrows(
          BadRequestException.class,
          () -> referencedResource.castByEnum(WsmResourceType.REFERENCED_GCP_GCS_BUCKET));
      WsmResource wsmResource = referencedResource;
      assertThrows(InvalidMetadataException.class, wsmResource::castToControlledResource);
    }
  }

  @Nested
  class TerraWorkspaceReference {
    UUID referencedWorkspaceId = UUID.randomUUID();

    @BeforeEach
    void setup() throws Exception {
      doReturn(true).when(mockSamService()).isAuthorized(any(), any(), any(), any());
    }

    private ReferencedTerraWorkspaceResource makeTerraWorkspaceReference() {
      UUID resourceId = UUID.randomUUID();
      String resourceName = "terra-workspace-" + resourceId.toString();

      return new ReferencedTerraWorkspaceResource(
          workspaceUuid,
          resourceId,
          resourceName,
          "description of " + resourceName,
          CloningInstructions.COPY_NOTHING,
          /*referencedWorkspaceId=*/ referencedWorkspaceId,
          /*resourceLineage=*/ null,
          /*properties=*/ Map.of(),
          "foo@gmail.com",
          /*createdDate*/ null);
    }

    @Test
    void terraWorkspaceReference() {
      referencedResource = makeTerraWorkspaceReference();
      assertEquals(StewardshipType.REFERENCED, referencedResource.getStewardshipType());

      ReferencedTerraWorkspaceResource expected =
          referencedResource.castByEnum(WsmResourceType.REFERENCED_ANY_TERRA_WORKSPACE);

      var lastUpdateDetailsBeforeCreate =
          workspaceActivityLogDao.getLastUpdateDetails(workspaceUuid);
      assertTrue(lastUpdateDetailsBeforeCreate.isPresent());
      ReferencedResource actualReferencedResourceGeneric =
          referenceResourceService.createReferenceResource(referencedResource, USER_REQUEST);
      var lastUpdateDetailsAfterCreate =
          workspaceActivityLogDao.getLastUpdateDetails(workspaceUuid);
      assertTrue(
          lastUpdateDetailsBeforeCreate
              .get()
              .getChangeDate()
              .isBefore(lastUpdateDetailsAfterCreate.get().getChangeDate()));
      ReferencedTerraWorkspaceResource actual =
          actualReferencedResourceGeneric.castByEnum(
              WsmResourceType.REFERENCED_ANY_TERRA_WORKSPACE);
      assertEquals(expected, actual);

      assertTrue(
          referenceResourceService.checkAccess(
              workspaceUuid, referencedResource.getResourceId(), USER_REQUEST));

      ReferencedTerraWorkspaceResource byIdActual =
          referenceResourceService
              .getReferenceResource(workspaceUuid, expected.getResourceId())
              .castByEnum(WsmResourceType.REFERENCED_ANY_TERRA_WORKSPACE);
      ReferencedTerraWorkspaceResource byNameActual =
          referenceResourceService
              .getReferenceResourceByName(workspaceUuid, expected.getName())
              .castByEnum(WsmResourceType.REFERENCED_ANY_TERRA_WORKSPACE);
      assertNotNull(byIdActual);
      assertEquals(byIdActual, byNameActual);

      referenceResourceService.deleteReferenceResourceForResourceType(
          workspaceUuid,
          referencedResource.getResourceId(),
          WsmResourceType.REFERENCED_ANY_TERRA_WORKSPACE,
          USER_REQUEST);
      var lastUpdateDetailsAfterDelete =
          workspaceActivityLogDao.getLastUpdateDetails(workspaceUuid);
      assertTrue(
          lastUpdateDetailsAfterCreate
              .get()
              .getChangeDate()
              .isBefore(lastUpdateDetailsAfterDelete.get().getChangeDate()));
    }

    @Test
    void testInvalidCast() {
      referencedResource = makeTerraWorkspaceReference();
      assertThrows(
          BadRequestException.class,
          () -> referencedResource.castByEnum(WsmResourceType.REFERENCED_GCP_BIG_QUERY_DATASET));

      WsmResource wsmResource = referencedResource;
      assertThrows(InvalidMetadataException.class, wsmResource::castToControlledResource);
    }
  }

  @Nested
  class NegativeTests {

    @Test
    void getResourceById() {
      assertThrows(
          ResourceNotFoundException.class,
          () -> referenceResourceService.getReferenceResource(workspaceUuid, UUID.randomUUID()));
    }

    @Test
    void getResourceByName() {
      assertThrows(
          ResourceNotFoundException.class,
          () ->
              referenceResourceService.getReferenceResourceByName(
                  workspaceUuid, UUID.randomUUID().toString()));
    }

    @Test
    void testDuplicateResourceName() {
      referencedResource = ReferenceResourceFixtures.makeDataRepoSnapshotResource(workspaceUuid);
      assertEquals(referencedResource.getStewardshipType(), StewardshipType.REFERENCED);

      referenceResourceService.createReferenceResource(referencedResource, USER_REQUEST);

      UUID resourceId = UUID.randomUUID();
      ReferencedDataRepoSnapshotResource duplicateNameResource =
          new ReferencedDataRepoSnapshotResource(
              workspaceUuid,
              resourceId,
              referencedResource.getName(),
              null,
              CloningInstructions.COPY_NOTHING,
              DATA_REPO_INSTANCE_NAME,
              "polaroid",
              /*resourceLineage=*/ null,
              /*properties=*/ Map.of(),
              "foo@gmail.com",
              /*createdDate*/ null);

      assertThrows(
          DuplicateResourceException.class,
          () ->
              referenceResourceService.createReferenceResource(
                  duplicateNameResource, USER_REQUEST));
    }
  }
}<|MERGE_RESOLUTION|>--- conflicted
+++ resolved
@@ -268,67 +268,6 @@
   }
 
   @Nested
-<<<<<<< HEAD
-  class FlightChecks {
-
-    // Test idempotency of stairway steps
-    @Test
-    void createReferencedResourceDo() {
-      Map<String, StepStatus> retrySteps = new HashMap<>();
-      retrySteps.put(
-          CreateReferenceMetadataStep.class.getName(), StepStatus.STEP_RESULT_FAILURE_RETRY);
-      FlightDebugInfo debugInfo = FlightDebugInfo.newBuilder().doStepFailures(retrySteps).build();
-      jobService.setFlightDebugInfoForTest(debugInfo);
-      referencedResource = ReferenceResourceFixtures.makeDataRepoSnapshotResource(workspaceUuid);
-      ReferencedResource createdResource =
-          referenceResourceService.createReferenceResource(referencedResource, USER_REQUEST);
-      assertEquals(referencedResource, createdResource);
-    }
-
-    @Test
-    @SuppressFBWarnings(
-        value = "DLS_DEAD_LOCAL_STORE",
-        justification =
-            "referencedDataRepoSnapshotResource field is unused because the test is to"
-                + "test undo step.")
-    void createReferencedResourceUndo() {
-      Map<String, StepStatus> retrySteps = new HashMap<>();
-      retrySteps.put(
-          CreateReferenceMetadataStep.class.getName(), StepStatus.STEP_RESULT_FAILURE_RETRY);
-      FlightDebugInfo debugInfo =
-          FlightDebugInfo.newBuilder().undoStepFailures(retrySteps).lastStepFailure(true).build();
-      jobService.setFlightDebugInfoForTest(debugInfo);
-      UUID resourceId = UUID.randomUUID();
-      referencedResource = ReferenceResourceFixtures.makeDataRepoSnapshotResource(workspaceUuid);
-      ReferencedDataRepoSnapshotResource unused =
-          new ReferencedDataRepoSnapshotResource(
-              workspaceUuid,
-              resourceId,
-              "aname",
-              "some description",
-              CloningInstructions.COPY_NOTHING,
-              DATA_REPO_INSTANCE_NAME,
-              "polaroid",
-              /*resourceLineage=*/ null,
-              /*properties=*/ Map.of(),
-              "foo@gmail.com",
-              /*createdDate*/ null);
-      // Service methods which wait for a flight to complete will throw an
-      // InvalidResultStateException when that flight fails without a cause, which occurs when a
-      // flight fails via debugInfo.
-      assertThrows(
-          InvalidResultStateException.class,
-          () -> referenceResourceService.createReferenceResource(referencedResource, USER_REQUEST));
-      // The flight should be undone, so the resource should not exist.
-      assertThrows(
-          ResourceNotFoundException.class,
-          () -> referenceResourceService.getReferenceResource(workspaceUuid, resourceId));
-    }
-  }
-
-  @Nested
-=======
->>>>>>> 919b4475
   class WsmValidityChecks {
     // Test that all of the WsmResource validity checks catch invalid input
 
