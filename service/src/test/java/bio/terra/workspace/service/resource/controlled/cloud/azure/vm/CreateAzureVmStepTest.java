--- conflicted
+++ resolved
@@ -58,13 +58,9 @@
 import org.mockito.ArgumentCaptor;
 import org.mockito.Mock;
 
-<<<<<<< HEAD
-public class CreateAzureVmStepTest extends BaseAzureUnitTest {
-=======
 @Disabled(
     "Until we have a use case for using custom image and we have a custom image available for testing")
-public class CreateAzureVmStepTest extends BaseAzureConnectedTest {
->>>>>>> bec30fcd
+public class CreateAzureVmStepTest extends BaseAzureUnitTest {
 
   private static final String STUB_STRING_RETURN = "stubbed-return";
   private static final String STUB_DISK_NAME = "stub-disk-name";
