package bio.terra.workspace.service.workspace.flight;

import static org.junit.jupiter.api.Assertions.assertEquals;
import static org.junit.jupiter.api.Assertions.assertThrows;

import bio.terra.stairway.FlightDebugInfo;
import bio.terra.stairway.FlightMap;
import bio.terra.stairway.FlightState;
import bio.terra.stairway.FlightStatus;
import bio.terra.stairway.StepStatus;
import bio.terra.workspace.common.BaseConnectedTest;
import bio.terra.workspace.common.StairwayTestUtils;
import bio.terra.workspace.common.fixtures.ControlledResourceFixtures;
import bio.terra.workspace.connected.UserAccessUtils;
import bio.terra.workspace.connected.WorkspaceConnectedTestUtils;
import bio.terra.workspace.db.exception.WorkspaceNotFoundException;
import bio.terra.workspace.service.iam.AuthenticatedUserRequest;
import bio.terra.workspace.service.job.JobMapKeys;
import bio.terra.workspace.service.job.JobService;
import bio.terra.workspace.service.resource.controlled.ControlledResourceService;
import bio.terra.workspace.service.resource.controlled.cloud.gcp.bqdataset.ControlledBigQueryDatasetResource;
import bio.terra.workspace.service.resource.exception.ResourceNotFoundException;
import bio.terra.workspace.service.resource.model.WsmResourceType;
import bio.terra.workspace.service.workspace.WorkspaceService;
import bio.terra.workspace.service.workspace.model.Workspace;
import java.time.Duration;
import java.util.HashMap;
import java.util.Map;
import org.junit.jupiter.api.Test;
import org.junit.jupiter.api.condition.DisabledIfEnvironmentVariable;
import org.springframework.beans.factory.annotation.Autowired;

public class WorkspaceDeleteFlightTest extends BaseConnectedTest {

  /**
   * How long to wait for a delete context Stairway flight to complete before timing out the test.
   */
  private static final Duration DELETION_FLIGHT_TIMEOUT = Duration.ofMinutes(3);

  @Autowired UserAccessUtils userAccessUtils;
  @Autowired WorkspaceConnectedTestUtils connectedTestUtils;
  @Autowired ControlledResourceService controlledResourceService;
  @Autowired JobService jobService;
  @Autowired WorkspaceService workspaceService;

  @Test
  @DisabledIfEnvironmentVariable(named = "TEST_ENV", matches = BUFFER_SERVICE_DISABLED_ENVS_REG_EX)
  void deleteMcWorkspaceWithResource() throws Exception {
    // Create a workspace with a controlled resource
    AuthenticatedUserRequest userRequest = userAccessUtils.defaultUserAuthRequest();
    Workspace workspace = connectedTestUtils.createWorkspaceWithGcpContext(userRequest);
    ControlledBigQueryDatasetResource dataset =
        ControlledResourceFixtures.makeDefaultControlledBigQueryBuilder(workspace.getWorkspaceId())
            .build();

    var creationParameters =
        ControlledResourceFixtures.defaultBigQueryDatasetCreationParameters()
            .datasetId(dataset.getDatasetName());
    controlledResourceService
        .createControlledResourceSync(dataset, null, userRequest, creationParameters)
        .castByEnum(WsmResourceType.CONTROLLED_GCP_BIG_QUERY_DATASET);

    ControlledBigQueryDatasetResource gotResource =
        controlledResourceService
            .getControlledResource(workspace.getWorkspaceId(), dataset.getResourceId())
            .castByEnum(WsmResourceType.CONTROLLED_GCP_BIG_QUERY_DATASET);
    assertEquals(dataset, gotResource);

    // Run the delete flight, retrying every step once
    FlightMap deleteParameters = new FlightMap();
    deleteParameters.put(
        WorkspaceFlightMapKeys.WORKSPACE_ID, workspace.getWorkspaceId().toString());
    deleteParameters.put(
        WorkspaceFlightMapKeys.WORKSPACE_STAGE, workspace.getWorkspaceStage().name());
    deleteParameters.put(JobMapKeys.AUTH_USER_INFO.getKeyName(), userRequest);

    Map<String, StepStatus> doFailures = new HashMap<>();
    doFailures.put(
        DeleteControlledSamResourcesStep.class.getName(), StepStatus.STEP_RESULT_FAILURE_RETRY);
    doFailures.put(DeleteGcpProjectStep.class.getName(), StepStatus.STEP_RESULT_FAILURE_RETRY);
    doFailures.put(DeleteWorkspaceAuthzStep.class.getName(), StepStatus.STEP_RESULT_FAILURE_RETRY);
    doFailures.put(DeleteWorkspaceStateStep.class.getName(), StepStatus.STEP_RESULT_FAILURE_RETRY);
    FlightDebugInfo debugInfo = FlightDebugInfo.newBuilder().doStepFailures(doFailures).build();

    FlightState flightState =
        StairwayTestUtils.blockUntilFlightCompletes(
            jobService.getStairway(),
            WorkspaceDeleteFlight.class,
            deleteParameters,
            DELETION_FLIGHT_TIMEOUT,
            debugInfo);
    assertEquals(FlightStatus.SUCCESS, flightState.getFlightStatus());

    // Verify the resource and workspace are not in WSM DB
    assertThrows(
        ResourceNotFoundException.class,
        () ->
            controlledResourceService.getControlledResource(
                dataset.getWorkspaceId(), dataset.getResourceId()));
    assertThrows(
        WorkspaceNotFoundException.class,
<<<<<<< HEAD
        () ->
            workspaceService.getWorkspaceAndAdditionalAttributes(
                workspace.getWorkspaceId(), userRequest));
=======
        () -> workspaceService.getWorkspace(workspace.getWorkspaceId()));
>>>>>>> 4eacc62d
  }

  @Test
  @DisabledIfEnvironmentVariable(named = "TEST_ENV", matches = BUFFER_SERVICE_DISABLED_ENVS_REG_EX)
  void cannotUndoWorkspaceDelete() throws Exception {
    // Create a workspace with a controlled resource
    AuthenticatedUserRequest userRequest = userAccessUtils.defaultUserAuthRequest();
    Workspace workspace = connectedTestUtils.createWorkspaceWithGcpContext(userRequest);
    ControlledBigQueryDatasetResource dataset =
        ControlledResourceFixtures.makeDefaultControlledBigQueryBuilder(workspace.getWorkspaceId())
            .build();
    var creationParameters =
        ControlledResourceFixtures.defaultBigQueryDatasetCreationParameters()
            .datasetId(dataset.getDatasetName());
    controlledResourceService
        .createControlledResourceSync(dataset, null, userRequest, creationParameters)
        .castByEnum(WsmResourceType.CONTROLLED_GCP_BIG_QUERY_DATASET);

    ControlledBigQueryDatasetResource gotResource =
        controlledResourceService
            .getControlledResource(workspace.getWorkspaceId(), dataset.getResourceId())
            .castByEnum(WsmResourceType.CONTROLLED_GCP_BIG_QUERY_DATASET);
    assertEquals(dataset, gotResource);

    FlightMap deleteParameters = new FlightMap();
    deleteParameters.put(
        WorkspaceFlightMapKeys.WORKSPACE_ID, workspace.getWorkspaceId().toString());
    deleteParameters.put(
        WorkspaceFlightMapKeys.WORKSPACE_STAGE, workspace.getWorkspaceStage().name());
    deleteParameters.put(JobMapKeys.AUTH_USER_INFO.getKeyName(), userRequest);

    // Deletion steps can't be undone, so if the flight fails at the end, this should be marked as
    // a dismal failure and the deletion should persist.
    FlightDebugInfo debugInfo = FlightDebugInfo.newBuilder().lastStepFailure(true).build();
    FlightState flightState =
        StairwayTestUtils.blockUntilFlightCompletes(
            jobService.getStairway(),
            WorkspaceDeleteFlight.class,
            deleteParameters,
            DELETION_FLIGHT_TIMEOUT,
            debugInfo);
    assertEquals(FlightStatus.FATAL, flightState.getFlightStatus());

    // Verify the resource and workspace are still deleted, as delete steps have no undo.
    assertThrows(
        ResourceNotFoundException.class,
        () ->
            controlledResourceService.getControlledResource(
                dataset.getWorkspaceId(), dataset.getResourceId()));
    assertThrows(
        WorkspaceNotFoundException.class,
<<<<<<< HEAD
        () ->
            workspaceService.getWorkspaceAndAdditionalAttributes(
                workspace.getWorkspaceId(), userRequest));
=======
        () -> workspaceService.getWorkspace(workspace.getWorkspaceId()));
>>>>>>> 4eacc62d
  }
}<|MERGE_RESOLUTION|>--- conflicted
+++ resolved
@@ -99,13 +99,9 @@
                 dataset.getWorkspaceId(), dataset.getResourceId()));
     assertThrows(
         WorkspaceNotFoundException.class,
-<<<<<<< HEAD
         () ->
             workspaceService.getWorkspaceAndAdditionalAttributes(
                 workspace.getWorkspaceId(), userRequest));
-=======
-        () -> workspaceService.getWorkspace(workspace.getWorkspaceId()));
->>>>>>> 4eacc62d
   }
 
   @Test
@@ -157,12 +153,8 @@
                 dataset.getWorkspaceId(), dataset.getResourceId()));
     assertThrows(
         WorkspaceNotFoundException.class,
-<<<<<<< HEAD
         () ->
             workspaceService.getWorkspaceAndAdditionalAttributes(
                 workspace.getWorkspaceId(), userRequest));
-=======
-        () -> workspaceService.getWorkspace(workspace.getWorkspaceId()));
->>>>>>> 4eacc62d
   }
 }