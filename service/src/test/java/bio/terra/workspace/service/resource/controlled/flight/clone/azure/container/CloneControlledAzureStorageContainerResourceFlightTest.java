package bio.terra.workspace.service.resource.controlled.flight.clone.azure.container;

import static org.junit.jupiter.api.Assertions.assertEquals;

import bio.terra.stairway.FlightMap;
import bio.terra.workspace.common.BaseAzureConnectedTest;
import bio.terra.workspace.common.StairwayTestUtils;
import bio.terra.workspace.common.fixtures.ControlledResourceFixtures;
import bio.terra.workspace.common.utils.AzureTestUtils;
import bio.terra.workspace.service.iam.AuthenticatedUserRequest;
import bio.terra.workspace.service.job.JobMapKeys;
import bio.terra.workspace.service.job.JobService;
import bio.terra.workspace.service.resource.controlled.cloud.azure.storageContainer.ControlledAzureStorageContainerResource;
import bio.terra.workspace.service.resource.controlled.flight.clone.azure.common.ClonedAzureResource;
import bio.terra.workspace.service.resource.model.CloningInstructions;
import bio.terra.workspace.service.workspace.WorkspaceService;
import bio.terra.workspace.service.workspace.flight.WorkspaceFlightMapKeys;
import java.time.Duration;
import java.util.Optional;
import java.util.UUID;
import org.junit.jupiter.api.Tag;
import org.junit.jupiter.api.Test;
import org.springframework.beans.factory.annotation.Autowired;

@Tag("azureConnected")
public class CloneControlledAzureStorageContainerResourceFlightTest extends BaseAzureConnectedTest {

  @Autowired private JobService jobService;
  @Autowired private AzureTestUtils azureTestUtils;
  @Autowired private WorkspaceService workspaceService;

  private final AuthenticatedUserRequest userRequest =
      new AuthenticatedUserRequest().token(Optional.of("token"));

  @Test
  void cloneControlledAzureStorageContainer_overridesExistingResourceCloningInstructions()
      throws InterruptedException {

    var resource =
        ControlledAzureStorageContainerResource.builder()
            .common(
                ControlledResourceFixtures.makeDefaultControlledResourceFieldsBuilder()
                    .cloningInstructions(CloningInstructions.COPY_RESOURCE)
                    .build())
            .storageContainerName(UUID.randomUUID().toString())
            .build();

    UUID destinationWorkspaceId = UUID.randomUUID();

    FlightMap inputs = new FlightMap();
    inputs.put(WorkspaceFlightMapKeys.ResourceKeys.RESOURCE, resource);
    inputs.put(JobMapKeys.AUTH_USER_INFO.getKeyName(), userRequest);
    inputs.put(WorkspaceFlightMapKeys.ResourceKeys.CLONING_INSTRUCTIONS, "COPY_NOTHING");
    inputs.put(
        WorkspaceFlightMapKeys.ControlledResourceKeys.DESTINATION_RESOURCE_ID, UUID.randomUUID());
    inputs.put(
<<<<<<< HEAD
        WorkspaceFlightMapKeys.ControlledResourceKeys.DESTINATION_RESOURCE_NAME,
=======
        WorkspaceFlightMapKeys.ControlledResourceKeys.DESTINATION_CONTAINER_NAME,
>>>>>>> db53de79
        "clone-%s-%s"
            .formatted(destinationWorkspaceId.toString(), resource.getStorageContainerName()));
    inputs.put(
        WorkspaceFlightMapKeys.ControlledResourceKeys.DESTINATION_WORKSPACE_ID,
        destinationWorkspaceId);

    var result =
        StairwayTestUtils.blockUntilFlightCompletes(
            jobService.getStairway(),
            CloneControlledAzureStorageContainerResourceFlight.class,
            inputs,
            Duration.ofMinutes(1),
            null);

    var resultContainer =
        result
            .getResultMap()
            .get()
            .get(JobMapKeys.RESPONSE.getKeyName(), ClonedAzureResource.class);

    assertEquals(resultContainer.effectiveCloningInstructions(), CloningInstructions.COPY_NOTHING);
  }
}<|MERGE_RESOLUTION|>--- conflicted
+++ resolved
@@ -54,11 +54,7 @@
     inputs.put(
         WorkspaceFlightMapKeys.ControlledResourceKeys.DESTINATION_RESOURCE_ID, UUID.randomUUID());
     inputs.put(
-<<<<<<< HEAD
-        WorkspaceFlightMapKeys.ControlledResourceKeys.DESTINATION_RESOURCE_NAME,
-=======
         WorkspaceFlightMapKeys.ControlledResourceKeys.DESTINATION_CONTAINER_NAME,
->>>>>>> db53de79
         "clone-%s-%s"
             .formatted(destinationWorkspaceId.toString(), resource.getStorageContainerName()));
     inputs.put(
