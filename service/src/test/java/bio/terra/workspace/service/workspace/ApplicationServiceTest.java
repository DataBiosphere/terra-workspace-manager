package bio.terra.workspace.service.workspace;

import static bio.terra.workspace.common.utils.MockMvcUtils.USER_REQUEST;
import static org.hamcrest.MatcherAssert.assertThat;
import static org.hamcrest.Matchers.greaterThanOrEqualTo;
import static org.junit.jupiter.api.Assertions.assertEquals;
import static org.junit.jupiter.api.Assertions.assertFalse;
import static org.junit.jupiter.api.Assertions.assertThrows;
import static org.junit.jupiter.api.Assertions.assertTrue;
import static org.mockito.Mockito.when;

import bio.terra.workspace.common.BaseUnitTest;
import bio.terra.workspace.common.fixtures.WorkspaceFixtures;
import bio.terra.workspace.db.ApplicationDao;
import bio.terra.workspace.db.DbSerDes;
import bio.terra.workspace.db.RawDaoTestFixture;
import bio.terra.workspace.db.ResourceDao;
import bio.terra.workspace.db.WorkspaceDao;
import bio.terra.workspace.db.exception.ApplicationNotFoundException;
import bio.terra.workspace.db.exception.InvalidApplicationStateException;
import bio.terra.workspace.service.iam.model.SamConstants.SamResource;
import bio.terra.workspace.service.iam.model.SamConstants.SamSpendProfileAction;
import bio.terra.workspace.service.job.JobService;
import bio.terra.workspace.service.resource.controlled.cloud.gcp.gcsbucket.ControlledGcsBucketAttributes;
import bio.terra.workspace.service.resource.controlled.model.AccessScopeType;
import bio.terra.workspace.service.resource.controlled.model.ManagedByType;
import bio.terra.workspace.service.resource.controlled.model.PrivateResourceState;
import bio.terra.workspace.service.resource.model.CloningInstructions;
import bio.terra.workspace.service.resource.model.StewardshipType;
import bio.terra.workspace.service.resource.model.WsmResourceFamily;
import bio.terra.workspace.service.resource.model.WsmResourceType;
import bio.terra.workspace.service.workspace.WsmApplicationService.WsmDbApplication;
import bio.terra.workspace.service.workspace.model.CloudPlatform;
import bio.terra.workspace.service.workspace.model.Workspace;
import bio.terra.workspace.service.workspace.model.WsmApplication;
import bio.terra.workspace.service.workspace.model.WsmApplicationState;
import bio.terra.workspace.service.workspace.model.WsmWorkspaceApplication;
import bio.terra.workspace.unit.WorkspaceUnitTestUtils;
import java.util.List;
import java.util.Map;
import java.util.UUID;
import org.broadinstitute.dsde.workbench.client.sam.model.UserStatusInfo;
import org.junit.jupiter.api.BeforeEach;
import org.junit.jupiter.api.Test;
import org.mockito.Mockito;
import org.springframework.beans.factory.annotation.Autowired;
import org.springframework.dao.DataIntegrityViolationException;
import org.springframework.test.annotation.DirtiesContext;
import org.springframework.test.annotation.DirtiesContext.MethodMode;

public class ApplicationServiceTest extends BaseUnitTest {
  private static final String LEO_ID = "4BD1D59D-5827-4375-A41D-BBC65919F269";
  private static final String CARMEN_ID = "Carmen";
  private static final String NORM_ID = "normal";
  private static final String DECOMMISSION_ID = "goodbye";
  private static final String UNKNOWN_ID = "never-heard_of_you";

  private static final WsmApplication LEO_APP =
      new WsmApplication()
          .applicationId(LEO_ID)
          .displayName("Leo")
          .description("application execution framework")
          .serviceAccount("leo@terra-dev.iam.gserviceaccount.com")
          .state(WsmApplicationState.OPERATING);

  private static final WsmApplication CARMEN_APP =
      new WsmApplication()
          .applicationId(CARMEN_ID)
          .displayName("Carmen")
          .description("musical performance framework")
          .serviceAccount("carmen@terra-dev.iam.gserviceaccount.com")
          .state(WsmApplicationState.DEPRECATED);

  private static final WsmApplication NORM_APP =
      new WsmApplication()
          .applicationId(NORM_ID)
          .displayName("Norm")
          .description("old house framework")
          .serviceAccount("norm@terra-dev.iam.gserviceaccount.com")
          .state(WsmApplicationState.DECOMMISSIONED);

  private static final WsmApplication NORM_APP_RECOMMISSIONED =
      new WsmApplication()
          .applicationId(NORM_ID)
          .displayName("Norm")
          .description("old house framework")
          .serviceAccount("norm@terra-dev.iam.gserviceaccount.com")
          .state(WsmApplicationState.OPERATING);

  @Autowired ApplicationDao appDao;
  @Autowired WsmApplicationService appService;
  @Autowired WorkspaceService workspaceService;
  @Autowired JobService jobService;
  @Autowired RawDaoTestFixture rawDaoTestFixture;
  @Autowired ResourceDao resourceDao;
  @Autowired WorkspaceDao workspaceDao;

  private UUID workspaceId1;
  private Workspace workspace;
  private UUID workspaceId2;
  private Workspace workspace2;

  @BeforeEach
  void setup() throws Exception {
    // Set up so all spend profile and workspace checks are successful
    when(
            mockSamService()
                .isAuthorized(
                    Mockito.any(),
                    Mockito.eq(SamResource.SPEND_PROFILE),
                    Mockito.any(),
                    Mockito.eq(SamSpendProfileAction.LINK)))
        .thenReturn(true);
    when(
            mockSamService()
                .isAuthorized(
                    Mockito.any(), Mockito.eq(SamResource.WORKSPACE), Mockito.any(), Mockito.any()))
        .thenReturn(true);
    when(mockSamService().getUserStatusInfo(USER_REQUEST))
        .thenReturn(
            new UserStatusInfo()
                 .userEmail(USER_REQUEST.getEmail()).userSubjectId(USER_REQUEST.getSubjectId()));

    appService.enableTestMode();
    // Populate the applications - this should be idempotent since we are
    // re-creating the same configuration every time.
    Map<String, WsmDbApplication> dbAppMap = appService.buildAppMap();
    appService.processApp(LEO_APP, dbAppMap);
    appService.processApp(CARMEN_APP, dbAppMap);
    appService.processApp(NORM_APP, dbAppMap);

    // Create two workspaces
<<<<<<< HEAD
    workspaceId1 = WorkspaceUnitTestUtils.createWorkspaceWithoutGcpContext(workspaceDao);
    workspace = workspaceService.getWorkspace(workspaceId1);
    workspaceId2 = WorkspaceUnitTestUtils.createWorkspaceWithoutGcpContext(workspaceDao);
    workspace2 = workspaceService.getWorkspace(workspaceId2);
=======
    workspace = WorkspaceFixtures.buildMcWorkspace();
    workspaceService.createWorkspace(workspace, null, null, USER_REQUEST);
    workspace2 = WorkspaceFixtures.buildMcWorkspace();
    workspaceService.createWorkspace(workspace2, null, null, USER_REQUEST);
>>>>>>> 8c2036c1
  }

  @DirtiesContext(methodMode = MethodMode.BEFORE_METHOD)
  @Test
  public void applicationEnableTest() {
    // Verify no apps enabled in workspace
    enumerateCheck(false, false, false);

    // enable leo - should work
    appService.enableWorkspaceApplication(USER_REQUEST, workspace, LEO_ID);

    // enable carmen - should fail - deprecated
    assertThrows(
        InvalidApplicationStateException.class,
        () -> appService.enableWorkspaceApplication(USER_REQUEST, workspace, CARMEN_ID));

    // enable norm - should fail - decommissioned
    assertThrows(
        InvalidApplicationStateException.class,
        () -> appService.enableWorkspaceApplication(USER_REQUEST, workspace, NORM_ID));

    enumerateCheck(true, false, false);

    // Use the DAO directly and skip the check to enable carmen so we can check that state.
    appDao.enableWorkspaceApplicationNoCheck(workspace.getWorkspaceId(), CARMEN_ID);
    enumerateCheck(true, true, false);

    // test the argument checking
    assertThrows(
        ApplicationNotFoundException.class,
        () -> appService.enableWorkspaceApplication(USER_REQUEST, workspace, UNKNOWN_ID));
<<<<<<< HEAD
    Workspace fakeWorkspace = WorkspaceFixtures.createDefaultMCWorkspace();
=======
    Workspace fakeWorkspace = WorkspaceFixtures.buildMcWorkspace();
>>>>>>> 8c2036c1
    // This calls a service method, rather than a controller method, so it does not hit the authz
    // check. Instead, we validate that inserting this into the DB violates constraints.
    assertThrows(
        DataIntegrityViolationException.class,
        () -> appService.enableWorkspaceApplication(USER_REQUEST, fakeWorkspace, LEO_ID));

    // explicit get
    WsmWorkspaceApplication wsmApp = appService.getWorkspaceApplication(workspace, LEO_ID);
    assertEquals(LEO_APP, wsmApp.getApplication());
    assertTrue(wsmApp.isEnabled());

    // get from workspace2
    wsmApp = appService.getWorkspaceApplication(workspace2, LEO_ID);
    assertEquals(LEO_APP, wsmApp.getApplication());
    assertFalse(wsmApp.isEnabled());

    // enable Leo in workspace2
    appService.enableWorkspaceApplication(USER_REQUEST, workspace2, LEO_ID);

    // do the disables...
    appService.disableWorkspaceApplication(USER_REQUEST, workspace, LEO_ID);
    enumerateCheck(false, true, false);

    appService.disableWorkspaceApplication(USER_REQUEST, workspace, CARMEN_ID);
    enumerateCheck(false, false, false);

    // make sure Leo is still enabled in workspace2
    wsmApp = appService.getWorkspaceApplication(workspace2, LEO_ID);
    assertEquals(LEO_APP, wsmApp.getApplication());
    assertTrue(wsmApp.isEnabled());

    // validate decommissioned apps can't be re-enabled
    appService.processApp(NORM_APP_RECOMMISSIONED, appService.buildAppMap());
    assertFalse(appService.getErrorList().isEmpty());
    // Most recent error should be caused by the decommission.
    assertTrue(
        appService
            .getErrorList()
            .get(appService.getErrorList().size() - 1)
            .contains("decommissioned"));
  }

  @DirtiesContext(methodMode = MethodMode.BEFORE_METHOD)
  @Test
  public void decommissionAppTest() {
    WsmApplication decommissionApp =
        new WsmApplication()
            .applicationId(DECOMMISSION_ID)
            .displayName("DecommissionApp")
            .description("An app soon to be decommissioned")
            .serviceAccount("qwerty@terra-dev.iam.gserviceaccount.com")
            .state(WsmApplicationState.OPERATING);
    // Register the app to be decommissioned
    appService.processApp(decommissionApp, appService.buildAppMap());
    // Enable the test application in this workspace.
    appService.enableWorkspaceApplication(USER_REQUEST, workspace, DECOMMISSION_ID);
    // Create a fake app-owned referenced resource.
    UUID resourceId = createFakeResource(DECOMMISSION_ID);
    // Try to deprecate the app, should fail because this app has an associated resource.
    decommissionApp.state(WsmApplicationState.DECOMMISSIONED);
    appService.processApp(decommissionApp, appService.buildAppMap());
    assertFalse(appService.getErrorList().isEmpty());
    assertTrue(
        appService
            .getErrorList()
            .get(appService.getErrorList().size() - 1)
            .contains("associated resources"));
    // Delete the resource
    resourceDao.deleteResource(workspace.getWorkspaceId(), resourceId);
    // try to decommission the app again, should succeed this time
    appService.processApp(decommissionApp, appService.buildAppMap());
    WsmWorkspaceApplication readApp =
        appService.getWorkspaceApplication(workspace, decommissionApp.getApplicationId());
    assertEquals(WsmApplicationState.DECOMMISSIONED, readApp.getApplication().getState());
  }

  // Create a fake application-controlled resource in this test's workspace. Returns the resourceId.
  private UUID createFakeResource(String appId) {
    UUID resourceId = UUID.randomUUID();
    ControlledGcsBucketAttributes fakeAttributes =
        new ControlledGcsBucketAttributes("fake-bucket-name");
    rawDaoTestFixture.storeResource(
        workspace.getWorkspaceId().toString(),
        CloudPlatform.GCP.toSql(),
        resourceId.toString(),
        "resource_name",
        "resource_description",
        StewardshipType.CONTROLLED.toSql(),
        WsmResourceType.CONTROLLED_GCP_GCS_BUCKET.toSql(),
        WsmResourceFamily.GCS_BUCKET.toSql(),
        CloningInstructions.COPY_NOTHING.toSql(),
        DbSerDes.toJson(fakeAttributes),
        AccessScopeType.ACCESS_SCOPE_SHARED.toSql(),
        ManagedByType.MANAGED_BY_APPLICATION.toSql(),
        appId,
        null,
        PrivateResourceState.NOT_APPLICABLE.toSql());
    return resourceId;
  }

  private void enumerateCheck(boolean leoEnabled, boolean carmenEnabled, boolean normEnabled) {
    List<WsmWorkspaceApplication> wsmAppList =
        appService.listWorkspaceApplications(workspace, 0, 10);
    // There may be stray applications in the DB, so we make sure that we at least have ours
    assertThat(wsmAppList.size(), greaterThanOrEqualTo(3));
    for (WsmWorkspaceApplication wsmApp : wsmAppList) {
      if (wsmApp.getApplication().getApplicationId().equals(LEO_ID)) {
        assertEquals(leoEnabled, wsmApp.isEnabled());
      } else if (wsmApp.getApplication().getApplicationId().equals(CARMEN_ID)) {
        assertEquals(carmenEnabled, wsmApp.isEnabled());
      } else if (wsmApp.getApplication().getApplicationId().equals(NORM_ID)) {
        assertEquals(normEnabled, wsmApp.isEnabled());
      }
    }
  }
}<|MERGE_RESOLUTION|>--- conflicted
+++ resolved
@@ -35,7 +35,6 @@
 import bio.terra.workspace.service.workspace.model.WsmApplication;
 import bio.terra.workspace.service.workspace.model.WsmApplicationState;
 import bio.terra.workspace.service.workspace.model.WsmWorkspaceApplication;
-import bio.terra.workspace.unit.WorkspaceUnitTestUtils;
 import java.util.List;
 import java.util.Map;
 import java.util.UUID;
@@ -103,23 +102,22 @@
   @BeforeEach
   void setup() throws Exception {
     // Set up so all spend profile and workspace checks are successful
-    when(
-            mockSamService()
-                .isAuthorized(
-                    Mockito.any(),
-                    Mockito.eq(SamResource.SPEND_PROFILE),
-                    Mockito.any(),
-                    Mockito.eq(SamSpendProfileAction.LINK)))
+    when(mockSamService()
+            .isAuthorized(
+                Mockito.any(),
+                Mockito.eq(SamResource.SPEND_PROFILE),
+                Mockito.any(),
+                Mockito.eq(SamSpendProfileAction.LINK)))
         .thenReturn(true);
-    when(
-            mockSamService()
-                .isAuthorized(
-                    Mockito.any(), Mockito.eq(SamResource.WORKSPACE), Mockito.any(), Mockito.any()))
+    when(mockSamService()
+            .isAuthorized(
+                Mockito.any(), Mockito.eq(SamResource.WORKSPACE), Mockito.any(), Mockito.any()))
         .thenReturn(true);
     when(mockSamService().getUserStatusInfo(USER_REQUEST))
         .thenReturn(
             new UserStatusInfo()
-                 .userEmail(USER_REQUEST.getEmail()).userSubjectId(USER_REQUEST.getSubjectId()));
+                .userEmail(USER_REQUEST.getEmail())
+                .userSubjectId(USER_REQUEST.getSubjectId()));
 
     appService.enableTestMode();
     // Populate the applications - this should be idempotent since we are
@@ -130,17 +128,10 @@
     appService.processApp(NORM_APP, dbAppMap);
 
     // Create two workspaces
-<<<<<<< HEAD
-    workspaceId1 = WorkspaceUnitTestUtils.createWorkspaceWithoutGcpContext(workspaceDao);
-    workspace = workspaceService.getWorkspace(workspaceId1);
-    workspaceId2 = WorkspaceUnitTestUtils.createWorkspaceWithoutGcpContext(workspaceDao);
-    workspace2 = workspaceService.getWorkspace(workspaceId2);
-=======
     workspace = WorkspaceFixtures.buildMcWorkspace();
     workspaceService.createWorkspace(workspace, null, null, USER_REQUEST);
     workspace2 = WorkspaceFixtures.buildMcWorkspace();
     workspaceService.createWorkspace(workspace2, null, null, USER_REQUEST);
->>>>>>> 8c2036c1
   }
 
   @DirtiesContext(methodMode = MethodMode.BEFORE_METHOD)
@@ -172,11 +163,8 @@
     assertThrows(
         ApplicationNotFoundException.class,
         () -> appService.enableWorkspaceApplication(USER_REQUEST, workspace, UNKNOWN_ID));
-<<<<<<< HEAD
-    Workspace fakeWorkspace = WorkspaceFixtures.createDefaultMCWorkspace();
-=======
+
     Workspace fakeWorkspace = WorkspaceFixtures.buildMcWorkspace();
->>>>>>> 8c2036c1
     // This calls a service method, rather than a controller method, so it does not hit the authz
     // check. Instead, we validate that inserting this into the DB violates constraints.
     assertThrows(
