--- conflicted
+++ resolved
@@ -367,10 +367,6 @@
   @Test
   void createAzureStorageContainerSasToken_blobName() throws InterruptedException {
     var blobName = "foo/the/bar.baz";
-<<<<<<< HEAD
-    var storageAccountResource = buildStorageAccount();
-=======
->>>>>>> c65efd98
     var storageContainerResource =
         buildStorageContainerResource(
             PrivateResourceState.ACTIVE,
