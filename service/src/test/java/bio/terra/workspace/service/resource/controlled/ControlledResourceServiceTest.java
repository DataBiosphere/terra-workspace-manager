package bio.terra.workspace.service.resource.controlled;

import static bio.terra.workspace.common.fixtures.ControlledResourceFixtures.AI_NOTEBOOK_PREV_PARAMETERS;
import static bio.terra.workspace.common.fixtures.ControlledResourceFixtures.AI_NOTEBOOK_UPDATE_PARAMETERS;
<<<<<<< HEAD
import static bio.terra.workspace.common.fixtures.ControlledResourceFixtures.DEFAULT_RESOURCE_REGION;
=======
import static bio.terra.workspace.common.fixtures.ControlledResourceFixtures.DEFAULT_CREATED_BIG_QUERY_PARTITION_LIFETIME;
import static bio.terra.workspace.common.fixtures.ControlledResourceFixtures.DEFAULT_CREATED_BIG_QUERY_TABLE_LIFETIME;
>>>>>>> cd81c80a
import static org.hamcrest.MatcherAssert.assertThat;
import static org.junit.jupiter.api.Assertions.assertEquals;
import static org.junit.jupiter.api.Assertions.assertNotEquals;
import static org.junit.jupiter.api.Assertions.assertNotNull;
import static org.junit.jupiter.api.Assertions.assertNull;
import static org.junit.jupiter.api.Assertions.assertThrows;
import static org.junit.jupiter.api.Assertions.assertTrue;

import bio.terra.cloudres.google.bigquery.BigQueryCow;
import bio.terra.cloudres.google.iam.IamCow;
import bio.terra.cloudres.google.iam.ServiceAccountName;
import bio.terra.cloudres.google.notebooks.AIPlatformNotebooksCow;
import bio.terra.cloudres.google.notebooks.InstanceName;
import bio.terra.cloudres.google.storage.StorageCow;
import bio.terra.common.exception.BadRequestException;
import bio.terra.common.stairway.StairwayComponent;
import bio.terra.stairway.FlightDebugInfo;
import bio.terra.stairway.FlightState;
import bio.terra.stairway.FlightStatus;
import bio.terra.stairway.StepStatus;
import bio.terra.workspace.app.configuration.external.CliConfiguration;
import bio.terra.workspace.app.configuration.external.FeatureConfiguration;
import bio.terra.workspace.app.controller.shared.JobApiUtils;
import bio.terra.workspace.common.BaseConnectedTest;
import bio.terra.workspace.common.GcpCloudUtils;
import bio.terra.workspace.common.StairwayTestUtils;
import bio.terra.workspace.common.fixtures.ControlledResourceFixtures;
import bio.terra.workspace.common.logging.model.ActivityLogChangeDetails;
import bio.terra.workspace.common.logging.model.ActivityLogChangedTarget;
import bio.terra.workspace.common.utils.RetryUtils;
import bio.terra.workspace.connected.UserAccessUtils;
import bio.terra.workspace.connected.WorkspaceConnectedTestUtils;
import bio.terra.workspace.db.ResourceDao;
import bio.terra.workspace.generated.model.ApiClonedControlledGcpGcsBucket;
import bio.terra.workspace.generated.model.ApiCloningInstructionsEnum;
import bio.terra.workspace.generated.model.ApiGcpAiNotebookInstanceCreationParameters;
import bio.terra.workspace.generated.model.ApiGcpAiNotebookUpdateParameters;
import bio.terra.workspace.generated.model.ApiGcpBigQueryDatasetCreationParameters;
import bio.terra.workspace.generated.model.ApiGcpBigQueryDatasetUpdateParameters;
import bio.terra.workspace.generated.model.ApiGcpGcsBucketUpdateParameters;
import bio.terra.workspace.generated.model.ApiJobControl;
import bio.terra.workspace.service.crl.CrlService;
import bio.terra.workspace.service.iam.AuthenticatedUserRequest;
import bio.terra.workspace.service.iam.SamService;
import bio.terra.workspace.service.iam.model.ControlledResourceIamRole;
import bio.terra.workspace.service.job.JobMapKeys;
import bio.terra.workspace.service.job.JobService;
import bio.terra.workspace.service.job.exception.InvalidResultStateException;
import bio.terra.workspace.service.logging.WorkspaceActivityLogService;
import bio.terra.workspace.service.petserviceaccount.PetSaService;
import bio.terra.workspace.service.resource.controlled.cloud.any.flexibleresource.ControlledFlexibleResource;
import bio.terra.workspace.service.resource.controlled.cloud.any.flight.update.UpdateControlledFlexibleResourceAttributesStep;
import bio.terra.workspace.service.resource.controlled.cloud.gcp.ainotebook.ControlledAiNotebookInstanceResource;
import bio.terra.workspace.service.resource.controlled.cloud.gcp.ainotebook.CreateAiNotebookInstanceStep;
import bio.terra.workspace.service.resource.controlled.cloud.gcp.ainotebook.DeleteAiNotebookInstanceStep;
import bio.terra.workspace.service.resource.controlled.cloud.gcp.ainotebook.GrantPetUsagePermissionStep;
import bio.terra.workspace.service.resource.controlled.cloud.gcp.ainotebook.NotebookCloudSyncStep;
import bio.terra.workspace.service.resource.controlled.cloud.gcp.ainotebook.RetrieveAiNotebookResourceAttributesStep;
import bio.terra.workspace.service.resource.controlled.cloud.gcp.ainotebook.RetrieveNetworkNameStep;
import bio.terra.workspace.service.resource.controlled.cloud.gcp.ainotebook.UpdateAiNotebookAttributesStep;
import bio.terra.workspace.service.resource.controlled.cloud.gcp.ainotebook.UpdateNotebookResourceLocationAttributesStep;
import bio.terra.workspace.service.resource.controlled.cloud.gcp.bqdataset.ControlledBigQueryDatasetResource;
import bio.terra.workspace.service.resource.controlled.cloud.gcp.bqdataset.CreateBigQueryDatasetStep;
import bio.terra.workspace.service.resource.controlled.cloud.gcp.bqdataset.DeleteBigQueryDatasetStep;
import bio.terra.workspace.service.resource.controlled.cloud.gcp.bqdataset.RetrieveBigQueryDatasetCloudAttributesStep;
import bio.terra.workspace.service.resource.controlled.cloud.gcp.bqdataset.UpdateBigQueryDatasetStep;
import bio.terra.workspace.service.resource.controlled.cloud.gcp.gcsbucket.ControlledGcsBucketResource;
import bio.terra.workspace.service.resource.controlled.cloud.gcp.gcsbucket.CreateGcsBucketStep;
import bio.terra.workspace.service.resource.controlled.cloud.gcp.gcsbucket.DeleteGcsBucketStep;
import bio.terra.workspace.service.resource.controlled.cloud.gcp.gcsbucket.GcsApiConversions;
import bio.terra.workspace.service.resource.controlled.cloud.gcp.gcsbucket.GcsBucketCloudSyncStep;
import bio.terra.workspace.service.resource.controlled.cloud.gcp.gcsbucket.RetrieveGcsBucketCloudAttributesStep;
import bio.terra.workspace.service.resource.controlled.cloud.gcp.gcsbucket.UpdateGcsBucketStep;
import bio.terra.workspace.service.resource.controlled.exception.ReservedMetadataKeyException;
import bio.terra.workspace.service.resource.controlled.flight.delete.DeleteMetadataStep;
import bio.terra.workspace.service.resource.controlled.flight.update.RetrieveControlledResourceMetadataStep;
import bio.terra.workspace.service.resource.controlled.flight.update.UpdateControlledResourceMetadataStep;
import bio.terra.workspace.service.resource.controlled.model.ControlledResourceFields;
import bio.terra.workspace.service.resource.exception.DuplicateResourceException;
import bio.terra.workspace.service.resource.exception.ResourceNotFoundException;
import bio.terra.workspace.service.resource.model.ResourceLineageEntry;
import bio.terra.workspace.service.resource.model.WsmResourceType;
import bio.terra.workspace.service.resource.referenced.ReferencedResourceService;
import bio.terra.workspace.service.workspace.GcpCloudContextService;
import bio.terra.workspace.service.workspace.WorkspaceService;
import bio.terra.workspace.service.workspace.model.OperationType;
import bio.terra.workspace.service.workspace.model.Workspace;
import com.google.api.client.googleapis.json.GoogleJsonResponseException;
import com.google.api.services.bigquery.model.Dataset;
import com.google.api.services.iam.v1.model.TestIamPermissionsRequest;
import com.google.api.services.iam.v1.model.TestIamPermissionsResponse;
import com.google.api.services.notebooks.v1.model.Instance;
import com.google.cloud.storage.BucketInfo;
import java.io.IOException;
import java.util.ArrayList;
import java.util.Collections;
import java.util.HashMap;
import java.util.List;
import java.util.Map;
import java.util.UUID;
import org.apache.commons.lang3.RandomStringUtils;
import org.hamcrest.Matchers;
import org.junit.jupiter.api.AfterAll;
import org.junit.jupiter.api.AfterEach;
import org.junit.jupiter.api.BeforeAll;
import org.junit.jupiter.api.Tag;
import org.junit.jupiter.api.Test;
import org.junit.jupiter.api.TestInstance;
import org.junit.jupiter.api.TestInstance.Lifecycle;
import org.junit.jupiter.api.condition.DisabledIfEnvironmentVariable;
import org.slf4j.Logger;
import org.slf4j.LoggerFactory;
import org.springframework.beans.factory.annotation.Autowired;
import org.springframework.http.HttpStatus;

// Per-class lifecycle on this test to allow a shared workspace object across tests, which saves
// time creating and deleting GCP contexts.
@Tag("connected")
@TestInstance(Lifecycle.PER_CLASS)
public class ControlledResourceServiceTest extends BaseConnectedTest {
  private static final Logger logger = LoggerFactory.getLogger(ControlledResourceServiceTest.class);
  /** The default roles to use when creating user private AI notebook instance resources */
  private static final ControlledResourceIamRole DEFAULT_ROLE = ControlledResourceIamRole.WRITER;
  /** The default GCP location to create notebooks for this test. */
  private static final String DEFAULT_NOTEBOOK_LOCATION = "us-east1-b";

  // Store workspaceId instead of workspace so that for local development, one can easily use a
  // previously created workspace.
  private UUID workspaceId;
  private UserAccessUtils.TestUser user;
  private String projectId;

  @Autowired private CliConfiguration cliConfiguration;
  @Autowired private ControlledResourceService controlledResourceService;
  @Autowired private ReferencedResourceService referencedResourceService;
  @Autowired private CrlService crlService;
  @Autowired private FeatureConfiguration features;
  @Autowired private GcpCloudContextService gcpCloudContextService;
  @Autowired private JobService jobService;
  @Autowired private PetSaService petSaService;
  @Autowired private SamService samService;
  @Autowired private StairwayComponent stairwayComponent;
  @Autowired private UserAccessUtils userAccessUtils;
  @Autowired private WorkspaceConnectedTestUtils workspaceUtils;
  @Autowired private WorkspaceService workspaceService;
  @Autowired private ResourceDao resourceDao;
  @Autowired private JobApiUtils jobApiUtils;
  @Autowired private WorkspaceActivityLogService workspaceActivityLogService;

  private static void assertNotFound(InstanceName instanceName, AIPlatformNotebooksCow notebooks) {
    GoogleJsonResponseException exception =
        assertThrows(
            GoogleJsonResponseException.class,
            () -> notebooks.instances().get(instanceName).execute());
    assertEquals(HttpStatus.NOT_FOUND.value(), exception.getStatusCode());
  }

  /**
   * Checks whether the provided IamCow (with credentials) has permission to impersonate a provided
   * service account (via iam.serviceAccounts.actAs permission).
   */
  private static boolean canImpersonateSa(ServiceAccountName serviceAccountName, IamCow iam)
      throws IOException {
    TestIamPermissionsRequest actAsRequest =
        new TestIamPermissionsRequest()
            .setPermissions(Collections.singletonList("iam.serviceAccounts.actAs"));
    TestIamPermissionsResponse actAsResponse =
        iam.projects()
            .serviceAccounts()
            .testIamPermissions(serviceAccountName, actAsRequest)
            .execute();
    // If the result of the TestIamPermissions call has no permissions, the permissions field of the
    // response is null instead of an empty list. This is a quirk of GCP.
    return actAsResponse.getPermissions() != null;
  }

  /** Retryable wrapper for {@code canImpersonateSa}. */
  private static void throwIfImpersonateSa(ServiceAccountName serviceAccountName, IamCow iam)
      throws IOException {
    if (canImpersonateSa(serviceAccountName, iam)) {
      throw new RuntimeException("User can still impersonate SA");
    }
  }

  @BeforeAll
  public void setup() {
    user = userAccessUtils.defaultUser();
    workspaceId =
        workspaceUtils
            .createWorkspaceWithGcpContext(userAccessUtils.defaultUserAuthRequest())
            .getWorkspaceId();
    projectId = gcpCloudContextService.getRequiredGcpProject(workspaceId);
  }

  /**
   * Reset the {@link FlightDebugInfo} on the {@link JobService} to not interfere with other tests.
   */
  @AfterEach
  public void resetFlightDebugInfo() {
    jobService.setFlightDebugInfoForTest(null);
    StairwayTestUtils.enumerateJobsDump(jobService, workspaceId, user.getAuthenticatedRequest());
  }

  /** After running all tests, delete the shared workspace. */
  @AfterAll
  private void cleanUp() {
    user = userAccessUtils.defaultUser();
    Workspace workspace = workspaceService.getWorkspace(workspaceId);
    workspaceService.deleteWorkspace(workspace, user.getAuthenticatedRequest());
  }

  @Test
  @DisabledIfEnvironmentVariable(named = "TEST_ENV", matches = BUFFER_SERVICE_DISABLED_ENVS_REG_EX)
  void createAiNotebookInstanceDo() throws Exception {
    String workspaceUserFacingId = workspaceService.getWorkspace(workspaceId).getUserFacingId();
    var instanceId = "create-ai-notebook-instance-do";
    var serverName = "verily-autopush";
    int retryWaitSeconds = 30;
    int retryCount = 30;

    cliConfiguration.setServerName(serverName);
    ApiGcpAiNotebookInstanceCreationParameters creationParameters =
        ControlledResourceFixtures.defaultNotebookCreationParameters()
            .instanceId(instanceId)
            .location(DEFAULT_NOTEBOOK_LOCATION);

    ControlledAiNotebookInstanceResource resource =
        makeNotebookTestResource(workspaceId, "initial-notebook-name", instanceId);

    // Test idempotency of steps by retrying them once.
    Map<String, StepStatus> retrySteps = new HashMap<>();
    retrySteps.put(RetrieveNetworkNameStep.class.getName(), StepStatus.STEP_RESULT_FAILURE_RETRY);
    retrySteps.put(
        GrantPetUsagePermissionStep.class.getName(), StepStatus.STEP_RESULT_FAILURE_RETRY);
    retrySteps.put(
        CreateAiNotebookInstanceStep.class.getName(), StepStatus.STEP_RESULT_FAILURE_RETRY);
    retrySteps.put(NotebookCloudSyncStep.class.getName(), StepStatus.STEP_RESULT_FAILURE_RETRY);
    retrySteps.put(
        UpdateNotebookResourceLocationAttributesStep.class.getName(),
        StepStatus.STEP_RESULT_FAILURE_RETRY);
    jobService.setFlightDebugInfoForTest(
        FlightDebugInfo.newBuilder().doStepFailures(retrySteps).build());

    String jobId =
        controlledResourceService.createAiNotebookInstance(
            resource,
            creationParameters,
            DEFAULT_ROLE,
            new ApiJobControl().id(UUID.randomUUID().toString()),
            "fakeResultPath",
            user.getAuthenticatedRequest());
    jobService.waitForJob(jobId);
    assertEquals(
        FlightStatus.SUCCESS, stairwayComponent.get().getFlightState(jobId).getFlightStatus());

    assertTrue(
        resource.partialEqual(
            controlledResourceService.getControlledResource(
                workspaceId, resource.getResourceId())));

    InstanceName instanceName =
        resource.toInstanceName(gcpCloudContextService.getRequiredGcpProject(workspaceId));
    Instance instance =
        crlService.getAIPlatformNotebooksCow().instances().get(instanceName).execute();

    // NOTE: permission checks proved unreliable, so have been removed

    // Test that the user has access to the notebook with a service account through proxy mode.
    // git secrets gets a false positive if 'service_account' is double quoted.
    assertThat(instance.getMetadata(), Matchers.hasEntry("proxy-mode", "service_" + "account"));
    assertThat(instance.getMetadata(), Matchers.hasEntry("terra-cli-server", serverName));
    assertThat(
        instance.getMetadata(), Matchers.hasEntry("terra-workspace-id", workspaceUserFacingId));
    ServiceAccountName serviceAccountName =
        ServiceAccountName.builder()
            .projectId(instanceName.projectId())
            .email(instance.getServiceAccount())
            .build();

    // Creating a controlled resource with a duplicate underlying notebook instance is not allowed.
    ControlledAiNotebookInstanceResource duplicateResource =
        makeNotebookTestResource(workspaceId, "new-name-same-notebook-instance", instanceId);
    String duplicateResourceJobId =
        controlledResourceService.createAiNotebookInstance(
            duplicateResource,
            creationParameters,
            DEFAULT_ROLE,
            new ApiJobControl().id(UUID.randomUUID().toString()),
            "fakeResultPath",
            user.getAuthenticatedRequest());

    jobService.waitForJob(duplicateResourceJobId);
    JobService.JobResultOrException<ControlledAiNotebookInstanceResource> duplicateJobResult =
        jobService.retrieveJobResult(
            duplicateResourceJobId, ControlledAiNotebookInstanceResource.class);
    assertEquals(DuplicateResourceException.class, duplicateJobResult.getException().getClass());
  }

  @Test
  @DisabledIfEnvironmentVariable(named = "TEST_ENV", matches = BUFFER_SERVICE_DISABLED_ENVS_REG_EX)
  void createAiNotebookInstanceUndo() throws Exception {
    String instanceId = "create-ai-notebook-instance-undo";
    String name = "create-ai-notebook-instance-undo-name";

    ApiGcpAiNotebookInstanceCreationParameters creationParameters =
        ControlledResourceFixtures.defaultNotebookCreationParameters()
            .instanceId(instanceId)
            .location(DEFAULT_NOTEBOOK_LOCATION);
    ControlledAiNotebookInstanceResource resource =
        makeNotebookTestResource(workspaceId, name, instanceId);

    // Test idempotency of undo steps by retrying them once.
    Map<String, StepStatus> retrySteps = new HashMap<>();
    retrySteps.put(
        GrantPetUsagePermissionStep.class.getName(), StepStatus.STEP_RESULT_FAILURE_RETRY);
    retrySteps.put(
        CreateAiNotebookInstanceStep.class.getName(), StepStatus.STEP_RESULT_FAILURE_RETRY);
    retrySteps.put(
        UpdateControlledResourceMetadataStep.class.getName(), StepStatus.STEP_RESULT_FAILURE_RETRY);
    jobService.setFlightDebugInfoForTest(
        FlightDebugInfo.newBuilder()
            // Fail after the last step to test that everything is deleted on undo.
            .lastStepFailure(true)
            .undoStepFailures(retrySteps)
            .build());

    // Revoke user's Pet SA access, if they have it. Because these tests re-use a common workspace,
    // the user may have pet SA access enabled prior to this test.
    String serviceAccountEmail =
        samService.getOrCreatePetSaEmail(
            projectId, user.getAuthenticatedRequest().getRequiredToken());
    petSaService.disablePetServiceAccountImpersonation(
        workspaceId, user.getEmail(), user.getAuthenticatedRequest());
    IamCow userIamCow = crlService.getIamCow(user.getAuthenticatedRequest());
    // Assert the user does not have access to their pet SA before the flight
    // Note this uses user credentials for the IAM cow to validate the user's access.
    GcpCloudUtils.runWithRetryOnException(
        () ->
            throwIfImpersonateSa(
                ServiceAccountName.builder()
                    .projectId(projectId)
                    .email(serviceAccountEmail)
                    .build(),
                userIamCow));

    String jobId =
        controlledResourceService.createAiNotebookInstance(
            resource,
            creationParameters,
            DEFAULT_ROLE,
            new ApiJobControl().id(UUID.randomUUID().toString()),
            "fakeResultPath",
            user.getAuthenticatedRequest());
    jobService.waitForJob(jobId);
    assertEquals(
        FlightStatus.ERROR, stairwayComponent.get().getFlightState(jobId).getFlightStatus());

    assertNotFound(resource.toInstanceName(projectId), crlService.getAIPlatformNotebooksCow());
    assertThrows(
        ResourceNotFoundException.class,
        () ->
            controlledResourceService.getControlledResource(
                resource.getWorkspaceId(), resource.getResourceId()));
    // This check relies on cloud IAM propagation and is sometimes delayed.
    GcpCloudUtils.runWithRetryOnException(
        () ->
            throwIfImpersonateSa(
                ServiceAccountName.builder()
                    .projectId(projectId)
                    .email(serviceAccountEmail)
                    .build(),
                userIamCow));
    // Run and undo the flight again, this time triggered by the default user's pet SA instead of
    // the default user themselves. This should behave the same as the flight triggered by the
    // end-user credentials but has historically hidden bugs, so is worth testing explicitly.
    AuthenticatedUserRequest petCredentials =
        petSaService.getWorkspacePetCredentials(workspaceId, user.getAuthenticatedRequest()).get();
    String petJobId =
        controlledResourceService.createAiNotebookInstance(
            resource,
            creationParameters,
            DEFAULT_ROLE,
            new ApiJobControl().id(UUID.randomUUID().toString()),
            "fakeResultPath",
            petCredentials);
    jobService.waitForJob(petJobId);
    // Confirm this flight status is ERROR, not FATAL.
    assertEquals(
        FlightStatus.ERROR, stairwayComponent.get().getFlightState(petJobId).getFlightStatus());
  }

  @Test
  @DisabledIfEnvironmentVariable(named = "TEST_ENV", matches = BUFFER_SERVICE_DISABLED_ENVS_REG_EX)
  void updateAiNotebookResourceDo() throws InterruptedException, IOException {
    var instanceId = "update-ai-notebook-instance-do";
    var name = "update-ai-notebook-instance-do-name";
    var newName = "update-ai-notebook-instance-do-name-NEW";
    var newDescription = "new description for update-ai-notebook-instance-do-name-NEW";

    var creationParameters =
        ControlledResourceFixtures.defaultNotebookCreationParameters()
            .instanceId(instanceId)
            .location(DEFAULT_NOTEBOOK_LOCATION);
    var resource = makeNotebookTestResource(workspaceId, name, instanceId);
    String jobId =
        controlledResourceService.createAiNotebookInstance(
            resource,
            creationParameters,
            ControlledResourceIamRole.EDITOR,
            new ApiJobControl().id(UUID.randomUUID().toString()),
            "fakeResultPath",
            user.getAuthenticatedRequest());
    jobService.waitForJob(jobId);
    assertEquals(
        FlightStatus.SUCCESS, stairwayComponent.get().getFlightState(jobId).getFlightStatus());

    ControlledAiNotebookInstanceResource fetchedInstance =
        controlledResourceService
            .getControlledResource(workspaceId, resource.getResourceId())
            .castByEnum(WsmResourceType.CONTROLLED_GCP_AI_NOTEBOOK_INSTANCE);

    var instanceFromCloud =
        crlService
            .getAIPlatformNotebooksCow()
            .instances()
            .get(fetchedInstance.toInstanceName(projectId))
            .execute();
    var metadata = instanceFromCloud.getMetadata();

    Map<String, StepStatus> retrySteps = new HashMap<>();
    retrySteps.put(
        RetrieveAiNotebookResourceAttributesStep.class.getName(),
        StepStatus.STEP_RESULT_FAILURE_RETRY);
    retrySteps.put(
        UpdateAiNotebookAttributesStep.class.getName(), StepStatus.STEP_RESULT_FAILURE_RETRY);
    jobService.setFlightDebugInfoForTest(
        FlightDebugInfo.newBuilder().doStepFailures(retrySteps).build());
    controlledResourceService.updateAiNotebookInstance(
        fetchedInstance,
        AI_NOTEBOOK_UPDATE_PARAMETERS,
        newName,
        newDescription,
        user.getAuthenticatedRequest());

    ControlledAiNotebookInstanceResource updatedInstance =
        controlledResourceService
            .getControlledResource(workspaceId, resource.getResourceId())
            .castByEnum(WsmResourceType.CONTROLLED_GCP_AI_NOTEBOOK_INSTANCE);
    // resource metadata is updated.
    assertEquals(newName, updatedInstance.getName());
    assertEquals(newDescription, updatedInstance.getDescription());
    // cloud notebook attributes are updated.
    var updatedInstanceFromCloud =
        crlService
            .getAIPlatformNotebooksCow()
            .instances()
            .get(updatedInstance.toInstanceName(projectId))
            .execute();
    // Merge metadata from AI_NOTEBOOK_UPDATE_PARAMETERS to metadata.
    AI_NOTEBOOK_UPDATE_PARAMETERS
        .getMetadata()
        .forEach(
            (key, value) ->
                metadata.merge(
                    key, value, (v1, v2) -> v1.equalsIgnoreCase(v2) ? v1 : v1 + "," + v2));
    for (var entrySet : AI_NOTEBOOK_UPDATE_PARAMETERS.getMetadata().entrySet()) {
      assertEquals(
          entrySet.getValue(), updatedInstanceFromCloud.getMetadata().get(entrySet.getKey()));
    }
  }

  @Test
  @DisabledIfEnvironmentVariable(named = "TEST_ENV", matches = BUFFER_SERVICE_DISABLED_ENVS_REG_EX)
  void updateAiNotebookResourceDo_nameAndDescriptionOnly()
      throws InterruptedException, IOException {
    var instanceId = "update-ai-notebook-instance-do-name-and-description-only";
    var name = "update-ai-notebook-instance-do-name-and-description-only";
    var newName = "update-ai-notebook-instance-do-name-and-description-only-NEW";
    var newDescription =
        "new description for update-ai-notebook-instance-do-name-and-description-only-NEW";

    var creationParameters =
        ControlledResourceFixtures.defaultNotebookCreationParameters()
            .instanceId(instanceId)
            .location(DEFAULT_NOTEBOOK_LOCATION);
    var resource = makeNotebookTestResource(workspaceId, name, instanceId);
    String jobId =
        controlledResourceService.createAiNotebookInstance(
            resource,
            creationParameters,
            ControlledResourceIamRole.EDITOR,
            new ApiJobControl().id(UUID.randomUUID().toString()),
            "fakeResultPath",
            user.getAuthenticatedRequest());
    jobService.waitForJob(jobId);
    assertEquals(
        FlightStatus.SUCCESS, stairwayComponent.get().getFlightState(jobId).getFlightStatus());

    ControlledAiNotebookInstanceResource fetchedInstance =
        controlledResourceService
            .getControlledResource(workspaceId, resource.getResourceId())
            .castByEnum(WsmResourceType.CONTROLLED_GCP_AI_NOTEBOOK_INSTANCE);

    var instanceFromCloud =
        crlService
            .getAIPlatformNotebooksCow()
            .instances()
            .get(fetchedInstance.toInstanceName(projectId))
            .execute();
    var metadata = instanceFromCloud.getMetadata();

    Map<String, StepStatus> retrySteps = new HashMap<>();
    retrySteps.put(
        RetrieveAiNotebookResourceAttributesStep.class.getName(),
        StepStatus.STEP_RESULT_FAILURE_RETRY);
    retrySteps.put(
        UpdateAiNotebookAttributesStep.class.getName(), StepStatus.STEP_RESULT_FAILURE_RETRY);
    jobService.setFlightDebugInfoForTest(
        FlightDebugInfo.newBuilder().doStepFailures(retrySteps).build());
    controlledResourceService.updateAiNotebookInstance(
        fetchedInstance, null, newName, newDescription, user.getAuthenticatedRequest());

    ControlledAiNotebookInstanceResource updatedInstance =
        controlledResourceService
            .getControlledResource(workspaceId, resource.getResourceId())
            .castByEnum(WsmResourceType.CONTROLLED_GCP_AI_NOTEBOOK_INSTANCE);
    // resource metadata is updated.
    assertEquals(newName, updatedInstance.getName());
    assertEquals(newDescription, updatedInstance.getDescription());
  }

  @Test
  @DisabledIfEnvironmentVariable(named = "TEST_ENV", matches = BUFFER_SERVICE_DISABLED_ENVS_REG_EX)
  void updateAiNotebookResourceUndo() throws InterruptedException, IOException {
    String instanceId = "update-ai-notebook-instance-undo";
    String name = "update-ai-notebook-instance-undo-name";
    String newName = "update-ai-notebook-instance-undo-name-NEW";
    String newDescription = "new description for update-ai-notebook-instance-undo-name-NEW";

    Map<String, String> prevCustomMetadata = AI_NOTEBOOK_PREV_PARAMETERS.getMetadata();
    var creationParameters =
        ControlledResourceFixtures.defaultNotebookCreationParameters()
            .instanceId(instanceId)
            .location(DEFAULT_NOTEBOOK_LOCATION)
            .metadata(prevCustomMetadata);
    var resource = makeNotebookTestResource(workspaceId, name, instanceId);
    String jobId =
        controlledResourceService.createAiNotebookInstance(
            resource,
            creationParameters,
            ControlledResourceIamRole.EDITOR,
            new ApiJobControl().id(UUID.randomUUID().toString()),
            "fakeResultPath",
            user.getAuthenticatedRequest());
    jobService.waitForJob(jobId);
    assertEquals(
        FlightStatus.SUCCESS, stairwayComponent.get().getFlightState(jobId).getFlightStatus());

    ControlledAiNotebookInstanceResource fetchedInstance =
        controlledResourceService
            .getControlledResource(workspaceId, resource.getResourceId())
            .castByEnum(WsmResourceType.CONTROLLED_GCP_AI_NOTEBOOK_INSTANCE);

    Map<String, StepStatus> retrySteps = new HashMap<>();
    retrySteps.put(
        RetrieveControlledResourceMetadataStep.class.getName(),
        StepStatus.STEP_RESULT_FAILURE_RETRY);
    retrySteps.put(
        UpdateControlledResourceMetadataStep.class.getName(), StepStatus.STEP_RESULT_FAILURE_RETRY);
    retrySteps.put(
        RetrieveAiNotebookResourceAttributesStep.class.getName(),
        StepStatus.STEP_RESULT_FAILURE_RETRY);
    retrySteps.put(
        UpdateAiNotebookAttributesStep.class.getName(), StepStatus.STEP_RESULT_FAILURE_RETRY);
    jobService.setFlightDebugInfoForTest(
        FlightDebugInfo.newBuilder().undoStepFailures(retrySteps).lastStepFailure(true).build());
    assertThrows(
        InvalidResultStateException.class,
        () ->
            controlledResourceService.updateAiNotebookInstance(
                fetchedInstance,
                AI_NOTEBOOK_UPDATE_PARAMETERS,
                newName,
                newDescription,
                user.getAuthenticatedRequest()));

    ControlledAiNotebookInstanceResource updatedInstance =
        controlledResourceService
            .getControlledResource(workspaceId, resource.getResourceId())
            .castByEnum(WsmResourceType.CONTROLLED_GCP_AI_NOTEBOOK_INSTANCE);
    // resource metadata is updated.
    assertEquals(resource.getName(), updatedInstance.getName());
    assertEquals(resource.getDescription(), updatedInstance.getDescription());
    // cloud notebook attributes are not updated.
    var instanceFromCloud =
        crlService
            .getAIPlatformNotebooksCow()
            .instances()
            .get(updatedInstance.toInstanceName(projectId))
            .execute();
    Map<String, String> metadataToUpdate = AI_NOTEBOOK_UPDATE_PARAMETERS.getMetadata();
    Map<String, String> currentCloudInstanceMetadata = instanceFromCloud.getMetadata();
    for (var entrySet : metadataToUpdate.entrySet()) {
      assertEquals(
          prevCustomMetadata.getOrDefault(entrySet.getKey(), ""),
          currentCloudInstanceMetadata.get(entrySet.getKey()));
    }
  }

  @Test
  @DisabledIfEnvironmentVariable(named = "TEST_ENV", matches = BUFFER_SERVICE_DISABLED_ENVS_REG_EX)
  public void updateAiNotebookResourceUndo_tryToOverrideTerraReservedMetadataKey()
      throws InterruptedException, IOException {
    String instanceId = "update-ai-notebook-instance-undo-illegal-metadata-key";
    String name = "update-ai-notebook-instance-undo-name-illegal-metadata-key";
    String newName = "update-ai-notebook-instance-undo-name-illegal-metadata-key-NEW";
    String newDescription =
        "new description for update-ai-notebook-instance-undo-name-illegal-metadata-key-NEW";

    var creationParameters =
        ControlledResourceFixtures.defaultNotebookCreationParameters()
            .instanceId(instanceId)
            .location(DEFAULT_NOTEBOOK_LOCATION);
    var resource = makeNotebookTestResource(workspaceId, name, instanceId);
    String jobId =
        controlledResourceService.createAiNotebookInstance(
            resource,
            creationParameters,
            ControlledResourceIamRole.EDITOR,
            new ApiJobControl().id(UUID.randomUUID().toString()),
            "fakeResultPath",
            user.getAuthenticatedRequest());
    jobService.waitForJob(jobId);
    assertEquals(
        FlightStatus.SUCCESS, stairwayComponent.get().getFlightState(jobId).getFlightStatus());

    ControlledAiNotebookInstanceResource fetchedInstance =
        controlledResourceService
            .getControlledResource(workspaceId, resource.getResourceId())
            .castByEnum(WsmResourceType.CONTROLLED_GCP_AI_NOTEBOOK_INSTANCE);
    var prevInstanceFromCloud =
        crlService
            .getAIPlatformNotebooksCow()
            .instances()
            .get(fetchedInstance.toInstanceName(projectId))
            .execute();

    Map<String, String> illegalMetadataToUpdate = new HashMap<>();
    for (var key : ControlledAiNotebookInstanceResource.RESERVED_METADATA_KEYS) {
      illegalMetadataToUpdate.put(key, RandomStringUtils.random(10));
    }
    assertThrows(
        ReservedMetadataKeyException.class,
        () ->
            controlledResourceService.updateAiNotebookInstance(
                fetchedInstance,
                new ApiGcpAiNotebookUpdateParameters().metadata(illegalMetadataToUpdate),
                newName,
                newDescription,
                user.getAuthenticatedRequest()));

    ControlledAiNotebookInstanceResource updatedInstance =
        controlledResourceService
            .getControlledResource(workspaceId, resource.getResourceId())
            .castByEnum(WsmResourceType.CONTROLLED_GCP_AI_NOTEBOOK_INSTANCE);
    // resource metadata is updated.
    assertEquals(resource.getName(), updatedInstance.getName());
    assertEquals(resource.getDescription(), updatedInstance.getDescription());
    // cloud notebook attributes are not updated.
    var instanceFromCloud =
        crlService
            .getAIPlatformNotebooksCow()
            .instances()
            .get(updatedInstance.toInstanceName(projectId))
            .execute();
    Map<String, String> currentCloudInstanceMetadata = instanceFromCloud.getMetadata();
    Map<String, String> prevCloudInstanceMetadata = prevInstanceFromCloud.getMetadata();
    for (var entrySet : illegalMetadataToUpdate.entrySet()) {
      assertEquals(
          prevCloudInstanceMetadata.getOrDefault(entrySet.getKey(), ""),
          currentCloudInstanceMetadata.getOrDefault(entrySet.getKey(), ""));
    }
  }

  private ControlledAiNotebookInstanceResource makeNotebookTestResource(
      UUID workspaceUuid, String name, String instanceId) {

    ControlledResourceFields commonFields =
        ControlledResourceFixtures.makeNotebookCommonFieldsBuilder()
            .workspaceUuid(workspaceUuid)
            .name(name)
            .assignedUser(user.getEmail())
            .build();

    return ControlledAiNotebookInstanceResource.builder()
        .common(commonFields)
        .instanceId(instanceId)
        .location(DEFAULT_NOTEBOOK_LOCATION)
        .projectId("my-project-id")
        .build();
  }

  @Test
  @DisabledIfEnvironmentVariable(named = "TEST_ENV", matches = BUFFER_SERVICE_DISABLED_ENVS_REG_EX)
  void createAiNotebookInstanceNoWriterRoleThrowsBadRequest() throws Exception {
    String instanceId = "create-ai-notebook-instance-shared";

    ApiGcpAiNotebookInstanceCreationParameters creationParameters =
        ControlledResourceFixtures.defaultNotebookCreationParameters()
            .instanceId(instanceId)
            .location(DEFAULT_NOTEBOOK_LOCATION);
    ControlledAiNotebookInstanceResource resource =
        makeNotebookTestResource(workspaceId, instanceId, instanceId);

    // Shared notebooks not yet implemented.
    // Private IAM roles must include writer role.
    ControlledResourceIamRole notWriter = ControlledResourceIamRole.READER;
    BadRequestException noWriterException =
        assertThrows(
            BadRequestException.class,
            () ->
                controlledResourceService.createAiNotebookInstance(
                    resource,
                    creationParameters,
                    notWriter,
                    new ApiJobControl().id(UUID.randomUUID().toString()),
                    "fakeResultPath",
                    user.getAuthenticatedRequest()));
    assertEquals(
        "A private, controlled AI Notebook instance must have the writer or editor role or else it is not useful.",
        noWriterException.getMessage());
  }

  @Test
  @DisabledIfEnvironmentVariable(named = "TEST_ENV", matches = BUFFER_SERVICE_DISABLED_ENVS_REG_EX)
  void deleteAiNotebookInstanceDo() throws Exception {
    ControlledAiNotebookInstanceResource resource =
        createDefaultPrivateAiNotebookInstance("delete-ai-notebook-instance-do", user);
    InstanceName instanceName = resource.toInstanceName(projectId);

    AIPlatformNotebooksCow notebooks = crlService.getAIPlatformNotebooksCow();

    // Test idempotency of steps by retrying them once.
    Map<String, StepStatus> retrySteps = new HashMap<>();
    retrySteps.put(
        DeleteAiNotebookInstanceStep.class.getName(), StepStatus.STEP_RESULT_FAILURE_RETRY);
    jobService.setFlightDebugInfoForTest(
        FlightDebugInfo.newBuilder().doStepFailures(retrySteps).build());

    controlledResourceService.deleteControlledResourceSync(
        resource.getWorkspaceId(), resource.getResourceId(), user.getAuthenticatedRequest());
    assertNotFound(instanceName, notebooks);
    assertThrows(
        ResourceNotFoundException.class,
        () ->
            controlledResourceService.getControlledResource(
                resource.getWorkspaceId(), resource.getResourceId()));
  }

  @Test
  @DisabledIfEnvironmentVariable(named = "TEST_ENV", matches = BUFFER_SERVICE_DISABLED_ENVS_REG_EX)
  void deleteAiNotebookInstanceUndoIsDismalFailure() throws Exception {
    ControlledAiNotebookInstanceResource resource =
        createDefaultPrivateAiNotebookInstance("delete-ai-notebook-instance-undo", user);

    // Test that trying to undo a notebook deletion is a dismal failure. We cannot undo deletion.
    jobService.setFlightDebugInfoForTest(
        FlightDebugInfo.newBuilder().lastStepFailure(true).build());
    assertThrows(
        InvalidResultStateException.class,
        () ->
            controlledResourceService.deleteControlledResourceSync(
                resource.getWorkspaceId(),
                resource.getResourceId(),
                user.getAuthenticatedRequest()));
  }

  /** Create a controlled AI Notebook instance with default private settings. */
  private ControlledAiNotebookInstanceResource createDefaultPrivateAiNotebookInstance(
      String instanceId, UserAccessUtils.TestUser user) {
    ApiGcpAiNotebookInstanceCreationParameters creationParameters =
        ControlledResourceFixtures.defaultNotebookCreationParameters()
            .instanceId(instanceId)
            .location(DEFAULT_NOTEBOOK_LOCATION);
    ControlledAiNotebookInstanceResource resource =
        makeNotebookTestResource(workspaceId, instanceId, instanceId);

    String createJobId =
        controlledResourceService.createAiNotebookInstance(
            resource,
            creationParameters,
            DEFAULT_ROLE,
            new ApiJobControl().id(UUID.randomUUID().toString()),
            null,
            user.getAuthenticatedRequest());
    jobService.waitForJob(createJobId);
    JobService.JobResultOrException<ControlledAiNotebookInstanceResource> creationResult =
        jobService.retrieveJobResult(createJobId, ControlledAiNotebookInstanceResource.class);
    assertNull(creationResult.getException(), "Error creating controlled AI notebook instance");
    assertNotNull(
        creationResult.getResult(), "Unexpected null created controlled AI notebook instance");
    return creationResult.getResult();
  }

  @Test
  @DisabledIfEnvironmentVariable(named = "TEST_ENV", matches = BUFFER_SERVICE_DISABLED_ENVS_REG_EX)
  void createGetUpdateDeleteBqDataset() throws Exception {
    String datasetId = "my_test_dataset";
    String location = "us-central1";

    ApiGcpBigQueryDatasetCreationParameters creationParameters =
        new ApiGcpBigQueryDatasetCreationParameters().datasetId(datasetId).location(location);
    ControlledBigQueryDatasetResource resource =
        ControlledResourceFixtures.makeDefaultControlledBqDatasetBuilder(workspaceId)
            .datasetName(datasetId)
            .build();

    ControlledBigQueryDatasetResource createdDataset =
        controlledResourceService
            .createControlledResourceSync(
                resource, null, user.getAuthenticatedRequest(), creationParameters)
            .castByEnum(WsmResourceType.CONTROLLED_GCP_BIG_QUERY_DATASET);
    assertTrue(resource.partialEqual(createdDataset));

    ControlledBigQueryDatasetResource fetchedDataset =
        controlledResourceService
            .getControlledResource(workspaceId, resource.getResourceId())
            .castByEnum(WsmResourceType.CONTROLLED_GCP_BIG_QUERY_DATASET);
    assertTrue(resource.partialEqual(fetchedDataset));

    String newName = "NEW_createGetUpdateDeleteBqDataset";
    String newDescription = "new resource description";
    long newDefaultTableLifetime = 3600L;
    long newDefaultPartitionLifetime = 3601L;
    ApiGcpBigQueryDatasetUpdateParameters updateParameters =
        new ApiGcpBigQueryDatasetUpdateParameters()
            .defaultTableLifetime(newDefaultTableLifetime)
            .defaultPartitionLifetime(newDefaultPartitionLifetime);
    controlledResourceService.updateBqDataset(
        fetchedDataset,
        updateParameters,
        newName,
        newDescription,
        userAccessUtils.defaultUserAuthRequest());

    ControlledBigQueryDatasetResource updatedResource =
        controlledResourceService
            .getControlledResource(workspaceId, resource.getResourceId())
            .castByEnum(WsmResourceType.CONTROLLED_GCP_BIG_QUERY_DATASET);
    assertEquals(newName, updatedResource.getName());
    assertEquals(newDescription, updatedResource.getDescription());

    Dataset updatedDatasetFromCloud =
        crlService.createWsmSaBigQueryCow().datasets().get(projectId, datasetId).execute();
    assertEquals(
        newDefaultTableLifetime * 1000L, updatedDatasetFromCloud.getDefaultTableExpirationMs());
    assertEquals(
        newDefaultPartitionLifetime * 1000L,
        updatedDatasetFromCloud.getDefaultPartitionExpirationMs());

    controlledResourceService.deleteControlledResourceSync(
        resource.getWorkspaceId(), resource.getResourceId(), user.getAuthenticatedRequest());

    assertThrows(
        ResourceNotFoundException.class,
        () ->
            controlledResourceService.getControlledResource(workspaceId, resource.getResourceId()));

    features.setAlpha1Enabled(true);
    StairwayTestUtils.enumerateJobsDump(jobService, workspaceId, user.getAuthenticatedRequest());
  }

  @Test
  @DisabledIfEnvironmentVariable(named = "TEST_ENV", matches = BUFFER_SERVICE_DISABLED_ENVS_REG_EX)
  void createBqDatasetDo() throws Exception {
    String datasetId = ControlledResourceFixtures.uniqueDatasetId();
    String location = "us-central1";
    long defaultTableLifetimeSec = 5900L;
    long defaultPartitionLifetimeSec = 5901L;
    ApiGcpBigQueryDatasetCreationParameters creationParameters =
        new ApiGcpBigQueryDatasetCreationParameters()
            .datasetId(datasetId)
            .location(location)
            .defaultTableLifetime(defaultTableLifetimeSec)
            .defaultPartitionLifetime(defaultPartitionLifetimeSec);
    ControlledBigQueryDatasetResource resource =
        ControlledResourceFixtures.makeDefaultControlledBqDatasetBuilder(workspaceId)
            .datasetName(datasetId)
            .build();

    // Test idempotency of dataset-specific step by retrying it once.
    Map<String, StepStatus> retrySteps = new HashMap<>();
    retrySteps.put(CreateBigQueryDatasetStep.class.getName(), StepStatus.STEP_RESULT_FAILURE_RETRY);
    jobService.setFlightDebugInfoForTest(
        FlightDebugInfo.newBuilder().doStepFailures(retrySteps).build());
    ControlledBigQueryDatasetResource createdDataset =
        controlledResourceService
            .createControlledResourceSync(
                resource, null, user.getAuthenticatedRequest(), creationParameters)
            .castByEnum(WsmResourceType.CONTROLLED_GCP_BIG_QUERY_DATASET);
    assertTrue(resource.partialEqual(createdDataset));

    BigQueryCow bqCow = crlService.createWsmSaBigQueryCow();
    Dataset cloudDataset =
        bqCow.datasets().get(projectId, createdDataset.getDatasetName()).execute();
    assertEquals(location, cloudDataset.getLocation());
    assertEquals(defaultTableLifetimeSec * 1000L, cloudDataset.getDefaultTableExpirationMs());
    assertEquals(
        defaultPartitionLifetimeSec * 1000L, cloudDataset.getDefaultPartitionExpirationMs());

    assertTrue(
        resource.partialEqual(
            controlledResourceService.getControlledResource(
                workspaceId, resource.getResourceId())));
  }

  @Test
  @DisabledIfEnvironmentVariable(named = "TEST_ENV", matches = BUFFER_SERVICE_DISABLED_ENVS_REG_EX)
  void createBqDatasetUndo() throws Exception {
    String datasetId = ControlledResourceFixtures.uniqueDatasetId();
    String location = "us-central1";

    ApiGcpBigQueryDatasetCreationParameters creationParameters =
        new ApiGcpBigQueryDatasetCreationParameters().datasetId(datasetId).location(location);
    ControlledBigQueryDatasetResource resource =
        ControlledResourceFixtures.makeDefaultControlledBqDatasetBuilder(workspaceId)
            .datasetName(datasetId)
            .build();

    // Test idempotency of datatset-specific undo step by retrying once.
    Map<String, StepStatus> retrySteps = new HashMap<>();
    retrySteps.put(CreateBigQueryDatasetStep.class.getName(), StepStatus.STEP_RESULT_FAILURE_RETRY);
    jobService.setFlightDebugInfoForTest(
        FlightDebugInfo.newBuilder()
            // Fail after the last step to test that everything is deleted on undo.
            .lastStepFailure(true)
            .undoStepFailures(retrySteps)
            .build());

    // Service methods which wait for a flight to complete will throw an
    // InvalidResultStateException when that flight fails without a cause, which occurs when a
    // flight fails via debugInfo.
    assertThrows(
        InvalidResultStateException.class,
        () ->
            controlledResourceService.createControlledResourceSync(
                resource, null, user.getAuthenticatedRequest(), creationParameters));

    BigQueryCow bqCow = crlService.createWsmSaBigQueryCow();
    GoogleJsonResponseException getException =
        assertThrows(
            GoogleJsonResponseException.class,
            () -> bqCow.datasets().get(projectId, resource.getDatasetName()).execute());
    assertEquals(HttpStatus.NOT_FOUND.value(), getException.getStatusCode());

    assertThrows(
        ResourceNotFoundException.class,
        () ->
            controlledResourceService.getControlledResource(workspaceId, resource.getResourceId()));
  }

  @Test
  @DisabledIfEnvironmentVariable(named = "TEST_ENV", matches = BUFFER_SERVICE_DISABLED_ENVS_REG_EX)
  void deleteBqDatasetDo() throws Exception {
    String datasetId = ControlledResourceFixtures.uniqueDatasetId();
    String location = "us-central1";

    ApiGcpBigQueryDatasetCreationParameters creationParameters =
        new ApiGcpBigQueryDatasetCreationParameters().datasetId(datasetId).location(location);
    ControlledBigQueryDatasetResource resource =
        ControlledResourceFixtures.makeDefaultControlledBqDatasetBuilder(workspaceId)
            .datasetName(datasetId)
            .build();

    ControlledBigQueryDatasetResource createdDataset =
        controlledResourceService
            .createControlledResourceSync(
                resource, null, user.getAuthenticatedRequest(), creationParameters)
            .castByEnum(WsmResourceType.CONTROLLED_GCP_BIG_QUERY_DATASET);
    assertTrue(resource.partialEqual(createdDataset));

    // Test idempotency of delete by retrying steps once.
    Map<String, StepStatus> retrySteps = new HashMap<>();
    retrySteps.put(DeleteMetadataStep.class.getName(), StepStatus.STEP_RESULT_FAILURE_RETRY);
    retrySteps.put(DeleteBigQueryDatasetStep.class.getName(), StepStatus.STEP_RESULT_FAILURE_RETRY);
    // Do not test lastStepFailure, as this flight has no undo steps, only dismal failure.
    jobService.setFlightDebugInfoForTest(
        FlightDebugInfo.newBuilder().doStepFailures(retrySteps).build());

    controlledResourceService.deleteControlledResourceSync(
        resource.getWorkspaceId(), resource.getResourceId(), user.getAuthenticatedRequest());

    BigQueryCow bqCow = crlService.createWsmSaBigQueryCow();
    GoogleJsonResponseException getException =
        assertThrows(
            GoogleJsonResponseException.class,
            () -> bqCow.datasets().get(projectId, resource.getDatasetName()).execute());
    assertEquals(HttpStatus.NOT_FOUND.value(), getException.getStatusCode());

    assertThrows(
        ResourceNotFoundException.class,
        () ->
            controlledResourceService.getControlledResource(workspaceId, resource.getResourceId()));
  }

  @Test
  @DisabledIfEnvironmentVariable(named = "TEST_ENV", matches = BUFFER_SERVICE_DISABLED_ENVS_REG_EX)
  void deleteBqDatasetUndo() throws Exception {
    String datasetId = ControlledResourceFixtures.uniqueDatasetId();
    String location = "us-central1";

    ApiGcpBigQueryDatasetCreationParameters creationParameters =
        new ApiGcpBigQueryDatasetCreationParameters().datasetId(datasetId).location(location);
    ControlledBigQueryDatasetResource resource =
        ControlledResourceFixtures.makeDefaultControlledBqDatasetBuilder(workspaceId)
            .datasetName(datasetId)
            .build();

    ControlledBigQueryDatasetResource createdDataset =
        controlledResourceService
            .createControlledResourceSync(
                resource, null, user.getAuthenticatedRequest(), creationParameters)
            .castByEnum(WsmResourceType.CONTROLLED_GCP_BIG_QUERY_DATASET);
    assertTrue(resource.partialEqual(createdDataset));

    // None of the steps on this flight are undoable, so even with lastStepFailure set to true we
    // should expect the resource to really be deleted.
    jobService.setFlightDebugInfoForTest(
        FlightDebugInfo.newBuilder().lastStepFailure(true).build());

    assertThrows(
        InvalidResultStateException.class,
        () ->
            controlledResourceService.deleteControlledResourceSync(
                resource.getWorkspaceId(),
                resource.getResourceId(),
                user.getAuthenticatedRequest()));

    BigQueryCow bqCow = crlService.createWsmSaBigQueryCow();
    GoogleJsonResponseException getException =
        assertThrows(
            GoogleJsonResponseException.class,
            () -> bqCow.datasets().get(projectId, resource.getDatasetName()).execute());
    assertEquals(HttpStatus.NOT_FOUND.value(), getException.getStatusCode());

    assertThrows(
        ResourceNotFoundException.class,
        () ->
            controlledResourceService.getControlledResource(workspaceId, resource.getResourceId()));
  }

  @Test
  @DisabledIfEnvironmentVariable(named = "TEST_ENV", matches = BUFFER_SERVICE_DISABLED_ENVS_REG_EX)
  void updateBqDatasetDo() throws Exception {
    // create the dataset
    String datasetId = ControlledResourceFixtures.uniqueDatasetId();
    String location = "us-central1";
    ApiGcpBigQueryDatasetCreationParameters creationParameters =
        new ApiGcpBigQueryDatasetCreationParameters().datasetId(datasetId).location(location);
    ControlledBigQueryDatasetResource resource =
        ControlledResourceFixtures.makeDefaultControlledBqDatasetBuilder(workspaceId)
            .datasetName(datasetId)
            .build();

    ControlledBigQueryDatasetResource createdDataset =
        controlledResourceService
            .createControlledResourceSync(
                resource, null, user.getAuthenticatedRequest(), creationParameters)
            .castByEnum(WsmResourceType.CONTROLLED_GCP_BIG_QUERY_DATASET);
    assertTrue(resource.partialEqual(createdDataset));

    // Test idempotency of dataset-specific steps by retrying them once.
    Map<String, StepStatus> retrySteps = new HashMap<>();
    retrySteps.put(
        RetrieveBigQueryDatasetCloudAttributesStep.class.getName(),
        StepStatus.STEP_RESULT_FAILURE_RETRY);
    retrySteps.put(UpdateBigQueryDatasetStep.class.getName(), StepStatus.STEP_RESULT_FAILURE_RETRY);
    jobService.setFlightDebugInfoForTest(
        FlightDebugInfo.newBuilder().doStepFailures(retrySteps).build());

    // update the dataset
    String newName = "NEW_updateBqDatasetDo";
    String newDescription = "new resource description";
    Long newDefaultTableLifetime = 3600L;
    Long newDefaultPartitionLifetime = 3601L;
    ApiGcpBigQueryDatasetUpdateParameters updateParameters =
        new ApiGcpBigQueryDatasetUpdateParameters()
            .defaultTableLifetime(newDefaultTableLifetime)
            .defaultPartitionLifetime(newDefaultPartitionLifetime);
    controlledResourceService.updateBqDataset(
        resource,
        updateParameters,
        newName,
        newDescription,
        userAccessUtils.defaultUserAuthRequest());

    // check the properties stored on the cloud were updated
    validateBigQueryDatasetCloudMetadata(
        projectId,
        createdDataset.getDatasetName(),
        location,
        newDefaultTableLifetime,
        newDefaultPartitionLifetime);

    // check the properties stored in WSM were updated
    ControlledBigQueryDatasetResource fetchedResource =
        controlledResourceService
            .getControlledResource(workspaceId, resource.getResourceId())
            .castByEnum(WsmResourceType.CONTROLLED_GCP_BIG_QUERY_DATASET);
    assertEquals(newName, fetchedResource.getName());
    assertEquals(newDescription, fetchedResource.getDescription());
  }

  @Test
  @DisabledIfEnvironmentVariable(named = "TEST_ENV", matches = BUFFER_SERVICE_DISABLED_ENVS_REG_EX)
  void updateBqDatasetUndo() throws Exception {
    // create the dataset
    String datasetId = ControlledResourceFixtures.uniqueDatasetId();
    String location = "us-central1";
    Long initialDefaultTableLifetime = 4800L;
    Long initialDefaultPartitionLifetime = 4801L;
    ApiGcpBigQueryDatasetCreationParameters creationParameters =
        new ApiGcpBigQueryDatasetCreationParameters()
            .datasetId(datasetId)
            .location(location)
            .defaultTableLifetime(initialDefaultTableLifetime)
            .defaultPartitionLifetime(initialDefaultPartitionLifetime);
    ControlledBigQueryDatasetResource resource =
        ControlledResourceFixtures.makeDefaultControlledBqDatasetBuilder(workspaceId)
            .datasetName(datasetId)
            .build();
    ControlledBigQueryDatasetResource createdDataset =
        controlledResourceService
            .createControlledResourceSync(
                resource, null, user.getAuthenticatedRequest(), creationParameters)
            .castByEnum(WsmResourceType.CONTROLLED_GCP_BIG_QUERY_DATASET);
    assertTrue(resource.partialEqual(createdDataset));

    // Test idempotency of dataset-specific steps by retrying them once.
    Map<String, StepStatus> retrySteps = new HashMap<>();
    retrySteps.put(
        RetrieveBigQueryDatasetCloudAttributesStep.class.getName(),
        StepStatus.STEP_RESULT_FAILURE_RETRY);
    retrySteps.put(UpdateBigQueryDatasetStep.class.getName(), StepStatus.STEP_RESULT_FAILURE_RETRY);
    jobService.setFlightDebugInfoForTest(
        FlightDebugInfo.newBuilder()
            // Fail after the last step to test that everything is back to the original on undo.
            .lastStepFailure(true)
            .undoStepFailures(retrySteps)
            .build());

    // update the dataset
    ApiGcpBigQueryDatasetUpdateParameters updateParameters =
        new ApiGcpBigQueryDatasetUpdateParameters()
            .defaultTableLifetime(3600L)
            .defaultPartitionLifetime(3601L);

    // Service methods which wait for a flight to complete will throw an
    // InvalidResultStateException when that flight fails without a cause, which occurs when a
    // flight fails via debugInfo.
    assertThrows(
        InvalidResultStateException.class,
        () ->
            controlledResourceService.updateBqDataset(
                resource,
                updateParameters,
                "NEW_updateBqDatasetUndo",
                "new resource description",
                userAccessUtils.defaultUserAuthRequest()));

    // check the properties stored on the cloud were not updated
    validateBigQueryDatasetCloudMetadata(
        projectId,
        createdDataset.getDatasetName(),
        location,
        initialDefaultTableLifetime,
        initialDefaultPartitionLifetime);

    // check the properties stored in WSM were not updated
    ControlledBigQueryDatasetResource fetchedResource =
        controlledResourceService
            .getControlledResource(workspaceId, resource.getResourceId())
            .castByEnum(WsmResourceType.CONTROLLED_GCP_BIG_QUERY_DATASET);
    assertEquals(resource.getName(), fetchedResource.getName());
    assertEquals(resource.getDescription(), fetchedResource.getDescription());
  }

  @Test
  @DisabledIfEnvironmentVariable(named = "TEST_ENV", matches = BUFFER_SERVICE_DISABLED_ENVS_REG_EX)
  void updateBqDatasetWithUndefinedExpirationTimes() throws Exception {
    // create the dataset, with expiration times initially defined
    String datasetId = ControlledResourceFixtures.uniqueDatasetId();
    String location = "us-central1";
    Long initialDefaultTableLifetime = 4800L;
    Long initialDefaultPartitionLifetime = 4801L;
    ApiGcpBigQueryDatasetCreationParameters creationParameters =
        new ApiGcpBigQueryDatasetCreationParameters()
            .datasetId(datasetId)
            .location(location)
            .defaultTableLifetime(initialDefaultTableLifetime)
            .defaultPartitionLifetime(initialDefaultPartitionLifetime);
    ControlledBigQueryDatasetResource resource =
        ControlledResourceFixtures.makeDefaultControlledBqDatasetBuilder(workspaceId)
            .datasetName(datasetId)
            .build();
    ControlledBigQueryDatasetResource createdDataset =
        controlledResourceService
            .createControlledResourceSync(
                resource, null, user.getAuthenticatedRequest(), creationParameters)
            .castByEnum(WsmResourceType.CONTROLLED_GCP_BIG_QUERY_DATASET);

    // check the expiration times stored on the cloud are defined
    validateBigQueryDatasetCloudMetadata(
        projectId,
        createdDataset.getDatasetName(),
        location,
        initialDefaultTableLifetime,
        initialDefaultPartitionLifetime);

    // make an update request to set the expiration times to undefined values
    ApiGcpBigQueryDatasetUpdateParameters updateParameters =
        new ApiGcpBigQueryDatasetUpdateParameters()
            .defaultTableLifetime(0L)
            .defaultPartitionLifetime(0L);
    controlledResourceService.updateBqDataset(
        resource, updateParameters, null, null, userAccessUtils.defaultUserAuthRequest());

    // check the expiration times stored on the cloud are now undefined
    validateBigQueryDatasetCloudMetadata(
        projectId, createdDataset.getDatasetName(), location, null, null);

    // update just one expiration time back to a defined value
    Long newDefaultTableLifetime = 3600L;
    updateParameters =
        new ApiGcpBigQueryDatasetUpdateParameters().defaultTableLifetime(newDefaultTableLifetime);
    controlledResourceService.updateBqDataset(
        resource, updateParameters, null, null, userAccessUtils.defaultUserAuthRequest());

    // check there is one defined and one undefined expiration value
    validateBigQueryDatasetCloudMetadata(
        projectId, createdDataset.getDatasetName(), location, newDefaultTableLifetime, null);

    // update the other expiration time back to a defined value
    Long newDefaultPartitionLifetime = 3601L;
    updateParameters =
        new ApiGcpBigQueryDatasetUpdateParameters()
            .defaultPartitionLifetime(newDefaultPartitionLifetime);
    controlledResourceService.updateBqDataset(
        resource, updateParameters, null, null, userAccessUtils.defaultUserAuthRequest());

    // check the expiration times stored on the cloud are both defined again
    validateBigQueryDatasetCloudMetadata(
        projectId,
        createdDataset.getDatasetName(),
        location,
        newDefaultTableLifetime,
        newDefaultPartitionLifetime);
  }

  @Test
  @DisabledIfEnvironmentVariable(named = "TEST_ENV", matches = BUFFER_SERVICE_DISABLED_ENVS_REG_EX)
  void updateBqDatasetWithInvalidExpirationTimes() throws Exception {
    // create the dataset, with expiration times initially undefined
    String datasetId = ControlledResourceFixtures.uniqueDatasetId();
    String location = "us-central1";
    ApiGcpBigQueryDatasetCreationParameters creationParameters =
        new ApiGcpBigQueryDatasetCreationParameters().datasetId(datasetId).location(location);
    ControlledBigQueryDatasetResource resource =
        ControlledResourceFixtures.makeDefaultControlledBqDatasetBuilder(workspaceId)
            .datasetName(datasetId)
            .projectId(projectId)
            .defaultTableLifetime(null)
            .defaultPartitionLifetime(null)
            .build();

    ControlledBigQueryDatasetResource createdDataset =
        controlledResourceService
            .createControlledResourceSync(
                resource, null, user.getAuthenticatedRequest(), creationParameters)
            .castByEnum(WsmResourceType.CONTROLLED_GCP_BIG_QUERY_DATASET);

    try {
      // make an update request to set the table expiration time to an invalid value (<3600)
      final ApiGcpBigQueryDatasetUpdateParameters updateParameters =
          new ApiGcpBigQueryDatasetUpdateParameters()
              .defaultTableLifetime(3000L)
              .defaultPartitionLifetime(3601L);
      assertThrows(
          BadRequestException.class,
          () ->
              controlledResourceService.updateBqDataset(
                  resource,
                  updateParameters,
                  null,
                  null,
                  userAccessUtils.defaultUserAuthRequest()));

      // check the expiration times stored on the cloud are still undefined,
      // because the update above failed
      validateBigQueryDatasetCloudMetadata(
          projectId, createdDataset.getDatasetName(), location, null, null);

      // make another update request to set the partition expiration time to an invalid value (<0)
      final ApiGcpBigQueryDatasetUpdateParameters updateParameters2 =
          new ApiGcpBigQueryDatasetUpdateParameters()
              .defaultTableLifetime(3600L)
              .defaultPartitionLifetime(-2L);
      assertThrows(
          BadRequestException.class,
          () ->
              controlledResourceService.updateBqDataset(
                  resource,
                  updateParameters2,
                  null,
                  null,
                  userAccessUtils.defaultUserAuthRequest()));

      // check the expiration times stored on the cloud are still undefined,
      // because the update above failed
      validateBigQueryDatasetCloudMetadata(
          projectId, createdDataset.getDatasetName(), location, null, null);

    } finally {
      // Remove dataset to not conflict with other test that checks for empty lifetime
      controlledResourceService.deleteControlledResourceSync(
          workspaceId, resource.getResourceId(), userAccessUtils.defaultUserAuthRequest());
    }
  }

  @Test
  @DisabledIfEnvironmentVariable(named = "TEST_ENV", matches = BUFFER_SERVICE_DISABLED_ENVS_REG_EX)
  void createGcsBucketDo_invalidBucketName_throwsBadRequestException() throws Exception {
    ControlledGcsBucketResource resource =
        ControlledResourceFixtures.makeDefaultControlledGcsBucketBuilder(workspaceId)
            .bucketName("192.168.5.4")
            .build();

    assertThrows(
        BadRequestException.class,
        () ->
            controlledResourceService.createControlledResourceSync(
                resource,
                null,
                user.getAuthenticatedRequest(),
                ControlledResourceFixtures.getGoogleBucketCreationParameters()));
  }

  @Test
  @DisabledIfEnvironmentVariable(named = "TEST_ENV", matches = BUFFER_SERVICE_DISABLED_ENVS_REG_EX)
  void createGcsBucketUndo() throws Exception {
    ControlledGcsBucketResource resource =
        ControlledResourceFixtures.makeDefaultControlledGcsBucketBuilder(workspaceId).build();

    // Test idempotency of bucket-specific undo steps by retrying them once. Fail at the end of
    // the flight to ensure undo steps work properly.
    Map<String, StepStatus> retrySteps = new HashMap<>();
    retrySteps.put(CreateGcsBucketStep.class.getName(), StepStatus.STEP_RESULT_FAILURE_RETRY);
    retrySteps.put(GcsBucketCloudSyncStep.class.getName(), StepStatus.STEP_RESULT_FAILURE_RETRY);
    jobService.setFlightDebugInfoForTest(
        FlightDebugInfo.newBuilder().undoStepFailures(retrySteps).lastStepFailure(true).build());
    // Service methods which wait for a flight to complete will throw an
    // InvalidResultStateException when that flight fails without a cause, which occurs when a
    // flight fails via debugInfo.
    assertThrows(
        InvalidResultStateException.class,
        () ->
            controlledResourceService.createControlledResourceSync(
                resource,
                null,
                user.getAuthenticatedRequest(),
                ControlledResourceFixtures.getGoogleBucketCreationParameters()));

    // Validate the bucket does not exist.
    StorageCow storageCow = crlService.createStorageCow(projectId);
    assertNull(storageCow.get(resource.getBucketName()));

    assertThrows(
        ResourceNotFoundException.class,
        () ->
            controlledResourceService.getControlledResource(workspaceId, resource.getResourceId()));
  }

  @Test
  void cloneGcsBucketTwice_lineageAppends() throws InterruptedException {
    ControlledGcsBucketResource resource =
        ControlledResourceFixtures.makeDefaultControlledGcsBucketBuilder(workspaceId).build();
    List<ResourceLineageEntry> expectedLineage = new ArrayList<>();
    // original bucket
    ControlledGcsBucketResource createdBucket =
        controlledResourceService
            .createControlledResourceSync(
                resource,
                null,
                user.getAuthenticatedRequest(),
                ControlledResourceFixtures.getGoogleBucketCreationParameters())
            .castByEnum(WsmResourceType.CONTROLLED_GCP_GCS_BUCKET);

    var destinationLocation = "US-EAST1";
    // clone bucket once
    String jobId =
        controlledResourceService.cloneGcsBucket(
            workspaceId,
            createdBucket.getResourceId(),
            workspaceId, // copy back into same workspace
            UUID.randomUUID(),
            new ApiJobControl().id(UUID.randomUUID().toString()),
            user.getAuthenticatedRequest(),
            "first_cloned_bucket",
            "A bucket cloned individually into the same workspace.",
            "cloned-bucket-" + UUID.randomUUID().toString().toLowerCase(),
            destinationLocation,
            ApiCloningInstructionsEnum.RESOURCE);

    jobService.waitForJob(jobId);
    FlightState flightState = stairwayComponent.get().getFlightState(jobId);
    assertEquals(FlightStatus.SUCCESS, flightState.getFlightStatus());
    var response =
        flightState
            .getResultMap()
            .get()
            .get(JobMapKeys.RESPONSE.getKeyName(), ApiClonedControlledGcpGcsBucket.class);
    UUID firstClonedBucketResourceId = response.getBucket().getResourceId();
    ControlledGcsBucketResource firstClonedBucket =
        controlledResourceService
            .getControlledResource(workspaceId, firstClonedBucketResourceId)
            .castByEnum(WsmResourceType.CONTROLLED_GCP_GCS_BUCKET);

    expectedLineage.add(new ResourceLineageEntry(workspaceId, createdBucket.getResourceId()));
    assertEquals(expectedLineage, firstClonedBucket.getResourceLineage());

    // clone twice.
    String jobId2 =
        controlledResourceService.cloneGcsBucket(
            workspaceId,
            firstClonedBucketResourceId,
            workspaceId, // copy back into same workspace
            UUID.randomUUID(),
            new ApiJobControl().id(UUID.randomUUID().toString()),
            user.getAuthenticatedRequest(),
            "second_cloned_bucket",
            "A bucket cloned individually into the same workspace.",
            "second-cloned-bucket-" + UUID.randomUUID().toString().toLowerCase(),
            destinationLocation,
            ApiCloningInstructionsEnum.RESOURCE);

    jobService.waitForJob(jobId2);
    FlightState flightState2 = stairwayComponent.get().getFlightState(jobId2);
    assertEquals(FlightStatus.SUCCESS, flightState2.getFlightStatus());
    var response2 =
        flightState2
            .getResultMap()
            .get()
            .get(JobMapKeys.RESPONSE.getKeyName(), ApiClonedControlledGcpGcsBucket.class);
    UUID secondCloneResourceId = response2.getBucket().getResourceId();
    ControlledGcsBucketResource secondClonedBucket =
        controlledResourceService
            .getControlledResource(workspaceId, secondCloneResourceId)
            .castByEnum(WsmResourceType.CONTROLLED_GCP_GCS_BUCKET);

    expectedLineage.add(new ResourceLineageEntry(workspaceId, firstClonedBucketResourceId));
    assertEquals(expectedLineage, secondClonedBucket.getResourceLineage());
  }

  @Test
  @DisabledIfEnvironmentVariable(named = "TEST_ENV", matches = BUFFER_SERVICE_DISABLED_ENVS_REG_EX)
  void deleteGcsBucketDo() throws Exception {
    ControlledGcsBucketResource createdBucket = createDefaultSharedGcsBucket(user);

    // Test idempotency of bucket-specific delete step by retrying it once.
    Map<String, StepStatus> retrySteps = new HashMap<>();
    retrySteps.put(DeleteGcsBucketStep.class.getName(), StepStatus.STEP_RESULT_FAILURE_RETRY);
    jobService.setFlightDebugInfoForTest(
        FlightDebugInfo.newBuilder().doStepFailures(retrySteps).build());

    String jobId =
        controlledResourceService.deleteControlledResourceAsync(
            new ApiJobControl().id(UUID.randomUUID().toString()),
            workspaceId,
            createdBucket.getResourceId(),
            "fake result path",
            user.getAuthenticatedRequest());
    jobService.waitForJob(jobId);
    assertEquals(
        FlightStatus.SUCCESS, stairwayComponent.get().getFlightState(jobId).getFlightStatus());

    // Validate the bucket does not exist.
    StorageCow storageCow = crlService.createStorageCow(projectId);
    assertNull(storageCow.get(createdBucket.getBucketName()));

    assertThrows(
        ResourceNotFoundException.class,
        () ->
            controlledResourceService.getControlledResource(
                workspaceId, createdBucket.getResourceId()));
  }

  @Test
  @DisabledIfEnvironmentVariable(named = "TEST_ENV", matches = BUFFER_SERVICE_DISABLED_ENVS_REG_EX)
  void updateGcsBucketDo() throws Exception {
    Workspace workspace = workspaceService.getWorkspace(workspaceId);
    ControlledGcsBucketResource createdBucket = createDefaultSharedGcsBucket(user);

    Map<String, StepStatus> retrySteps = new HashMap<>();
    retrySteps.put(
        RetrieveGcsBucketCloudAttributesStep.class.getName(), StepStatus.STEP_RESULT_FAILURE_RETRY);
    retrySteps.put(UpdateGcsBucketStep.class.getName(), StepStatus.STEP_RESULT_FAILURE_RETRY);
    jobService.setFlightDebugInfoForTest(
        FlightDebugInfo.newBuilder().doStepFailures(retrySteps).build());

    // update the bucket
    String newName = "NEW_bucketname";
    String newDescription = "new resource description";
    controlledResourceService.updateGcsBucket(
        createdBucket,
        ControlledResourceFixtures.BUCKET_UPDATE_PARAMETERS_2,
        newName,
        newDescription,
        user.getAuthenticatedRequest());

    // check the properties stored in WSM were updated
    ControlledGcsBucketResource fetchedResource =
        controlledResourceService
            .getControlledResource(workspaceId, createdBucket.getResourceId())
            .castByEnum(WsmResourceType.CONTROLLED_GCP_GCS_BUCKET);

    assertEquals(newName, fetchedResource.getName());
    assertEquals(newDescription, fetchedResource.getDescription());
  }

  @Test
  @DisabledIfEnvironmentVariable(named = "TEST_ENV", matches = BUFFER_SERVICE_DISABLED_ENVS_REG_EX)
  void updateGcsBucketUndo() throws Exception {
    Workspace workspace = workspaceService.getWorkspace(workspaceId);
    ControlledGcsBucketResource createdBucket = createDefaultSharedGcsBucket(user);

    Map<String, StepStatus> retrySteps = new HashMap<>();
    retrySteps.put(
        RetrieveControlledResourceMetadataStep.class.getName(),
        StepStatus.STEP_RESULT_FAILURE_RETRY);
    retrySteps.put(
        UpdateControlledResourceMetadataStep.class.getName(), StepStatus.STEP_RESULT_FAILURE_RETRY);
    retrySteps.put(
        RetrieveGcsBucketCloudAttributesStep.class.getName(), StepStatus.STEP_RESULT_FAILURE_RETRY);
    retrySteps.put(UpdateGcsBucketStep.class.getName(), StepStatus.STEP_RESULT_FAILURE_RETRY);
    jobService.setFlightDebugInfoForTest(
        FlightDebugInfo.newBuilder().undoStepFailures(retrySteps).lastStepFailure(true).build());

    // update the bucket
    String newName = "NEW_bucketname";
    String newDescription = "new resource description";
    // Service methods which wait for a flight to complete will throw an
    // InvalidResultStateException when that flight fails without a cause, which occurs when a
    // flight fails via debugInfo.
    assertThrows(
        InvalidResultStateException.class,
        () ->
            controlledResourceService.updateGcsBucket(
                createdBucket,
                ControlledResourceFixtures.BUCKET_UPDATE_PARAMETERS_2,
                newName,
                newDescription,
                user.getAuthenticatedRequest()));

    // check the properties stored on the cloud were not updated
    BucketInfo updatedBucket =
        crlService.createStorageCow(projectId).get(createdBucket.getBucketName()).getBucketInfo();
    ApiGcpGcsBucketUpdateParameters cloudParameters =
        GcsApiConversions.toUpdateParameters(updatedBucket);
    assertNotEquals(ControlledResourceFixtures.BUCKET_UPDATE_PARAMETERS_2, cloudParameters);

    // check the properties stored in WSM were not updated
    ControlledGcsBucketResource fetchedResource =
        controlledResourceService
            .getControlledResource(workspaceId, createdBucket.getResourceId())
            .castByEnum(WsmResourceType.CONTROLLED_GCP_GCS_BUCKET);
    assertEquals(createdBucket.getName(), fetchedResource.getName());
    assertEquals(createdBucket.getDescription(), fetchedResource.getDescription());
  }

  @Test
  @DisabledIfEnvironmentVariable(named = "TEST_ENV", matches = BUFFER_SERVICE_DISABLED_ENVS_REG_EX)
  void updateFlexResourceUndo() throws Exception {
    ControlledFlexibleResource originalFlex =
        ControlledResourceFixtures.makeDefaultFlexResourceBuilder(workspaceId).build();
    ControlledFlexibleResource createdFlex =
        controlledResourceService
            .createControlledResourceSync(
                originalFlex,
                null,
                user.getAuthenticatedRequest(),
                ControlledResourceFixtures.defaultFlexResourceCreationParameters())
            .castByEnum(WsmResourceType.CONTROLLED_FLEXIBLE_RESOURCE);
    assertTrue(originalFlex.partialEqual(createdFlex));

    Map<String, StepStatus> retrySteps = new HashMap<>();
    retrySteps.put(
        RetrieveControlledResourceMetadataStep.class.getName(),
        StepStatus.STEP_RESULT_FAILURE_RETRY);
    retrySteps.put(
        UpdateControlledResourceMetadataStep.class.getName(), StepStatus.STEP_RESULT_FAILURE_RETRY);
    retrySteps.put(
        UpdateControlledFlexibleResourceAttributesStep.class.getName(),
        StepStatus.STEP_RESULT_FAILURE_RETRY);

    jobService.setFlightDebugInfoForTest(
        FlightDebugInfo.newBuilder().undoStepFailures(retrySteps).lastStepFailure(true).build());

    // Update the flex resource
    String newName = "new-resource-name";
    String newDescription = "new resource description";
    // Service methods which wait for a flight to complete will throw an
    // InvalidResultStateException when that flight fails without a cause, which occurs when a
    // flight fails via debugInfo.
    assertThrows(
        InvalidResultStateException.class,
        () ->
            controlledResourceService.updateFlexResource(
                createdFlex,
                ControlledResourceFixtures.defaultFlexUpdateParameters(),
                newName,
                newDescription,
                user.getAuthenticatedRequest()));

    // check the properties stored in WSM were not updated
    ControlledFlexibleResource fetchedResource =
        controlledResourceService
            .getControlledResource(workspaceId, createdFlex.getResourceId())
            .castByEnum(WsmResourceType.CONTROLLED_FLEXIBLE_RESOURCE);
    assertEquals(createdFlex.getName(), fetchedResource.getName());
    assertEquals(createdFlex.getDescription(), fetchedResource.getDescription());
    assertEquals(createdFlex.attributesToJson(), fetchedResource.attributesToJson());
  }

  private void assertActivityLogForResourceUpdate(String changeSubjectId) throws Exception {
    // There can be delay between the log is written and the flight completed. Wait till the log is
    // updated. The previous log has OperationType CREATE.
    ActivityLogChangeDetails latestLog =
        RetryUtils.getWithRetry(
            log -> OperationType.UPDATE.equals(log.operationType()),
            () ->
                workspaceActivityLogService
                    .getLastUpdatedDetails(workspaceId, changeSubjectId)
                    .get());
    assertEquals(
        new ActivityLogChangeDetails(
            latestLog.changeDate(),
            latestLog.actorEmail(),
            latestLog.actorSubjectId(),
            OperationType.UPDATE,
            changeSubjectId,
            ActivityLogChangedTarget.RESOURCE),
        latestLog);
  }

<<<<<<< HEAD
  @Test
  public void updateGcpControlledResourcesRegion_cloudResourceDoesNotExist_noUpdate() {
    // create bucket in db
    ControlledGcsBucketResource bucket =
        ControlledResourceFixtures.makeDefaultControlledGcsBucketBuilder(workspaceId)
            .bucketName(ControlledResourceFixtures.uniqueBucketName())
            .build();
    ControlledResourceFixtures.insertControlledResourceRow(resourceDao, bucket);

    // create dataset in db
    ControlledBigQueryDatasetResource dataset =
        ControlledResourceFixtures.makeDefaultControlledBqDatasetBuilder(workspaceId)
            .datasetName(ControlledResourceFixtures.uniqueDatasetId())
            .projectId(projectId)
            .build();
    ControlledResourceFixtures.insertControlledResourceRow(resourceDao, dataset);
    // create notebook in db
    ControlledAiNotebookInstanceResource notebookResource =
        makeNotebookTestResource(
            workspaceId,
            TestUtils.appendRandomNumber("notebookresourcename"),
            TestUtils.appendRandomNumber("default-instance-id"));
    ControlledResourceFixtures.insertControlledResourceRow(resourceDao, notebookResource);
    // Artificially set regions to null in the database.
    resourceDao.updateControlledResourceRegion(bucket.getResourceId(), /*region=*/ null);
    resourceDao.updateControlledResourceRegion(dataset.getResourceId(), /*region=*/ null);
    resourceDao.updateControlledResourceRegion(notebookResource.getResourceId(), /*region=*/ null);

    List<ControlledResource> updatedResource = updateControlledResourcesRegionAndWait();

    // The three controlled resources are not updated as the cloud resource does not exist.
    assertTrue(updatedResource.isEmpty());
  }

  private List<ControlledResource> updateControlledResourcesRegionAndWait() {
    String jobId =
        controlledResourceService.updateGcpControlledResourcesRegionAsync(
            userAccessUtils.defaultUserAuthRequest(), true);
    jobService.waitForJob(jobId);

    AsyncJobResult<List<ControlledResource>> jobResult =
        jobApiUtils.retrieveAsyncJobResult(jobId, new TypeReference<>() {});
    return jobResult.getResult();
=======
  // TODO (PF-2269): Clean this up once the back-fill is done in all Terra environments.

  /** @return A list of big query datasets that were updated (with lifetime set) */
  private List<ControlledBigQueryDatasetResource>
      updateControlledBigQueryDatasetsLifetimeAndWait() {
    HashSet<ControlledBigQueryDatasetResource> successfullyUpdatedDatasets =
        new HashSet<>(resourceDao.listControlledBigQueryDatasetsWithoutBothLifetime());

    String jobId = controlledResourceService.updateControlledBigQueryDatasetsLifetimeAsync();
    jobService.waitForJob(jobId);

    HashSet<ControlledBigQueryDatasetResource> afterDatasetsNotUpdated =
        new HashSet<>(resourceDao.listControlledBigQueryDatasetsWithoutBothLifetime());

    // Subtract the set of datasets without lifetime by the set of datasets that were not updated.
    // The result is the set of datasets that were updated (originally having no lifetime)
    for (ControlledBigQueryDatasetResource notUpdatedDataset : afterDatasetsNotUpdated) {
      successfullyUpdatedDatasets.remove(notUpdatedDataset);
    }

    // Since the original set has datasets with no lifetime, the updated lifetimes are retrieved.
    List<ControlledBigQueryDatasetResource> updatedDatasets = new ArrayList<>();

    for (ControlledBigQueryDatasetResource dataset : successfullyUpdatedDatasets) {
      updatedDatasets.add(
          resourceDao
              .getResource(dataset.getWorkspaceId(), dataset.getResourceId())
              .castToControlledResource()
              .castByEnum(WsmResourceType.CONTROLLED_GCP_BIG_QUERY_DATASET));
    }

    return updatedDatasets;
  }

  @Test
  public void updateControlledBigQueryDatasetLifetime_nothingToUpdate() {
    List<ControlledBigQueryDatasetResource> emptyList =
        updateControlledBigQueryDatasetsLifetimeAndWait();

    assertTrue(emptyList.isEmpty());
  }

  @Test
  public void updateControlledBigQueryDatasetLifetime_onlyUpdateWhenLifetimesAreEmpty()
      throws Exception {
    var datasetId = ControlledResourceFixtures.uniqueDatasetId();

    ApiGcpBigQueryDatasetCreationParameters creationParameters =
        new ApiGcpBigQueryDatasetCreationParameters()
            .datasetId(datasetId)
            .defaultTableLifetime(
                ControlledResourceFixtures.getGcpBigQueryDatasetCreationParameters()
                    .getDefaultTableLifetime())
            .defaultPartitionLifetime(
                ControlledResourceFixtures.getGcpBigQueryDatasetCreationParameters()
                    .getDefaultPartitionLifetime());

    ControlledBigQueryDatasetResource resource =
        ControlledResourceFixtures.makeDefaultControlledBqDatasetBuilder(workspaceId)
            .datasetName(datasetId)
            .projectId(projectId)
            .defaultTableLifetime(creationParameters.getDefaultTableLifetime())
            .defaultPartitionLifetime(creationParameters.getDefaultPartitionLifetime())
            .build();

    ControlledBigQueryDatasetResource createdDataset =
        controlledResourceService
            .createControlledResourceSync(
                resource, null, user.getAuthenticatedRequest(), creationParameters)
            .castByEnum(WsmResourceType.CONTROLLED_GCP_BIG_QUERY_DATASET);

    assertTrue(resource.partialEqual(createdDataset));

    // Check which BQ datasets' lifetime to update.
    List<ControlledBigQueryDatasetResource> emptyList =
        updateControlledBigQueryDatasetsLifetimeAndWait();

    // Update nothing because all the lifetimes are populated.
    assertTrue(emptyList.isEmpty());

    // Artificially set lifetimes to null in the database.
    resourceDao.updateBigQueryDatasetDefaultTableAndPartitionLifetime(createdDataset, null, null);

    List<ControlledBigQueryDatasetResource> updatedResourceList =
        updateControlledBigQueryDatasetsLifetimeAndWait();

    // The controlled dataset is updated since the lifetime is null.
    assertEquals(1, updatedResourceList.size());
    assertControlledBigQueryDatasetLifetimeIsUpdatedAndActivityIsLogged(
        updatedResourceList,
        createdDataset.getResourceId(),
        DEFAULT_CREATED_BIG_QUERY_TABLE_LIFETIME,
        DEFAULT_CREATED_BIG_QUERY_PARTITION_LIFETIME);
  }

  // Ensure the flight doesn't crash when there are BigQuery datasets with one null lifetime on the
  // cloud.
  @Test
  public void updateControlledBigQueryDataset_HandlesDatasets_WithOneNullLifetime()
      throws Exception {
    ControlledBigQueryDatasetResource createdDataset =
        makeBigQueryDatasetWithLifetime(
            /*defaultTableLifetime=*/ null, DEFAULT_CREATED_BIG_QUERY_PARTITION_LIFETIME);
    try {
      // Check which BQ datasets' lifetime to update.
      List<ControlledBigQueryDatasetResource> emptyList =
          updateControlledBigQueryDatasetsLifetimeAndWait();

      // Update nothing because one of the lifetimes is populated (the SQL query checks for AND -
      // both lifetimes null).
      assertTrue(emptyList.isEmpty());

      // Artificially set lifetimes to null in the database.
      resourceDao.updateBigQueryDatasetDefaultTableAndPartitionLifetime(createdDataset, null, null);

      List<ControlledBigQueryDatasetResource> updatedResourceList =
          updateControlledBigQueryDatasetsLifetimeAndWait();

      // The controlled dataset is updated since the lifetime is null.
      assertEquals(1, updatedResourceList.size());
      assertControlledBigQueryDatasetLifetimeIsUpdatedAndActivityIsLogged(
          updatedResourceList,
          createdDataset.getResourceId(),
          /*expectedTableLifetime=*/ null,
          DEFAULT_CREATED_BIG_QUERY_PARTITION_LIFETIME);
    } finally {
      // Remove dataset to not conflict with other test that checks for empty lifetime
      controlledResourceService.deleteControlledResourceSync(
          workspaceId, createdDataset.getResourceId(), userAccessUtils.defaultUserAuthRequest());
    }
  }
  // Ensure the flight doesn't crash when there are BigQuery datasets with two null lifetimes on the
  // cloud.
  @Test
  public void updateControlledBigQueryDataset_HandlesDatasets_WithTwoNullLifetimes()
      throws Exception {
    ControlledBigQueryDatasetResource createdDataset =
        makeBigQueryDatasetWithLifetime(
            /*defaultTableLifetime=*/ null, /*defaultPartitionLifetime=*/ null);
    try {
      // Both lifetimes are null, so they will be updated (to null).
      List<ControlledBigQueryDatasetResource> updatedResourceList =
          updateControlledBigQueryDatasetsLifetimeAndWait();

      // The controlled dataset is updated since the lifetime is null.
      assertEquals(1, updatedResourceList.size());
      assertControlledBigQueryDatasetLifetimeIsUpdatedAndActivityIsLogged(
          updatedResourceList,
          createdDataset.getResourceId(),
          /*expectedTableLifetime=*/ null,
          /*expectedPartitionLifetime=*/ null);
    } finally {
      // Remove dataset to not conflict with other test that checks for empty lifetime
      controlledResourceService.deleteControlledResourceSync(
          workspaceId, createdDataset.getResourceId(), userAccessUtils.defaultUserAuthRequest());
    }
  }

  private ControlledBigQueryDatasetResource makeBigQueryDatasetWithLifetime(
      @Nullable Long defaultTableLifetime, @Nullable Long defaultPartitionLifetime) {
    var datasetId = ControlledResourceFixtures.uniqueDatasetId();

    ApiGcpBigQueryDatasetCreationParameters creationParameters =
        new ApiGcpBigQueryDatasetCreationParameters()
            .datasetId(datasetId)
            .defaultTableLifetime(defaultTableLifetime)
            .defaultPartitionLifetime(defaultPartitionLifetime);

    ControlledBigQueryDatasetResource resource =
        ControlledResourceFixtures.makeDefaultControlledBqDatasetBuilder(workspaceId)
            .datasetName(datasetId)
            .projectId(projectId)
            .defaultTableLifetime(creationParameters.getDefaultTableLifetime())
            .defaultPartitionLifetime(creationParameters.getDefaultPartitionLifetime())
            .build();

    ControlledBigQueryDatasetResource createdDataset =
        controlledResourceService
            .createControlledResourceSync(
                resource, null, user.getAuthenticatedRequest(), creationParameters)
            .castByEnum(WsmResourceType.CONTROLLED_GCP_BIG_QUERY_DATASET);

    assertTrue(resource.partialEqual(createdDataset));
    return createdDataset;
  }

  private void assertControlledBigQueryDatasetLifetimeIsUpdatedAndActivityIsLogged(
      List<ControlledBigQueryDatasetResource> updatedResource,
      UUID resourceId,
      Long expectedTableLifetime,
      Long expectedPartitionLifetime)
      throws Exception {
    ControlledBigQueryDatasetResource dataset =
        updatedResource.stream()
            .filter(resource -> resourceId.equals(resource.getResourceId()))
            .findAny()
            .get();
    assertEquals(expectedTableLifetime, dataset.getDefaultTableLifetime());
    assertEquals(expectedPartitionLifetime, dataset.getDefaultPartitionLifetime());
    assertActivityLogForResourceUpdate(resourceId.toString());
>>>>>>> cd81c80a
  }

  /**
   * Creates a user-shared controlled GCS bucket in the provided workspace, using the credentials of
   * the provided user. This uses the default bucket creation parameters from {@code
   * ControlledResourceFixtures}.
   */
  private ControlledGcsBucketResource createDefaultSharedGcsBucket(UserAccessUtils.TestUser user) {
    ControlledGcsBucketResource originalResource =
        ControlledResourceFixtures.makeDefaultControlledGcsBucketBuilder(workspaceId).build();

    ControlledGcsBucketResource createdBucket =
        controlledResourceService
            .createControlledResourceSync(
                originalResource,
                null,
                user.getAuthenticatedRequest(),
                ControlledResourceFixtures.getGoogleBucketCreationParameters())
            .castByEnum(WsmResourceType.CONTROLLED_GCP_GCS_BUCKET);
    assertTrue(originalResource.partialEqual(createdBucket));
    return createdBucket;
  }

  /**
   * Lookup the location and expiration times stored on the cloud for a BigQuery dataset, and assert
   * they match the given values.
   */
  private void validateBigQueryDatasetCloudMetadata(
      String projectId,
      String datasetId,
      String location,
      Long defaultTableExpirationSec,
      Long defaultPartitionExpirationSec)
      throws IOException {
    BigQueryCow bqCow = crlService.createWsmSaBigQueryCow();
    Dataset cloudDataset = bqCow.datasets().get(projectId, datasetId).execute();

    assertEquals(location, cloudDataset.getLocation());

    if (defaultTableExpirationSec == null) {
      assertNull(cloudDataset.getDefaultTableExpirationMs());
    } else {
      assertEquals(defaultTableExpirationSec * 1000, cloudDataset.getDefaultTableExpirationMs());
    }

    if (defaultPartitionExpirationSec == null) {
      assertNull(cloudDataset.getDefaultPartitionExpirationMs());
    } else {
      assertEquals(
          defaultPartitionExpirationSec * 1000, cloudDataset.getDefaultPartitionExpirationMs());
    }
  }
}<|MERGE_RESOLUTION|>--- conflicted
+++ resolved
@@ -2,12 +2,8 @@
 
 import static bio.terra.workspace.common.fixtures.ControlledResourceFixtures.AI_NOTEBOOK_PREV_PARAMETERS;
 import static bio.terra.workspace.common.fixtures.ControlledResourceFixtures.AI_NOTEBOOK_UPDATE_PARAMETERS;
-<<<<<<< HEAD
-import static bio.terra.workspace.common.fixtures.ControlledResourceFixtures.DEFAULT_RESOURCE_REGION;
-=======
 import static bio.terra.workspace.common.fixtures.ControlledResourceFixtures.DEFAULT_CREATED_BIG_QUERY_PARTITION_LIFETIME;
 import static bio.terra.workspace.common.fixtures.ControlledResourceFixtures.DEFAULT_CREATED_BIG_QUERY_TABLE_LIFETIME;
->>>>>>> cd81c80a
 import static org.hamcrest.MatcherAssert.assertThat;
 import static org.junit.jupiter.api.Assertions.assertEquals;
 import static org.junit.jupiter.api.Assertions.assertNotEquals;
@@ -105,9 +101,11 @@
 import java.util.ArrayList;
 import java.util.Collections;
 import java.util.HashMap;
+import java.util.HashSet;
 import java.util.List;
 import java.util.Map;
 import java.util.UUID;
+import javax.annotation.Nullable;
 import org.apache.commons.lang3.RandomStringUtils;
 import org.hamcrest.Matchers;
 import org.junit.jupiter.api.AfterAll;
@@ -1662,7 +1660,6 @@
         latestLog);
   }
 
-<<<<<<< HEAD
   @Test
   public void updateGcpControlledResourcesRegion_cloudResourceDoesNotExist_noUpdate() {
     // create bucket in db
@@ -1706,208 +1703,6 @@
     AsyncJobResult<List<ControlledResource>> jobResult =
         jobApiUtils.retrieveAsyncJobResult(jobId, new TypeReference<>() {});
     return jobResult.getResult();
-=======
-  // TODO (PF-2269): Clean this up once the back-fill is done in all Terra environments.
-
-  /** @return A list of big query datasets that were updated (with lifetime set) */
-  private List<ControlledBigQueryDatasetResource>
-      updateControlledBigQueryDatasetsLifetimeAndWait() {
-    HashSet<ControlledBigQueryDatasetResource> successfullyUpdatedDatasets =
-        new HashSet<>(resourceDao.listControlledBigQueryDatasetsWithoutBothLifetime());
-
-    String jobId = controlledResourceService.updateControlledBigQueryDatasetsLifetimeAsync();
-    jobService.waitForJob(jobId);
-
-    HashSet<ControlledBigQueryDatasetResource> afterDatasetsNotUpdated =
-        new HashSet<>(resourceDao.listControlledBigQueryDatasetsWithoutBothLifetime());
-
-    // Subtract the set of datasets without lifetime by the set of datasets that were not updated.
-    // The result is the set of datasets that were updated (originally having no lifetime)
-    for (ControlledBigQueryDatasetResource notUpdatedDataset : afterDatasetsNotUpdated) {
-      successfullyUpdatedDatasets.remove(notUpdatedDataset);
-    }
-
-    // Since the original set has datasets with no lifetime, the updated lifetimes are retrieved.
-    List<ControlledBigQueryDatasetResource> updatedDatasets = new ArrayList<>();
-
-    for (ControlledBigQueryDatasetResource dataset : successfullyUpdatedDatasets) {
-      updatedDatasets.add(
-          resourceDao
-              .getResource(dataset.getWorkspaceId(), dataset.getResourceId())
-              .castToControlledResource()
-              .castByEnum(WsmResourceType.CONTROLLED_GCP_BIG_QUERY_DATASET));
-    }
-
-    return updatedDatasets;
-  }
-
-  @Test
-  public void updateControlledBigQueryDatasetLifetime_nothingToUpdate() {
-    List<ControlledBigQueryDatasetResource> emptyList =
-        updateControlledBigQueryDatasetsLifetimeAndWait();
-
-    assertTrue(emptyList.isEmpty());
-  }
-
-  @Test
-  public void updateControlledBigQueryDatasetLifetime_onlyUpdateWhenLifetimesAreEmpty()
-      throws Exception {
-    var datasetId = ControlledResourceFixtures.uniqueDatasetId();
-
-    ApiGcpBigQueryDatasetCreationParameters creationParameters =
-        new ApiGcpBigQueryDatasetCreationParameters()
-            .datasetId(datasetId)
-            .defaultTableLifetime(
-                ControlledResourceFixtures.getGcpBigQueryDatasetCreationParameters()
-                    .getDefaultTableLifetime())
-            .defaultPartitionLifetime(
-                ControlledResourceFixtures.getGcpBigQueryDatasetCreationParameters()
-                    .getDefaultPartitionLifetime());
-
-    ControlledBigQueryDatasetResource resource =
-        ControlledResourceFixtures.makeDefaultControlledBqDatasetBuilder(workspaceId)
-            .datasetName(datasetId)
-            .projectId(projectId)
-            .defaultTableLifetime(creationParameters.getDefaultTableLifetime())
-            .defaultPartitionLifetime(creationParameters.getDefaultPartitionLifetime())
-            .build();
-
-    ControlledBigQueryDatasetResource createdDataset =
-        controlledResourceService
-            .createControlledResourceSync(
-                resource, null, user.getAuthenticatedRequest(), creationParameters)
-            .castByEnum(WsmResourceType.CONTROLLED_GCP_BIG_QUERY_DATASET);
-
-    assertTrue(resource.partialEqual(createdDataset));
-
-    // Check which BQ datasets' lifetime to update.
-    List<ControlledBigQueryDatasetResource> emptyList =
-        updateControlledBigQueryDatasetsLifetimeAndWait();
-
-    // Update nothing because all the lifetimes are populated.
-    assertTrue(emptyList.isEmpty());
-
-    // Artificially set lifetimes to null in the database.
-    resourceDao.updateBigQueryDatasetDefaultTableAndPartitionLifetime(createdDataset, null, null);
-
-    List<ControlledBigQueryDatasetResource> updatedResourceList =
-        updateControlledBigQueryDatasetsLifetimeAndWait();
-
-    // The controlled dataset is updated since the lifetime is null.
-    assertEquals(1, updatedResourceList.size());
-    assertControlledBigQueryDatasetLifetimeIsUpdatedAndActivityIsLogged(
-        updatedResourceList,
-        createdDataset.getResourceId(),
-        DEFAULT_CREATED_BIG_QUERY_TABLE_LIFETIME,
-        DEFAULT_CREATED_BIG_QUERY_PARTITION_LIFETIME);
-  }
-
-  // Ensure the flight doesn't crash when there are BigQuery datasets with one null lifetime on the
-  // cloud.
-  @Test
-  public void updateControlledBigQueryDataset_HandlesDatasets_WithOneNullLifetime()
-      throws Exception {
-    ControlledBigQueryDatasetResource createdDataset =
-        makeBigQueryDatasetWithLifetime(
-            /*defaultTableLifetime=*/ null, DEFAULT_CREATED_BIG_QUERY_PARTITION_LIFETIME);
-    try {
-      // Check which BQ datasets' lifetime to update.
-      List<ControlledBigQueryDatasetResource> emptyList =
-          updateControlledBigQueryDatasetsLifetimeAndWait();
-
-      // Update nothing because one of the lifetimes is populated (the SQL query checks for AND -
-      // both lifetimes null).
-      assertTrue(emptyList.isEmpty());
-
-      // Artificially set lifetimes to null in the database.
-      resourceDao.updateBigQueryDatasetDefaultTableAndPartitionLifetime(createdDataset, null, null);
-
-      List<ControlledBigQueryDatasetResource> updatedResourceList =
-          updateControlledBigQueryDatasetsLifetimeAndWait();
-
-      // The controlled dataset is updated since the lifetime is null.
-      assertEquals(1, updatedResourceList.size());
-      assertControlledBigQueryDatasetLifetimeIsUpdatedAndActivityIsLogged(
-          updatedResourceList,
-          createdDataset.getResourceId(),
-          /*expectedTableLifetime=*/ null,
-          DEFAULT_CREATED_BIG_QUERY_PARTITION_LIFETIME);
-    } finally {
-      // Remove dataset to not conflict with other test that checks for empty lifetime
-      controlledResourceService.deleteControlledResourceSync(
-          workspaceId, createdDataset.getResourceId(), userAccessUtils.defaultUserAuthRequest());
-    }
-  }
-  // Ensure the flight doesn't crash when there are BigQuery datasets with two null lifetimes on the
-  // cloud.
-  @Test
-  public void updateControlledBigQueryDataset_HandlesDatasets_WithTwoNullLifetimes()
-      throws Exception {
-    ControlledBigQueryDatasetResource createdDataset =
-        makeBigQueryDatasetWithLifetime(
-            /*defaultTableLifetime=*/ null, /*defaultPartitionLifetime=*/ null);
-    try {
-      // Both lifetimes are null, so they will be updated (to null).
-      List<ControlledBigQueryDatasetResource> updatedResourceList =
-          updateControlledBigQueryDatasetsLifetimeAndWait();
-
-      // The controlled dataset is updated since the lifetime is null.
-      assertEquals(1, updatedResourceList.size());
-      assertControlledBigQueryDatasetLifetimeIsUpdatedAndActivityIsLogged(
-          updatedResourceList,
-          createdDataset.getResourceId(),
-          /*expectedTableLifetime=*/ null,
-          /*expectedPartitionLifetime=*/ null);
-    } finally {
-      // Remove dataset to not conflict with other test that checks for empty lifetime
-      controlledResourceService.deleteControlledResourceSync(
-          workspaceId, createdDataset.getResourceId(), userAccessUtils.defaultUserAuthRequest());
-    }
-  }
-
-  private ControlledBigQueryDatasetResource makeBigQueryDatasetWithLifetime(
-      @Nullable Long defaultTableLifetime, @Nullable Long defaultPartitionLifetime) {
-    var datasetId = ControlledResourceFixtures.uniqueDatasetId();
-
-    ApiGcpBigQueryDatasetCreationParameters creationParameters =
-        new ApiGcpBigQueryDatasetCreationParameters()
-            .datasetId(datasetId)
-            .defaultTableLifetime(defaultTableLifetime)
-            .defaultPartitionLifetime(defaultPartitionLifetime);
-
-    ControlledBigQueryDatasetResource resource =
-        ControlledResourceFixtures.makeDefaultControlledBqDatasetBuilder(workspaceId)
-            .datasetName(datasetId)
-            .projectId(projectId)
-            .defaultTableLifetime(creationParameters.getDefaultTableLifetime())
-            .defaultPartitionLifetime(creationParameters.getDefaultPartitionLifetime())
-            .build();
-
-    ControlledBigQueryDatasetResource createdDataset =
-        controlledResourceService
-            .createControlledResourceSync(
-                resource, null, user.getAuthenticatedRequest(), creationParameters)
-            .castByEnum(WsmResourceType.CONTROLLED_GCP_BIG_QUERY_DATASET);
-
-    assertTrue(resource.partialEqual(createdDataset));
-    return createdDataset;
-  }
-
-  private void assertControlledBigQueryDatasetLifetimeIsUpdatedAndActivityIsLogged(
-      List<ControlledBigQueryDatasetResource> updatedResource,
-      UUID resourceId,
-      Long expectedTableLifetime,
-      Long expectedPartitionLifetime)
-      throws Exception {
-    ControlledBigQueryDatasetResource dataset =
-        updatedResource.stream()
-            .filter(resource -> resourceId.equals(resource.getResourceId()))
-            .findAny()
-            .get();
-    assertEquals(expectedTableLifetime, dataset.getDefaultTableLifetime());
-    assertEquals(expectedPartitionLifetime, dataset.getDefaultPartitionLifetime());
-    assertActivityLogForResourceUpdate(resourceId.toString());
->>>>>>> cd81c80a
   }
 
   /**
