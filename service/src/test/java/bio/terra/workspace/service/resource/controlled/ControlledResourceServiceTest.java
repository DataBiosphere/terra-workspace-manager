--- conflicted
+++ resolved
@@ -156,11 +156,8 @@
   @Autowired private WorkspaceConnectedTestUtils workspaceUtils;
   @Autowired private WorkspaceService workspaceService;
   @Autowired private ResourceDao resourceDao;
-<<<<<<< HEAD
-=======
   @Autowired private JobApiUtils jobApiUtils;
   @Autowired private WorkspaceActivityLogService workspaceActivityLogService;
->>>>>>> b81e2d91
 
   private static void assertNotFound(InstanceName instanceName, AIPlatformNotebooksCow notebooks) {
     GoogleJsonResponseException exception =
@@ -1639,16 +1636,6 @@
 
   @Test
   public void updateGcpControlledResourceRegion_nothingToUpdate() {
-<<<<<<< HEAD
-    List<ControlledResource> updatedResource =
-        controlledResourceService.updateGcpControlledResourcesRegion();
-
-    assertTrue(updatedResource.isEmpty());
-  }
-
-  @Test
-  public void updateGcpControlledResourcesRegion_onlyUpdateWhenRegionIsEmpty() {
-=======
     List<ControlledResource> emptyList = updateControlledResourcesRegionAndWait();
 
     assertTrue(emptyList.isEmpty());
@@ -1657,7 +1644,6 @@
   @Test
   public void updateGcpControlledResourcesRegion_onlyUpdateWhenRegionIsEmpty()
       throws InterruptedException {
->>>>>>> b81e2d91
     // create bucket
     ApiGcpGcsBucketCreationParameters bucketCreationParameters =
         ControlledResourceFixtures.getGoogleBucketCreationParameters();
@@ -1712,12 +1698,7 @@
             .getRegion());
 
     // check resource region and update region.
-<<<<<<< HEAD
-    List<ControlledResource> emptyList =
-        controlledResourceService.updateGcpControlledResourcesRegion();
-=======
     List<ControlledResource> emptyList = updateControlledResourcesRegionAndWait();
->>>>>>> b81e2d91
 
     // Update nothing because regions are all populated.
     assertTrue(emptyList.isEmpty());
@@ -1727,75 +1708,6 @@
     resourceDao.updateControlledResourceRegion(createdDataset.getResourceId(), /*region=*/ null);
     resourceDao.updateControlledResourceRegion(notebookResource.getResourceId(), /*region=*/ null);
 
-<<<<<<< HEAD
-    List<ControlledResource> updatedResource =
-        controlledResourceService.updateGcpControlledResourcesRegion();
-
-    // The three controlled resources are updated as the regions are null.
-    assertEquals(3, updatedResource.size());
-    ControlledResource bucket =
-        updatedResource.stream()
-            .filter(
-                resource ->
-                    WsmResourceType.CONTROLLED_GCP_GCS_BUCKET.equals(resource.getResourceType()))
-            .findAny()
-            .get();
-    assertEquals(DEFAULT_RESOURCE_REGION, bucket.getRegion().toLowerCase(Locale.ROOT));
-    ControlledResource dataset =
-        updatedResource.stream()
-            .filter(
-                resource ->
-                    WsmResourceType.CONTROLLED_GCP_BIG_QUERY_DATASET.equals(
-                        resource.getResourceType()))
-            .findAny()
-            .get();
-    assertEquals(DEFAULT_RESOURCE_REGION, dataset.getRegion().toLowerCase(Locale.ROOT));
-    ControlledResource notebook =
-        updatedResource.stream()
-            .filter(
-                resource ->
-                    WsmResourceType.CONTROLLED_GCP_AI_NOTEBOOK_INSTANCE.equals(
-                        resource.getResourceType()))
-            .findAny()
-            .get();
-    assertEquals("us-east1", notebook.getRegion().toLowerCase(Locale.ROOT));
-  }
-
-  @Test
-  public void
-      updateGcpControlledResourcesRegion_allResourcesHaveNoRegion_updatesResourceRegionCorrectly() {
-    // create bucket
-    ApiGcpGcsBucketCreationParameters bucketCreationParameters =
-        ControlledResourceFixtures.getGoogleBucketCreationParameters();
-    ControlledGcsBucketResource createdBucket =
-        controlledResourceService
-            .createControlledResourceSync(
-                ControlledResourceFixtures.makeDefaultControlledGcsBucketBuilder(workspaceId)
-                    .bucketName(bucketCreationParameters.getName())
-                    .build(),
-                null,
-                user.getAuthenticatedRequest(),
-                bucketCreationParameters)
-            .castByEnum(WsmResourceType.CONTROLLED_GCP_GCS_BUCKET);
-    assertEquals(DEFAULT_RESOURCE_REGION, createdBucket.getRegion());
-    ApiGcpBigQueryDatasetCreationParameters creationParameters =
-        ControlledResourceFixtures.getGcpBigQueryDatasetCreationParameters();
-    // create dataset
-    ControlledBigQueryDatasetResource createdDataset =
-        controlledResourceService
-            .createControlledResourceSync(
-                ControlledResourceFixtures.makeDefaultControlledBqDatasetBuilder(workspaceId)
-                    .datasetName(creationParameters.getDatasetId())
-                    .build(),
-                null,
-                user.getAuthenticatedRequest(),
-                creationParameters)
-            .castByEnum(WsmResourceType.CONTROLLED_GCP_BIG_QUERY_DATASET);
-    assertEquals(DEFAULT_RESOURCE_REGION, createdDataset.getRegion());
-    // create notebook
-    ApiGcpAiNotebookInstanceCreationParameters notebookCreationParameters =
-        ControlledResourceFixtures.defaultNotebookCreationParameters();
-=======
     List<ControlledResource> updatedResource = updateControlledResourcesRegionAndWait();
 
     // The three controlled resources are updated as the regions are null.
@@ -1849,34 +1761,10 @@
             .build();
     resourceDao.createControlledResource(dataset);
     // create notebook in db
->>>>>>> b81e2d91
     ControlledAiNotebookInstanceResource notebookResource =
         makeNotebookTestResource(
             workspaceId,
             TestUtils.appendRandomNumber("notebookresourcename"),
-<<<<<<< HEAD
-            notebookCreationParameters.getInstanceId());
-    String jobId =
-        controlledResourceService.createAiNotebookInstance(
-            notebookResource,
-            ControlledResourceFixtures.defaultNotebookCreationParameters(),
-            DEFAULT_ROLE,
-            new ApiJobControl().id(UUID.randomUUID().toString()),
-            "fakeResultPath",
-            user.getAuthenticatedRequest());
-    jobService.waitForJob(jobId);
-    assertNotNull(
-        controlledResourceService.getControlledResource(
-            workspaceId, notebookResource.getResourceId()));
-
-    // check resource region and update region.
-    List<ControlledResource> updatedResource =
-        controlledResourceService.updateGcpControlledResourcesRegion();
-
-    assertTrue(updatedResource.isEmpty());
-  }
-
-=======
             TestUtils.appendRandomNumber("default-instance-id"));
     resourceDao.createControlledResource(notebookResource);
     // Artificially set regions to null in the database.
@@ -1899,7 +1787,6 @@
     return jobResult.getResult();
   }
 
->>>>>>> b81e2d91
   /**
    * Creates a user-shared controlled GCS bucket in the provided workspace, using the credentials of
    * the provided user. This uses the default bucket creation parameters from {@code
