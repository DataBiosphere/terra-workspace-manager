--- conflicted
+++ resolved
@@ -437,22 +437,15 @@
             null,
             user.getAuthenticatedRequest());
     jobService.waitForJob(createJobId);
-<<<<<<< HEAD
     JobService.JobResultOrException<ControlledAiNotebookInstanceResource> creationResult =
         jobService.retrieveJobResult(
             createJobId,
             ControlledAiNotebookInstanceResource.class,
-            userAccessUtils.defaultUserAuthRequest());
+            user.getAuthenticatedRequest());
     assertNull(creationResult.getException(), "Error creating controlled AI notebook instance");
     assertNotNull(
         creationResult.getResult(), "Unexpected null created controlled AI notebook instance");
     return creationResult.getResult();
-=======
-    return jobService
-        .retrieveJobResult(
-            createJobId, ControlledAiNotebookInstanceResource.class, user.getAuthenticatedRequest())
-        .getResult();
->>>>>>> 58568171
   }
 
   private static void assertNotFound(InstanceName instanceName, AIPlatformNotebooksCow notebooks) {
