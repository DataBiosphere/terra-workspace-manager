--- conflicted
+++ resolved
@@ -13,7 +13,6 @@
 import bio.terra.stairway.FlightState;
 import bio.terra.workspace.app.controller.shared.JobApiUtils;
 import bio.terra.workspace.common.BaseUnitTest;
-import bio.terra.workspace.common.fixtures.WorkspaceFixtures;
 import bio.terra.workspace.db.WorkspaceDao;
 import bio.terra.workspace.generated.model.ApiJobReport;
 import bio.terra.workspace.service.iam.AuthenticatedUserRequest;
@@ -23,11 +22,6 @@
 import bio.terra.workspace.service.job.model.EnumeratedJob;
 import bio.terra.workspace.service.job.model.EnumeratedJobs;
 import bio.terra.workspace.service.workspace.model.OperationType;
-<<<<<<< HEAD
-import bio.terra.workspace.service.workspace.model.Workspace;
-import bio.terra.workspace.service.workspace.model.WorkspaceStage;
-=======
->>>>>>> 8c2036c1
 import bio.terra.workspace.unit.WorkspaceUnitTestUtils;
 import java.util.ArrayList;
 import java.util.List;
@@ -117,10 +111,6 @@
 
     List<String> jobIds1 = new ArrayList<>();
     UUID workspace1 = WorkspaceUnitTestUtils.createWorkspaceWithoutGcpContext(workspaceDao);
-<<<<<<< HEAD
-=======
-    ;
->>>>>>> 8c2036c1
     for (int i = 0; i < 3; i++) {
       String jobId = runFlight(workspace1, makeDescription(i));
       jobIds1.add(jobId);
@@ -128,10 +118,7 @@
 
     List<String> jobIds2 = new ArrayList<>();
     UUID workspace2 = WorkspaceUnitTestUtils.createWorkspaceWithoutGcpContext(workspaceDao);
-<<<<<<< HEAD
-=======
-    ;
->>>>>>> 8c2036c1
+
     for (int i = 0; i < 4; i++) {
       String jobId = runFlight(workspace2, makeDescription(i));
       jobIds2.add(jobId);
