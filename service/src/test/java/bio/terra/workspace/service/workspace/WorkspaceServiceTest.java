--- conflicted
+++ resolved
@@ -776,12 +776,7 @@
 
     // destination WS should exist
     final Workspace retrievedDestinationWorkspace =
-<<<<<<< HEAD
-        workspaceService.getWorkspace(destinationWorkspace.getWorkspaceId(), USER_REQUEST);
-    assertEquals(retrievedDestinationWorkspace.getProperties(), sourceWorkspace.getProperties());
-=======
         workspaceService.getWorkspace(destinationWorkspace.getWorkspaceId());
->>>>>>> df38b8a2
     assertEquals(
         "Destination Workspace", retrievedDestinationWorkspace.getDisplayName().orElseThrow());
     assertEquals(
