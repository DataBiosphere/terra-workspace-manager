package bio.terra.workspace.service.workspace;

import static bio.terra.workspace.common.utils.MockMvcUtils.*;
import static org.hamcrest.MatcherAssert.assertThat;
import static org.hamcrest.Matchers.hasSize;
import static org.hibernate.validator.internal.util.Contracts.assertNotNull;
import static org.junit.jupiter.api.Assertions.assertEquals;
import static org.junit.jupiter.api.Assertions.assertNull;
import static org.junit.jupiter.api.Assertions.assertThrows;
import static org.junit.jupiter.api.Assertions.assertTrue;
import static org.mockito.ArgumentMatchers.any;
import static org.mockito.ArgumentMatchers.eq;
import static org.mockito.Mockito.doReturn;
import static org.mockito.Mockito.doThrow;
<<<<<<< HEAD
import static org.mockito.Mockito.never;
=======
>>>>>>> e4b0bbf7
import static org.mockito.Mockito.when;
import static org.springframework.test.web.servlet.request.MockMvcRequestBuilders.delete;
import static org.springframework.test.web.servlet.request.MockMvcRequestBuilders.get;
import static org.springframework.test.web.servlet.request.MockMvcRequestBuilders.post;
import static org.springframework.test.web.servlet.result.MockMvcResultMatchers.status;

import bio.terra.common.exception.ErrorReportException;
import bio.terra.common.exception.ForbiddenException;
import bio.terra.common.exception.MissingRequiredFieldException;
import bio.terra.common.sam.exception.SamExceptionFactory;
import bio.terra.common.sam.exception.SamInternalServerErrorException;
import bio.terra.stairway.FlightDebugInfo;
import bio.terra.stairway.StepStatus;
import bio.terra.workspace.amalgam.tps.TpsApiDispatch;
import bio.terra.workspace.app.configuration.external.FeatureConfiguration;
import bio.terra.workspace.common.BaseConnectedTest;
import bio.terra.workspace.db.ResourceDao;
import bio.terra.workspace.db.WorkspaceActivityLogDao;
import bio.terra.workspace.db.exception.WorkspaceNotFoundException;
import bio.terra.workspace.generated.model.ApiCloneResourceResult;
import bio.terra.workspace.generated.model.ApiClonedWorkspace;
import bio.terra.workspace.generated.model.ApiCloudPlatform;
import bio.terra.workspace.generated.model.ApiCreateCloudContextRequest;
import bio.terra.workspace.generated.model.ApiGcpGcsBucketCreationParameters;
import bio.terra.workspace.generated.model.ApiGcpGcsBucketDefaultStorageClass;
import bio.terra.workspace.generated.model.ApiGcpGcsBucketLifecycle;
import bio.terra.workspace.generated.model.ApiGcpGcsBucketLifecycleRule;
import bio.terra.workspace.generated.model.ApiGcpGcsBucketLifecycleRuleAction;
import bio.terra.workspace.generated.model.ApiGcpGcsBucketLifecycleRuleActionType;
import bio.terra.workspace.generated.model.ApiGcpGcsBucketLifecycleRuleCondition;
import bio.terra.workspace.generated.model.ApiJobControl;
import bio.terra.workspace.generated.model.ApiResourceCloneDetails;
import bio.terra.workspace.generated.model.ApiResourceType;
import bio.terra.workspace.generated.model.ApiTpsPolicyInput;
import bio.terra.workspace.generated.model.ApiTpsPolicyInputs;
import bio.terra.workspace.generated.model.ApiTpsPolicyPair;
import bio.terra.workspace.service.crl.CrlService;
import bio.terra.workspace.service.datarepo.DataRepoService;
import bio.terra.workspace.service.iam.AuthenticatedUserRequest;
import bio.terra.workspace.service.iam.SamService;
import bio.terra.workspace.service.iam.model.ControlledResourceIamRole;
import bio.terra.workspace.service.iam.model.SamConstants.SamResource;
import bio.terra.workspace.service.iam.model.SamConstants.SamSpendProfileAction;
import bio.terra.workspace.service.iam.model.SamConstants.SamWorkspaceAction;
import bio.terra.workspace.service.iam.model.WsmIamRole;
import bio.terra.workspace.service.job.JobService;
import bio.terra.workspace.service.job.JobService.JobResultOrException;
import bio.terra.workspace.service.job.exception.InvalidResultStateException;
import bio.terra.workspace.service.resource.controlled.ControlledResourceService;
import bio.terra.workspace.service.resource.controlled.cloud.gcp.gcsbucket.ControlledGcsBucketResource;
import bio.terra.workspace.service.resource.controlled.model.AccessScopeType;
import bio.terra.workspace.service.resource.controlled.model.ControlledResource;
import bio.terra.workspace.service.resource.controlled.model.ControlledResourceFields;
import bio.terra.workspace.service.resource.controlled.model.ManagedByType;
import bio.terra.workspace.service.resource.controlled.model.PrivateResourceState;
import bio.terra.workspace.service.resource.exception.ResourceNotFoundException;
import bio.terra.workspace.service.resource.model.CloningInstructions;
import bio.terra.workspace.service.resource.model.WsmResourceType;
import bio.terra.workspace.service.resource.referenced.cloud.gcp.ReferencedResourceService;
import bio.terra.workspace.service.resource.referenced.cloud.gcp.datareposnapshot.ReferencedDataRepoSnapshotResource;
import bio.terra.workspace.service.spendprofile.SpendConnectedTestUtils;
import bio.terra.workspace.service.spendprofile.SpendProfileId;
import bio.terra.workspace.service.workspace.exceptions.DuplicateUserFacingIdException;
import bio.terra.workspace.service.workspace.exceptions.DuplicateWorkspaceException;
import bio.terra.workspace.service.workspace.flight.CheckSamWorkspaceAuthzStep;
import bio.terra.workspace.service.workspace.flight.CreateWorkspaceAuthzStep;
import bio.terra.workspace.service.workspace.flight.CreateWorkspacePoliciesStep;
import bio.terra.workspace.service.workspace.flight.CreateWorkspaceStep;
import bio.terra.workspace.service.workspace.model.Workspace;
import bio.terra.workspace.service.workspace.model.WorkspaceAndHighestRole;
import bio.terra.workspace.service.workspace.model.WorkspaceStage;
import com.fasterxml.jackson.databind.ObjectMapper;
import com.google.api.services.cloudresourcemanager.v3.model.Project;
import com.google.common.collect.ImmutableList;
import java.time.OffsetDateTime;
import java.util.ArrayList;
import java.util.Arrays;
import java.util.HashMap;
import java.util.List;
import java.util.Map;
import java.util.Optional;
import java.util.UUID;
import org.apache.http.HttpStatus;
import org.broadinstitute.dsde.workbench.client.sam.ApiException;
import org.broadinstitute.dsde.workbench.client.sam.model.UserStatusInfo;
import org.junit.jupiter.api.AfterEach;
import org.junit.jupiter.api.BeforeEach;
import org.junit.jupiter.api.Test;
import org.junit.jupiter.api.condition.DisabledIfEnvironmentVariable;
import org.springframework.beans.factory.annotation.Autowired;
import org.springframework.boot.test.autoconfigure.web.servlet.AutoConfigureMockMvc;
import org.springframework.boot.test.mock.mockito.MockBean;
import org.springframework.test.web.servlet.MockMvc;

@AutoConfigureMockMvc
class WorkspaceServiceTest extends BaseConnectedTest {

  /** A fake authenticated user request. */
  private static final AuthenticatedUserRequest USER_REQUEST =
      new AuthenticatedUserRequest()
          .token(Optional.of("fake-token"))
          .email("fake@email.com")
          .subjectId("fakeID123");

  /** A fake group-constraint policy for a workspace. */
  private static final ApiTpsPolicyInput GROUP_POLICY =
      new ApiTpsPolicyInput()
          .namespace("terra")
          .name("group-constraint")
          .addAdditionalDataItem(new ApiTpsPolicyPair().key("group-name").value("my_fake_group"));

  public static final String SPEND_PROFILE_ID = "wm-default-spend-profile";

  @MockBean private DataRepoService mockDataRepoService;
  /** Mock SamService does nothing for all calls that would throw if unauthorized. */
  @MockBean private SamService mockSamService;

  @MockBean private TpsApiDispatch mockTpsApiDispatch;
  @MockBean private FeatureConfiguration mockFeatureConfiguration;

  // Populated because this test is annotated with @AutoConfigureMockMvc
  @Autowired private MockMvc mockMvc;

  @Autowired private ControlledResourceService controlledResourceService;
  @Autowired private CrlService crl;
  @Autowired private GcpCloudContextService gcpCloudContextService;
  @Autowired private JobService jobService;
  @Autowired private ReferencedResourceService referenceResourceService;
  @Autowired private ResourceDao resourceDao;
  @Autowired private SpendConnectedTestUtils spendUtils;
  @Autowired private WorkspaceService workspaceService;
  @Autowired private ObjectMapper objectMapper;
  @Autowired private WorkspaceActivityLogDao workspaceActivityLogDao;

  @BeforeEach
  void setup() throws Exception {
    doReturn(true).when(mockDataRepoService).snapshotReadable(any(), any(), any());
    // By default, allow all spend link calls as authorized. (All other isAuthorized calls return
    // false by Mockito default).
    when(mockSamService.isAuthorized(
            any(), eq(SamResource.SPEND_PROFILE), any(), eq(SamSpendProfileAction.LINK)))
        .thenReturn(true);
    final String policyGroup = "terra-workspace-manager-test-group@googlegroups.com";
    // Return a valid google group for cloud sync, as Google validates groups added to GCP projects.
    when(mockSamService.syncWorkspacePolicy(any(), any(), any())).thenReturn(policyGroup);

    doReturn(policyGroup)
        .when(mockSamService)
        .syncResourcePolicy(
            any(ControlledResource.class),
            any(ControlledResourceIamRole.class),
            any(AuthenticatedUserRequest.class));
<<<<<<< HEAD

    Mockito.when(mockFeatureConfiguration.isTpsEnabled()).thenReturn(true);
    // We don't need to mock tpsCheck() because Mockito will already do nothing by default.
=======
    when(mockSamService.getUserStatusInfo(any()))
        .thenReturn(
            new UserStatusInfo()
                .userEmail(USER_REQUEST.getEmail())
                .userSubjectId(USER_REQUEST.getSubjectId()));
>>>>>>> e4b0bbf7
  }

  /**
   * Reset the {@link FlightDebugInfo} on the {@link JobService} to not interfere with other tests.
   */
  @AfterEach
  public void resetFlightDebugInfo() {
    jobService.setFlightDebugInfoForTest(null);
  }

  @Test
  void listWorkspacesAndHighestRoles_existing() throws Exception {
    UUID workspaceId = UUID.randomUUID();
    Workspace request = defaultRequestBuilder(workspaceId).build();
    workspaceService.createWorkspace(request, null, USER_REQUEST);

    when(mockSamService.listWorkspaceIdsAndHighestRoles(any()))
        .thenReturn(Map.of(workspaceId, WsmIamRole.OWNER));

    List<WorkspaceAndHighestRole> actual =
        workspaceService.listWorkspacesAndHighestRoles(USER_REQUEST, /*offset=*/ 0, /*limit=*/ 10);
    assertEquals(1, actual.size());
    assertEquals(request.getWorkspaceId(), actual.get(0).workspace().getWorkspaceId());
    assertEquals(WsmIamRole.OWNER, actual.get(0).highestRole());
  }

  @Test
  void getWorkspace_existing() {
    Workspace request = defaultRequestBuilder(UUID.randomUUID()).build();
    workspaceService.createWorkspace(request, null, USER_REQUEST);

    assertEquals(
        request.getWorkspaceId(),
        workspaceService.getWorkspace(request.getWorkspaceId()).getWorkspaceId());
  }

  @Test
  void getWorkspace_missing() {
    assertThrows(
        WorkspaceNotFoundException.class, () -> workspaceService.getWorkspace(UUID.randomUUID()));
  }

  @Test
  void getWorkspace_forbiddenMissing() throws Exception {
    doThrow(new ForbiddenException("forbid!"))
        .when(mockSamService)
        .checkAuthz(any(), any(), any(), any());
    mockMvc
        .perform(
            addAuth(
                get(String.format(WORKSPACES_V1_BY_UUID_PATH_FORMAT, UUID.randomUUID())),
                USER_REQUEST))
        .andExpect(status().is(HttpStatus.SC_NOT_FOUND));
  }

  @Test
  void getWorkspace_forbiddenExisting() throws Exception {
    Workspace request = defaultRequestBuilder(UUID.randomUUID()).build();
    workspaceService.createWorkspace(request, null, USER_REQUEST);

    doThrow(new ForbiddenException("forbid!"))
        .when(mockSamService)
        .checkAuthz(any(), any(), any(), any());
    mockMvc
        .perform(
            addAuth(
                get(String.format(WORKSPACES_V1_BY_UUID_PATH_FORMAT, request.getWorkspaceId())),
                USER_REQUEST))
        .andExpect(status().is(HttpStatus.SC_FORBIDDEN));
  }

  @Test
  void getWorkspaceByUserFacingId_existing() {
    String userFacingId = "user-facing-id-getworkspacebyuserfacingid_existing";
    Workspace request = defaultRequestBuilder(UUID.randomUUID()).userFacingId(userFacingId).build();
    workspaceService.createWorkspace(request, null, USER_REQUEST);

    assertEquals(
        request.getWorkspaceId(),
        workspaceService.getWorkspaceByUserFacingId(userFacingId, USER_REQUEST).getWorkspaceId());
  }

  @Test
  void getWorkspaceByUserFacingId_missing() {
    assertThrows(
        WorkspaceNotFoundException.class,
        () -> workspaceService.getWorkspaceByUserFacingId("missing-workspace", USER_REQUEST));
  }

  @Test
  void getWorkspaceByUserFacingId_forbiddenMissing() throws Exception {
    doThrow(new ForbiddenException("forbid!"))
        .when(mockSamService)
        .checkAuthz(any(), any(), any(), any());
    mockMvc
        .perform(
            addAuth(
                get(String.format(WORKSPACES_V1_BY_UFID_PATH_FORMAT, "missing-workspace")),
                USER_REQUEST))
        .andExpect(status().is(HttpStatus.SC_NOT_FOUND));
  }

  @Test
  void getWorkspaceByUserFacingId_forbiddenExisting() throws Exception {
    String userFacingId = "user-facing-id-getworkspacebyuserfacingid_forbiddenexisting";
    Workspace request = defaultRequestBuilder(UUID.randomUUID()).userFacingId(userFacingId).build();
    workspaceService.createWorkspace(request, null, USER_REQUEST);
    Workspace createdWorkspace = workspaceService.getWorkspace(request.getWorkspaceId());

    doThrow(new ForbiddenException("forbid!"))
        .when(mockSamService)
        .checkAuthz(any(), any(), any(), any());
    mockMvc
        .perform(
            addAuth(
                get(String.format(WORKSPACES_V1_BY_UFID_PATH_FORMAT, userFacingId)), USER_REQUEST))
        .andExpect(status().is(HttpStatus.SC_FORBIDDEN));
    assertThrows(
        ForbiddenException.class,
        () -> workspaceService.getWorkspaceByUserFacingId(userFacingId, USER_REQUEST));
  }

  @Test
  void getHighestRole_existing() {
    when(mockSamService.listRequesterRoles(any(), any(), any()))
        .thenReturn(ImmutableList.of(WsmIamRole.OWNER, WsmIamRole.WRITER));

    Workspace request = defaultRequestBuilder(UUID.randomUUID()).build();
    workspaceService.createWorkspace(request, null, USER_REQUEST);

    assertEquals(
        WsmIamRole.OWNER, workspaceService.getHighestRole(request.getWorkspaceId(), USER_REQUEST));
  }

  @Test
  void testWorkspaceStagePersists() {
    Workspace mcWorkspaceRequest =
        defaultRequestBuilder(UUID.randomUUID())
            .workspaceStage(WorkspaceStage.MC_WORKSPACE)
            .build();
    workspaceService.createWorkspace(mcWorkspaceRequest, null, USER_REQUEST);
    Workspace createdWorkspace = workspaceService.getWorkspace(mcWorkspaceRequest.getWorkspaceId());
    assertEquals(mcWorkspaceRequest.getWorkspaceId(), createdWorkspace.getWorkspaceId());
    assertEquals(WorkspaceStage.MC_WORKSPACE, createdWorkspace.getWorkspaceStage());
  }

  @Test
  void duplicateWorkspaceIdRequestsRejected() {
    Workspace request = defaultRequestBuilder(UUID.randomUUID()).build();
    workspaceService.createWorkspace(request, null, USER_REQUEST);
    Workspace duplicateWorkspace =
        defaultRequestBuilder(request.getWorkspaceId())
            .description("slightly different workspace")
            .build();
    assertThrows(
        DuplicateWorkspaceException.class,
        () -> workspaceService.createWorkspace(duplicateWorkspace, null, USER_REQUEST));
  }

  @Test
  void duplicateWorkspaceUserFacingIdRequestsRejected() {
    String userFacingId = "create-workspace-user-facing-id";
    Workspace request = defaultRequestBuilder(UUID.randomUUID()).userFacingId(userFacingId).build();
    workspaceService.createWorkspace(request, null, USER_REQUEST);
    Workspace duplicateUserFacingId =
        defaultRequestBuilder(UUID.randomUUID()).userFacingId(userFacingId).build();

    DuplicateUserFacingIdException ex =
        assertThrows(
            DuplicateUserFacingIdException.class,
            () -> workspaceService.createWorkspace(duplicateUserFacingId, null, USER_REQUEST));
    assertEquals(
        String.format("Workspace with ID %s already exists", userFacingId), ex.getMessage());
  }

  @Test
  void duplicateOperationSharesFailureResponse() throws Exception {
    String errorMsg = "fake SAM error message";
    doThrow(SamExceptionFactory.create(errorMsg, new ApiException(("test"))))
        .when(mockSamService)
        .createWorkspaceWithDefaults(any(), any());

    assertThrows(
        ErrorReportException.class,
        () ->
            workspaceService.createWorkspace(
                defaultRequestBuilder(UUID.randomUUID()).build(), null, USER_REQUEST));
    // This second call shares the above operation ID, and so should return the same exception
    // instead of a more generic internal Stairway exception.
    assertThrows(
        ErrorReportException.class,
        () ->
            workspaceService.createWorkspace(
                defaultRequestBuilder(UUID.randomUUID()).build(), null, USER_REQUEST));
  }

  @Test
  void testWithSpendProfile() {
    SpendProfileId spendProfileId = new SpendProfileId("foo");
    Workspace request =
        defaultRequestBuilder(UUID.randomUUID()).spendProfileId(spendProfileId).build();
    workspaceService.createWorkspace(request, null, USER_REQUEST);

    Workspace createdWorkspace = workspaceService.getWorkspace(request.getWorkspaceId());
    assertEquals(request.getWorkspaceId(), createdWorkspace.getWorkspaceId());
    assertEquals(spendProfileId, createdWorkspace.getSpendProfileId().orElse(null));
  }

  @Test
  void testWithDisplayNameAndDescription() {
    String name = "My workspace";
    String description = "The greatest workspace";
    Workspace request =
        defaultRequestBuilder(UUID.randomUUID()).displayName(name).description(description).build();
    workspaceService.createWorkspace(request, null, USER_REQUEST);

    Workspace createdWorkspace = workspaceService.getWorkspace(request.getWorkspaceId());
    assertEquals(
        request.getDescription().orElse(null), createdWorkspace.getDescription().orElse(null));
    assertEquals(name, createdWorkspace.getDisplayName().orElse(null));
    assertEquals(description, createdWorkspace.getDescription().orElse(null));
  }

  @Test
  void testUpdateWorkspace() {
    Workspace request = defaultRequestBuilder(UUID.randomUUID()).build();
    workspaceService.createWorkspace(request, null, USER_REQUEST);
    UUID workspaceUuid = request.getWorkspaceId();
    var lastUpdateDetails = workspaceActivityLogDao.getLastUpdateDetails(workspaceUuid);
    assertTrue(lastUpdateDetails.isPresent());
    Workspace createdWorkspace = workspaceService.getWorkspace(request.getWorkspaceId());
    assertEquals(request.getWorkspaceId(), createdWorkspace.getWorkspaceId());
    assertEquals("", createdWorkspace.getDisplayName().orElse(null));
    assertEquals("", createdWorkspace.getDescription().orElse(null));

    String userFacingId = "my-user-facing-id";
    String name = "My workspace";
    String description = "The greatest workspace";

    Workspace updatedWorkspace =
        workspaceService.updateWorkspace(
            workspaceUuid, userFacingId, name, description, USER_REQUEST);

    var workspaceUpdateChangeDetails = workspaceActivityLogDao.getLastUpdateDetails(workspaceUuid);
    assertTrue(
        lastUpdateDetails
            .get()
            .getChangeDate()
            .isBefore(workspaceUpdateChangeDetails.get().getChangeDate()));
    assertEquals(USER_REQUEST.getEmail(), workspaceUpdateChangeDetails.get().getActorEmail());
    assertEquals(
        USER_REQUEST.getSubjectId(), workspaceUpdateChangeDetails.get().getActorSubjectId());

    assertEquals(userFacingId, updatedWorkspace.getUserFacingId());
    assertTrue(updatedWorkspace.getDisplayName().isPresent());
    assertEquals(name, updatedWorkspace.getDisplayName().get());
    assertTrue(updatedWorkspace.getDescription().isPresent());
    assertEquals(description, updatedWorkspace.getDescription().get());

    String otherDescription = "The deprecated workspace";

    Workspace secondUpdatedWorkspace =
        workspaceService.updateWorkspace(workspaceUuid, null, null, otherDescription, USER_REQUEST);

    var secondUpdateChangeDetails = workspaceActivityLogDao.getLastUpdateDetails(workspaceUuid);
    assertTrue(
        workspaceUpdateChangeDetails
            .get()
            .getChangeDate()
            .isBefore(secondUpdateChangeDetails.get().getChangeDate()));
    assertEquals(USER_REQUEST.getEmail(), secondUpdateChangeDetails.get().getActorEmail());
    assertEquals(USER_REQUEST.getSubjectId(), secondUpdateChangeDetails.get().getActorSubjectId());
    // Since name is null, leave it alone. Description should be updated.
    assertTrue(secondUpdatedWorkspace.getDisplayName().isPresent());
    assertEquals(name, secondUpdatedWorkspace.getDisplayName().get());
    assertTrue(secondUpdatedWorkspace.getDescription().isPresent());
    assertEquals(otherDescription, secondUpdatedWorkspace.getDescription().get());

    // Sending through empty strings and an empty map clears the values.
    Map<String, String> propertyMap3 = new HashMap<>();
    Workspace thirdUpdatedWorkspace =
        workspaceService.updateWorkspace(workspaceUuid, userFacingId, "", "", USER_REQUEST);

    var thirdUpdatedDateAfterWorkspaceUpdate =
        workspaceActivityLogDao.getLastUpdateDetails(workspaceUuid);
    assertTrue(
        secondUpdateChangeDetails
            .get()
            .getChangeDate()
            .isBefore(thirdUpdatedDateAfterWorkspaceUpdate.get().getChangeDate()));
    assertTrue(thirdUpdatedWorkspace.getDisplayName().isPresent());
    assertEquals("", thirdUpdatedWorkspace.getDisplayName().get());
    assertTrue(thirdUpdatedWorkspace.getDescription().isPresent());
    assertEquals("", thirdUpdatedWorkspace.getDescription().get());

    // Fail if request doesn't contain any updated fields.
    assertThrows(
        MissingRequiredFieldException.class,
        () -> workspaceService.updateWorkspace(workspaceUuid, null, null, null, USER_REQUEST));
    var failedUpdateDate = workspaceActivityLogDao.getLastUpdateDetails(workspaceUuid);
    assertEquals(
        thirdUpdatedDateAfterWorkspaceUpdate.get().getChangeDate(),
        failedUpdateDate.get().getChangeDate());
  }

  @Test
  void testUpdateWorkspaceUserFacingIdAlreadyExistsRejected() {
    // Create one workspace with userFacingId, one without.
    String userFacingId = "update-workspace-user-facing-id";
    Workspace request = defaultRequestBuilder(UUID.randomUUID()).userFacingId(userFacingId).build();
    workspaceService.createWorkspace(request, null, USER_REQUEST);
    UUID secondWorkspaceUuid = UUID.randomUUID();
    request = defaultRequestBuilder(secondWorkspaceUuid).build();
    workspaceService.createWorkspace(request, null, USER_REQUEST);

    // Try to set second workspace's userFacing to first.
    DuplicateUserFacingIdException ex =
        assertThrows(
            DuplicateUserFacingIdException.class,
            () ->
                workspaceService.updateWorkspace(
                    secondWorkspaceUuid, userFacingId, null, null, USER_REQUEST));
    assertEquals(
        ex.getMessage(), String.format("Workspace with ID %s already exists", userFacingId));
  }

  @Test
  void testUpdateWorkspaceProperties() {
    // Create one workspace with properties
    Map<String, String> propertyMap =
        new HashMap<>() {
          {
            put("foo", "bar");
            put("xyzzy", "plohg");
          }
        };
    Workspace request = defaultRequestBuilder(UUID.randomUUID()).build();
    workspaceService.createWorkspace(request, null, USER_REQUEST);
    UUID workspaceUuid = request.getWorkspaceId();
    var lastUpdateDetails = workspaceActivityLogDao.getLastUpdateDetails(workspaceUuid);
    OffsetDateTime lastUpdatedDate = lastUpdateDetails.get().getChangeDate();
    assertNotNull(lastUpdatedDate);

    // Workspace update new properties
    workspaceService.updateWorkspaceProperties(workspaceUuid, propertyMap, USER_REQUEST);
    Workspace updatedWorkspace = workspaceService.getWorkspace(workspaceUuid);

    var updateDetailsAfterWorkspaceUpdate =
        workspaceActivityLogDao.getLastUpdateDetails(workspaceUuid);
    assertTrue(lastUpdatedDate.isBefore(updateDetailsAfterWorkspaceUpdate.get().getChangeDate()));
    assertEquals(
        propertyMap, updatedWorkspace.getProperties(), "Workspace properties update successfully");
    assertEquals(USER_REQUEST.getEmail(), updateDetailsAfterWorkspaceUpdate.get().getActorEmail());
    assertEquals(
        USER_REQUEST.getSubjectId(), updateDetailsAfterWorkspaceUpdate.get().getActorSubjectId());
  }

  @Test
  void testHandlesSamError() throws Exception {
    String apiErrorMsg = "test";
    ErrorReportException testex = new SamInternalServerErrorException(apiErrorMsg);
    doThrow(testex).when(mockSamService).createWorkspaceWithDefaults(any(), any());
    ErrorReportException exception =
        assertThrows(
            SamInternalServerErrorException.class,
            () ->
                workspaceService.createWorkspace(
                    defaultRequestBuilder(UUID.randomUUID()).build(), null, USER_REQUEST));
    assertEquals(apiErrorMsg, exception.getMessage());
  }

  @Test
  void createAndDeleteWorkspace() {
    Workspace request = defaultRequestBuilder(UUID.randomUUID()).build();
    workspaceService.createWorkspace(request, null, USER_REQUEST);

    workspaceService.deleteWorkspace(request, USER_REQUEST);
    assertThrows(
        WorkspaceNotFoundException.class,
        () -> workspaceService.getWorkspace(request.getWorkspaceId()));
  }

  @Test
  void createMcWorkspaceDoSteps() {
    Workspace request = defaultRequestBuilder(UUID.randomUUID()).build();
    Map<String, StepStatus> retrySteps = new HashMap<>();
    retrySteps.put(CreateWorkspaceAuthzStep.class.getName(), StepStatus.STEP_RESULT_FAILURE_RETRY);
    retrySteps.put(
        CreateWorkspacePoliciesStep.class.getName(), StepStatus.STEP_RESULT_FAILURE_RETRY);
    retrySteps.put(CreateWorkspaceStep.class.getName(), StepStatus.STEP_RESULT_FAILURE_RETRY);
    FlightDebugInfo debugInfo = FlightDebugInfo.newBuilder().doStepFailures(retrySteps).build();
    jobService.setFlightDebugInfoForTest(debugInfo);

    UUID createdId = workspaceService.createWorkspace(request, null, USER_REQUEST);
    assertEquals(createdId, request.getWorkspaceId());
  }

  @Test
  void createRawlsWorkspaceDoSteps() throws InterruptedException {
    Workspace request =
        defaultRequestBuilder(UUID.randomUUID())
            .workspaceStage(WorkspaceStage.RAWLS_WORKSPACE)
            .build();
    // Ensure the auth check in CheckSamWorkspaceAuthzStep always succeeds.
    doReturn(true).when(mockSamService).isAuthorized(any(), any(), any(), any());
    Map<String, StepStatus> retrySteps = new HashMap<>();
    retrySteps.put(
        CheckSamWorkspaceAuthzStep.class.getName(), StepStatus.STEP_RESULT_FAILURE_RETRY);
    retrySteps.put(CreateWorkspaceStep.class.getName(), StepStatus.STEP_RESULT_FAILURE_RETRY);
    FlightDebugInfo debugInfo = FlightDebugInfo.newBuilder().doStepFailures(retrySteps).build();
    jobService.setFlightDebugInfoForTest(debugInfo);

    UUID createdId = workspaceService.createWorkspace(request, null, USER_REQUEST);
    assertEquals(createdId, request.getWorkspaceId());
  }

  @Test
  void createMcWorkspaceUndoSteps() {
    Workspace request = defaultRequestBuilder(UUID.randomUUID()).build();
    // Retry undo steps once and fail at the end of the flight.
    Map<String, StepStatus> retrySteps = new HashMap<>();
    retrySteps.put(CreateWorkspaceAuthzStep.class.getName(), StepStatus.STEP_RESULT_FAILURE_RETRY);
    retrySteps.put(
        CreateWorkspacePoliciesStep.class.getName(), StepStatus.STEP_RESULT_FAILURE_RETRY);
    retrySteps.put(CreateWorkspaceStep.class.getName(), StepStatus.STEP_RESULT_FAILURE_RETRY);
    FlightDebugInfo debugInfo =
        FlightDebugInfo.newBuilder().undoStepFailures(retrySteps).lastStepFailure(true).build();
    jobService.setFlightDebugInfoForTest(debugInfo);

    // Service methods which wait for a flight to complete will throw an
    // InvalidResultStateException when that flight fails without a cause, which occurs when a
    // flight fails via debugInfo.
    assertThrows(
        InvalidResultStateException.class,
        () -> workspaceService.createWorkspace(request, null, USER_REQUEST));
    assertThrows(
        WorkspaceNotFoundException.class,
        () -> workspaceService.getWorkspace(request.getWorkspaceId()));
  }

  @Test
  void testDeleteWorkspaceProperties() {
    // Create one workspace with properties
    Map<String, String> propertyMap = new HashMap<>();
    propertyMap.put("foo", "bar");
    propertyMap.put("xyzzy", "plohg");

    Workspace request = defaultRequestBuilder(UUID.randomUUID()).properties(propertyMap).build();
    workspaceService.createWorkspace(request, null, USER_REQUEST);
    UUID workspaceUuid = request.getWorkspaceId();
    var lastUpdateDetails = workspaceActivityLogDao.getLastUpdateDetails(workspaceUuid);
    assertTrue(lastUpdateDetails.isPresent());

    List<String> propertyKeys = new ArrayList<>(Arrays.asList("foo", "foo1"));

    workspaceService.deleteWorkspaceProperties(workspaceUuid, propertyKeys, USER_REQUEST);
    Workspace deletedWorkspace = workspaceService.getWorkspace(workspaceUuid);

    var updateDetailsAfterWorkspaceUpdate =
        workspaceActivityLogDao.getLastUpdateDetails(workspaceUuid);
    assertTrue(
        lastUpdateDetails
            .get()
            .getChangeDate()
            .isBefore(updateDetailsAfterWorkspaceUpdate.get().getChangeDate()));
    Map<String, String> expectedPropertyMap = Map.of("xyzzy", "plohg");
    assertEquals(
        expectedPropertyMap,
        deletedWorkspace.getProperties(),
        "Workspace properties update successfully");
  }

  @Test
  void deleteForbiddenMissingWorkspace() throws Exception {
    doThrow(new ForbiddenException("forbid!"))
        .when(mockSamService)
        .checkAuthz(any(), any(), any(), any());
    mockMvc
        .perform(
            addAuth(
                delete(String.format(WORKSPACES_V1_BY_UUID_PATH_FORMAT, UUID.randomUUID())),
                USER_REQUEST))
        .andExpect(status().is(HttpStatus.SC_NOT_FOUND));
  }

  @Test
  void deleteForbiddenExistingWorkspace() throws Exception {
    Workspace request = defaultRequestBuilder(UUID.randomUUID()).build();
    workspaceService.createWorkspace(request, null, USER_REQUEST);

    doThrow(new ForbiddenException("forbid!"))
        .when(mockSamService)
        .checkAuthz(any(), any(), any(), any());

    mockMvc
        .perform(
            addAuth(
                delete(String.format(WORKSPACES_V1_BY_UUID_PATH_FORMAT, request.getWorkspaceId())),
                USER_REQUEST))
        .andExpect(status().is(HttpStatus.SC_FORBIDDEN));
  }

  @Test
  void deleteWorkspaceWithDataReference() {
    // First, create a workspace.
    UUID workspaceUuid = UUID.randomUUID();
    Workspace request = defaultRequestBuilder(workspaceUuid).build();
    workspaceService.createWorkspace(request, null, USER_REQUEST);

    // Next, add a data reference to that workspace.
    UUID resourceId = UUID.randomUUID();
    ReferencedDataRepoSnapshotResource snapshot =
        new ReferencedDataRepoSnapshotResource(
            workspaceUuid,
            resourceId,
            "fake_data_reference",
            null,
            CloningInstructions.COPY_NOTHING,
            "fakeinstance",
            "fakesnapshot");
    referenceResourceService.createReferenceResource(snapshot, USER_REQUEST);

    // Validate that the reference exists.
    referenceResourceService.getReferenceResource(workspaceUuid, resourceId);

    // Delete the workspace.
    workspaceService.deleteWorkspace(request, USER_REQUEST);

    // Verify that the workspace was successfully deleted, even though it contained references
    assertThrows(
        WorkspaceNotFoundException.class, () -> workspaceService.getWorkspace(workspaceUuid));

    // Verify that the resource is also deleted
    assertThrows(
        ResourceNotFoundException.class, () -> resourceDao.getResource(workspaceUuid, resourceId));
  }

  @Test
  @DisabledIfEnvironmentVariable(named = "TEST_ENV", matches = BUFFER_SERVICE_DISABLED_ENVS_REG_EX)
  void deleteWorkspaceWithGoogleContext() throws Exception {
    Workspace request =
        defaultRequestBuilder(UUID.randomUUID())
            .spendProfileId(spendUtils.defaultSpendId())
            .workspaceStage(WorkspaceStage.MC_WORKSPACE)
            .build();
    workspaceService.createWorkspace(request, null, USER_REQUEST);
    String jobId = UUID.randomUUID().toString();
    workspaceService.createGcpCloudContext(request, jobId, USER_REQUEST, "/fake/value");
    jobService.waitForJob(jobId);
    assertNull(jobService.retrieveJobResult(jobId, Object.class).getException());
    Workspace workspace = workspaceService.getWorkspace(request.getWorkspaceId());
    String projectId = gcpCloudContextService.getRequiredGcpProject(workspace.getWorkspaceId());

    // Verify project exists by retrieving it.
    crl.getCloudResourceManagerCow().projects().get(projectId).execute();

    workspaceService.deleteWorkspace(request, USER_REQUEST);

    // Check that project is now being deleted.
    Project project = crl.getCloudResourceManagerCow().projects().get(projectId).execute();
    assertEquals("DELETE_REQUESTED", project.getState());
  }

  @Test
  @DisabledIfEnvironmentVariable(named = "TEST_ENV", matches = BUFFER_SERVICE_DISABLED_ENVS_REG_EX)
  void createGetDeleteGoogleContext() {
    Workspace request =
        defaultRequestBuilder(UUID.randomUUID())
            .spendProfileId(spendUtils.defaultSpendId())
            .workspaceStage(WorkspaceStage.MC_WORKSPACE)
            .build();
    workspaceService.createWorkspace(request, null, USER_REQUEST);

    String jobId = UUID.randomUUID().toString();
    workspaceService.createGcpCloudContext(request, jobId, USER_REQUEST, "/fake/value");
    jobService.waitForJob(jobId);
    assertNull(jobService.retrieveJobResult(jobId, Object.class).getException());
    assertTrue(gcpCloudContextService.getGcpCloudContext(request.getWorkspaceId()).isPresent());
    workspaceService.deleteGcpCloudContext(request, USER_REQUEST);
    assertTrue(gcpCloudContextService.getGcpCloudContext(request.getWorkspaceId()).isEmpty());
  }

  @Test
  void createGoogleContextRawlsStageThrows() throws Exception {
    // RAWLS_WORKSPACE stage workspaces use existing Sam resources instead of owning them, so the
    // mock pretends our user has access to any workspace we ask about.
    when(mockSamService.isAuthorized(
            any(), eq(SamResource.WORKSPACE), any(), eq(SamWorkspaceAction.READ)))
        .thenReturn(true);
    UUID workspaceId = UUID.randomUUID();
    Workspace request =
        defaultRequestBuilder(workspaceId).workspaceStage(WorkspaceStage.RAWLS_WORKSPACE).build();
    workspaceService.createWorkspace(request, null, USER_REQUEST);
    String jobId = UUID.randomUUID().toString();
    ApiCreateCloudContextRequest contextRequest =
        new ApiCreateCloudContextRequest()
            .cloudPlatform(ApiCloudPlatform.GCP)
            .jobControl(new ApiJobControl().id(jobId));
    // Validation happens in the controller, so make this request through the mock MVC object rather
    // than calling the service directly.
    mockMvc
        .perform(
            addJsonContentType(
                    addAuth(
                        post(String.format(CREATE_CLOUD_CONTEXT_PATH_FORMAT, workspaceId)),
                        USER_REQUEST))
                .content(objectMapper.writeValueAsString(contextRequest)))
        .andExpect(status().is(HttpStatus.SC_BAD_REQUEST));
  }

  @Test
  public void cloneGcpWorkspace() {
    // Create a workspace
    final Workspace sourceWorkspace =
        defaultRequestBuilder(UUID.randomUUID())
            .userFacingId("source-user-facing-id")
            .displayName("Source Workspace")
            .description("The original workspace.")
            .spendProfileId(new SpendProfileId(SPEND_PROFILE_ID))
            .build();
    final UUID sourceWorkspaceId =
        workspaceService.createWorkspace(sourceWorkspace, null, USER_REQUEST);

    // create a cloud context
    final String createCloudContextJobId = UUID.randomUUID().toString();
    workspaceService.createGcpCloudContext(sourceWorkspace, createCloudContextJobId, USER_REQUEST);
    jobService.waitForJob(createCloudContextJobId);
    assertNull(jobService.retrieveJobResult(createCloudContextJobId, Object.class).getException());

    // add a bucket resource
    final ControlledGcsBucketResource bucketResource =
        ControlledGcsBucketResource.builder()
            .bucketName("terra-test-" + UUID.randomUUID().toString().toLowerCase())
            .common(
                ControlledResourceFields.builder()
                    .name("bucket_1")
                    .description("Just a plain bucket.")
                    .cloningInstructions(CloningInstructions.COPY_RESOURCE)
                    .resourceId(UUID.randomUUID())
                    .workspaceUuid(sourceWorkspaceId)
                    .managedBy(ManagedByType.MANAGED_BY_USER)
                    .privateResourceState(PrivateResourceState.INITIALIZING)
                    .accessScope(AccessScopeType.ACCESS_SCOPE_PRIVATE)
                    .applicationId(null)
                    .iamRole(ControlledResourceIamRole.OWNER)
                    .assignedUser(USER_REQUEST.getEmail())
                    .build())
            .build();
    final ApiGcpGcsBucketCreationParameters creationParameters =
        new ApiGcpGcsBucketCreationParameters()
            .name("foo")
            .defaultStorageClass(ApiGcpGcsBucketDefaultStorageClass.NEARLINE)
            .lifecycle(
                new ApiGcpGcsBucketLifecycle()
                    .addRulesItem(
                        new ApiGcpGcsBucketLifecycleRule()
                            .condition(new ApiGcpGcsBucketLifecycleRuleCondition().age(90))
                            .action(
                                new ApiGcpGcsBucketLifecycleRuleAction()
                                    .type(ApiGcpGcsBucketLifecycleRuleActionType.SET_STORAGE_CLASS)
                                    .storageClass(ApiGcpGcsBucketDefaultStorageClass.STANDARD))));

    final ControlledResource createdResource =
        controlledResourceService.createControlledResourceSync(
            bucketResource, ControlledResourceIamRole.OWNER, USER_REQUEST, creationParameters);

    final ControlledGcsBucketResource createdBucketResource =
        createdResource.castByEnum(WsmResourceType.CONTROLLED_GCP_GCS_BUCKET);
    final Workspace destinationWorkspace =
        defaultRequestBuilder(UUID.randomUUID())
            .userFacingId("dest-user-facing-id")
            .displayName("Destination Workspace")
            .description("Copied from source")
            .spendProfileId(new SpendProfileId(SPEND_PROFILE_ID))
            .build();
    final String destinationLocation = "us-east1";
    final String cloneJobId =
        workspaceService.cloneWorkspace(
            sourceWorkspace, USER_REQUEST, destinationLocation, destinationWorkspace);
    jobService.waitForJob(cloneJobId);
    final JobResultOrException<ApiClonedWorkspace> cloneResultOrException =
        jobService.retrieveJobResult(cloneJobId, ApiClonedWorkspace.class);
    assertNull(cloneResultOrException.getException());
    final ApiClonedWorkspace cloneResult = cloneResultOrException.getResult();
    assertEquals(destinationWorkspace.getWorkspaceId(), cloneResult.getDestinationWorkspaceId());
    assertThat(cloneResult.getResources(), hasSize(1));

    final ApiResourceCloneDetails bucketCloneDetails = cloneResult.getResources().get(0);
    assertEquals(ApiCloneResourceResult.SUCCEEDED, bucketCloneDetails.getResult());
    assertNull(bucketCloneDetails.getErrorMessage());
    assertEquals(ApiResourceType.GCS_BUCKET, bucketCloneDetails.getResourceType());
    assertEquals(createdBucketResource.getResourceId(), bucketCloneDetails.getSourceResourceId());

    // destination WS should exist
    final Workspace retrievedDestinationWorkspace =
        workspaceService.getWorkspace(destinationWorkspace.getWorkspaceId());
    assertEquals(
        "Destination Workspace", retrievedDestinationWorkspace.getDisplayName().orElseThrow());
    assertEquals(
        "Copied from source", retrievedDestinationWorkspace.getDescription().orElseThrow());
    assertEquals(WorkspaceStage.MC_WORKSPACE, retrievedDestinationWorkspace.getWorkspaceStage());

    // Destination Workspace should have a GCP context
    assertNotNull(
        gcpCloudContextService
            .getGcpCloudContext(destinationWorkspace.getWorkspaceId())
            .orElseThrow());

    // clean up
    workspaceService.deleteWorkspace(sourceWorkspace, USER_REQUEST);
    workspaceService.deleteWorkspace(destinationWorkspace, USER_REQUEST);
  }

  @Test
  public void tpsCalledForWorkspaceWithGroupPolicy() {
    // Create a workspace with policy
    ApiTpsPolicyInputs policyInputs = new ApiTpsPolicyInputs().inputs(List.of(GROUP_POLICY));
    Workspace request = defaultRequestBuilder(UUID.randomUUID()).build();
    workspaceService.createWorkspace(request, policyInputs, USER_REQUEST);
    // Confirm WSM called TPS
    Mockito.verify(mockTpsApiDispatch).createPao(any(), any());

    // Clean up the workspace
    workspaceService.deleteWorkspace(request, USER_REQUEST);

    // Confirm WSM called TPS to delete the workspace policy during cleanup
    Mockito.verify(mockTpsApiDispatch).deletePao(any(), eq(request.getWorkspaceId()));
  }

  @Test
  public void tpsNotCalledIfDisabled() {
    when(mockFeatureConfiguration.isTpsEnabled()).thenReturn(false);
    Workspace request = defaultRequestBuilder(UUID.randomUUID()).build();
    workspaceService.createWorkspace(request, null, USER_REQUEST);
    // Confirm WSM did not call TPS when creating the workspace
    Mockito.verify(mockTpsApiDispatch, never()).createPao(any(), any());

    workspaceService.deleteWorkspace(request, USER_REQUEST);
    // Confirm WSM did not call TPS when deleting the workspace
    Mockito.verify(mockTpsApiDispatch, never()).deletePao(any(), eq(request.getWorkspaceId()));
  }

  /**
   * Convenience method for getting a WorkspaceRequest builder with some pre-filled default values.
   *
   * <p>This provides default values for jobId (random UUID), spend profile (Optional.empty()), and
   * workspace stage (MC_WORKSPACE).
   *
   * <p>Because the tests in this class mock Sam, we do not need to explicitly clean up workspaces
   * created here.
   */
  private Workspace.Builder defaultRequestBuilder(UUID workspaceUuid) {
    return Workspace.builder()
        .workspaceId(workspaceUuid)
        .userFacingId("a" + workspaceUuid.toString())
        .spendProfileId(null)
        .workspaceStage(WorkspaceStage.MC_WORKSPACE);
  }
}<|MERGE_RESOLUTION|>--- conflicted
+++ resolved
@@ -12,10 +12,7 @@
 import static org.mockito.ArgumentMatchers.eq;
 import static org.mockito.Mockito.doReturn;
 import static org.mockito.Mockito.doThrow;
-<<<<<<< HEAD
 import static org.mockito.Mockito.never;
-=======
->>>>>>> e4b0bbf7
 import static org.mockito.Mockito.when;
 import static org.springframework.test.web.servlet.request.MockMvcRequestBuilders.delete;
 import static org.springframework.test.web.servlet.request.MockMvcRequestBuilders.get;
@@ -105,6 +102,7 @@
 import org.junit.jupiter.api.BeforeEach;
 import org.junit.jupiter.api.Test;
 import org.junit.jupiter.api.condition.DisabledIfEnvironmentVariable;
+import org.mockito.Mockito;
 import org.springframework.beans.factory.annotation.Autowired;
 import org.springframework.boot.test.autoconfigure.web.servlet.AutoConfigureMockMvc;
 import org.springframework.boot.test.mock.mockito.MockBean;
@@ -168,17 +166,13 @@
             any(ControlledResource.class),
             any(ControlledResourceIamRole.class),
             any(AuthenticatedUserRequest.class));
-<<<<<<< HEAD
-
-    Mockito.when(mockFeatureConfiguration.isTpsEnabled()).thenReturn(true);
-    // We don't need to mock tpsCheck() because Mockito will already do nothing by default.
-=======
     when(mockSamService.getUserStatusInfo(any()))
         .thenReturn(
             new UserStatusInfo()
                 .userEmail(USER_REQUEST.getEmail())
                 .userSubjectId(USER_REQUEST.getSubjectId()));
->>>>>>> e4b0bbf7
+    when(mockFeatureConfiguration.isTpsEnabled()).thenReturn(true);
+    // We don't need to mock tpsCheck() because Mockito will already do nothing by default.
   }
 
   /**
