--- conflicted
+++ resolved
@@ -182,31 +182,21 @@
   void getWorkspace_existing() {
     Workspace request = defaultRequestBuilder(UUID.randomUUID()).build();
     workspaceService.createWorkspace(request, USER_REQUEST);
-
-<<<<<<< HEAD
+    
     var workspaceAndDescription =
         workspaceService.getWorkspaceAndAdditionalAttributes(
             request.getWorkspaceId(), USER_REQUEST);
     assertEquals(request.getWorkspaceId(), workspaceAndDescription.workspace().getWorkspaceId());
     assertEquals(WsmIamRole.OWNER, workspaceAndDescription.highestRole());
     assertTrue(workspaceAndDescription.lastUpdatedDate().isPresent());
-=======
-    assertEquals(
-        request.getWorkspaceId(),
-        workspaceService.getWorkspace(request.getWorkspaceId()).getWorkspaceId());
->>>>>>> 4eacc62d
   }
 
   @Test
   void getWorkspace_missing() {
     assertThrows(
-<<<<<<< HEAD
         WorkspaceNotFoundException.class,
         () ->
             workspaceService.getWorkspaceAndAdditionalAttributes(UUID.randomUUID(), USER_REQUEST));
-=======
-        WorkspaceNotFoundException.class, () -> workspaceService.getWorkspace(UUID.randomUUID()));
->>>>>>> 4eacc62d
   }
 
   @Test
@@ -214,17 +204,15 @@
     doThrow(new ForbiddenException("forbid!"))
         .when(mockSamService)
         .checkAuthz(any(), any(), any(), any());
-<<<<<<< HEAD
     assertThrows(
         WorkspaceNotFoundException.class,
         () ->
             workspaceService.getWorkspaceAndAdditionalAttributes(UUID.randomUUID(), USER_REQUEST));
-=======
+
     mockMvc
         .perform(
             addAuth(get(String.format(GET_WORKSPACE_PATH_FORMAT, UUID.randomUUID())), USER_REQUEST))
         .andExpect(status().is(HttpStatus.SC_NOT_FOUND));
->>>>>>> 4eacc62d
   }
 
   @Test
@@ -235,20 +223,17 @@
     doThrow(new ForbiddenException("forbid!"))
         .when(mockSamService)
         .checkAuthz(any(), any(), any(), any());
-<<<<<<< HEAD
     assertThrows(
         ForbiddenException.class,
         () ->
             workspaceService.getWorkspaceAndAdditionalAttributes(
                 request.getWorkspaceId(), USER_REQUEST));
-=======
     mockMvc
         .perform(
             addAuth(
                 get(String.format(GET_WORKSPACE_PATH_FORMAT, request.getWorkspaceId())),
                 USER_REQUEST))
         .andExpect(status().is(HttpStatus.SC_FORBIDDEN));
->>>>>>> 4eacc62d
   }
 
   @Test
@@ -279,20 +264,17 @@
     doThrow(new ForbiddenException("forbid!"))
         .when(mockSamService)
         .checkAuthz(any(), any(), any(), any());
-<<<<<<< HEAD
     assertThrows(
         WorkspaceNotFoundException.class,
         () ->
             workspaceService.getWorkspaceAndAdditionalAttributesByUserFacingId(
                 "missing-workspace", USER_REQUEST));
-=======
     mockMvc
         .perform(
             addAuth(
                 get(String.format(GET_WORKSPACE_BY_UFID_PATH_FORMAT, "missing-workspace")),
                 USER_REQUEST))
         .andExpect(status().is(HttpStatus.SC_NOT_FOUND));
->>>>>>> 4eacc62d
   }
 
   @Test
@@ -300,10 +282,8 @@
     String userFacingId = "user-facing-id-getworkspacebyuserfacingid_forbiddenexisting";
     Workspace request = defaultRequestBuilder(UUID.randomUUID()).userFacingId(userFacingId).build();
     workspaceService.createWorkspace(request, USER_REQUEST);
-<<<<<<< HEAD
-=======
+
     Workspace createdWorkspace = workspaceService.getWorkspace(request.getWorkspaceId());
->>>>>>> 4eacc62d
 
     doThrow(new ForbiddenException("forbid!"))
         .when(mockSamService)
@@ -339,14 +319,10 @@
             .workspaceStage(WorkspaceStage.MC_WORKSPACE)
             .build();
     workspaceService.createWorkspace(mcWorkspaceRequest, USER_REQUEST);
-<<<<<<< HEAD
     Workspace createdWorkspace =
         workspaceService
             .getWorkspaceAndAdditionalAttributes(mcWorkspaceRequest.getWorkspaceId(), USER_REQUEST)
             .workspace();
-=======
-    Workspace createdWorkspace = workspaceService.getWorkspace(mcWorkspaceRequest.getWorkspaceId());
->>>>>>> 4eacc62d
     assertEquals(mcWorkspaceRequest.getWorkspaceId(), createdWorkspace.getWorkspaceId());
     assertEquals(WorkspaceStage.MC_WORKSPACE, createdWorkspace.getWorkspaceStage());
   }
@@ -408,14 +384,11 @@
         defaultRequestBuilder(UUID.randomUUID()).spendProfileId(spendProfileId).build();
     workspaceService.createWorkspace(request, USER_REQUEST);
 
-<<<<<<< HEAD
     Workspace createdWorkspace =
         workspaceService
             .getWorkspaceAndAdditionalAttributes(request.getWorkspaceId(), USER_REQUEST)
             .workspace();
-=======
-    Workspace createdWorkspace = workspaceService.getWorkspace(request.getWorkspaceId());
->>>>>>> 4eacc62d
+
     assertEquals(request.getWorkspaceId(), createdWorkspace.getWorkspaceId());
     assertEquals(spendProfileId, createdWorkspace.getSpendProfileId().orElse(null));
   }
@@ -428,14 +401,11 @@
         defaultRequestBuilder(UUID.randomUUID()).displayName(name).description(description).build();
     workspaceService.createWorkspace(request, USER_REQUEST);
 
-<<<<<<< HEAD
     Workspace createdWorkspace =
         workspaceService
             .getWorkspaceAndAdditionalAttributes(request.getWorkspaceId(), USER_REQUEST)
             .workspace();
-=======
-    Workspace createdWorkspace = workspaceService.getWorkspace(request.getWorkspaceId());
->>>>>>> 4eacc62d
+
     assertEquals(
         request.getDescription().orElse(null), createdWorkspace.getDescription().orElse(null));
     assertEquals(name, createdWorkspace.getDisplayName().orElse(null));
@@ -452,14 +422,11 @@
     UUID workspaceUuid = request.getWorkspaceId();
     var lastUpdatedDate = workspaceActivityLogDao.getLastUpdatedDate(workspaceUuid);
     assertTrue(lastUpdatedDate.isPresent());
-<<<<<<< HEAD
     Workspace createdWorkspace =
         workspaceService
             .getWorkspaceAndAdditionalAttributes(request.getWorkspaceId(), USER_REQUEST)
             .workspace();
-=======
-    Workspace createdWorkspace = workspaceService.getWorkspace(request.getWorkspaceId());
->>>>>>> 4eacc62d
+
     assertEquals(request.getWorkspaceId(), createdWorkspace.getWorkspaceId());
     assertEquals("", createdWorkspace.getDisplayName().orElse(null));
     assertEquals("", createdWorkspace.getDescription().orElse(null));
@@ -473,14 +440,7 @@
 
     WorkspaceAndAdditionalAttributes updatedWorkspaceAndAttributes =
         workspaceService.updateWorkspace(
-<<<<<<< HEAD
-            USER_REQUEST, workspaceUuid, userFacingId, name, description, propertyMap2);
-    var updatedWorkspace = updatedWorkspaceAndAttributes.workspace();
-    assertEquals(WsmIamRole.OWNER, updatedWorkspaceAndAttributes.highestRole());
-    assertTrue(updatedWorkspaceAndAttributes.lastUpdatedDate().isPresent());
-=======
             workspaceUuid, userFacingId, name, description, propertyMap2);
->>>>>>> 4eacc62d
 
     var updatedDateAfterWorkspaceUpdate = workspaceActivityLogDao.getLastUpdatedDate(workspaceUuid);
     assertTrue(lastUpdatedDate.get().isBefore(updatedDateAfterWorkspaceUpdate.get()));
@@ -497,16 +457,11 @@
 
     String otherDescription = "The deprecated workspace";
 
-<<<<<<< HEAD
     WorkspaceAndAdditionalAttributes secondUpdatedWorkspaceAndAttributes =
         workspaceService.updateWorkspace(
             USER_REQUEST, workspaceUuid, null, null, otherDescription, null);
     Workspace secondUpdatedWorkspace = secondUpdatedWorkspaceAndAttributes.workspace();
     assertTrue(secondUpdatedWorkspaceAndAttributes.lastUpdatedDate().isPresent());
-=======
-    Workspace secondUpdatedWorkspace =
-        workspaceService.updateWorkspace(workspaceUuid, null, null, otherDescription, null);
->>>>>>> 4eacc62d
 
     var secondUpdatedDateAfterWorkspaceUpdate =
         workspaceActivityLogDao.getLastUpdatedDate(workspaceUuid);
@@ -527,17 +482,12 @@
 
     // Sending through empty strings and an empty map clears the values.
     Map<String, String> propertyMap3 = new HashMap<>();
-<<<<<<< HEAD
     WorkspaceAndAdditionalAttributes thirdUpdatedWorkspaceAndAttributes =
         workspaceService.updateWorkspace(
             USER_REQUEST, workspaceUuid, userFacingId, "", "", propertyMap3);
     Workspace thirdUpdatedWorkspace = thirdUpdatedWorkspaceAndAttributes.workspace();
     assertTrue(thirdUpdatedWorkspaceAndAttributes.lastUpdatedDate().isPresent());
 
-=======
-    Workspace thirdUpdatedWorkspace =
-        workspaceService.updateWorkspace(workspaceUuid, userFacingId, "", "", propertyMap3);
->>>>>>> 4eacc62d
     var thirdUpdatedDateAfterWorkspaceUpdate =
         workspaceActivityLogDao.getLastUpdatedDate(workspaceUuid);
     assertTrue(
@@ -603,13 +553,9 @@
     workspaceService.deleteWorkspace(request, USER_REQUEST);
     assertThrows(
         WorkspaceNotFoundException.class,
-<<<<<<< HEAD
         () ->
             workspaceService.getWorkspaceAndAdditionalAttributes(
                 request.getWorkspaceId(), USER_REQUEST));
-=======
-        () -> workspaceService.getWorkspace(request.getWorkspaceId()));
->>>>>>> 4eacc62d
   }
 
   @Test
@@ -663,13 +609,9 @@
         () -> workspaceService.createWorkspace(request, USER_REQUEST));
     assertThrows(
         WorkspaceNotFoundException.class,
-<<<<<<< HEAD
         () ->
             workspaceService.getWorkspaceAndAdditionalAttributes(
                 request.getWorkspaceId(), USER_REQUEST));
-=======
-        () -> workspaceService.getWorkspace(request.getWorkspaceId()));
->>>>>>> 4eacc62d
   }
 
   @Test
@@ -730,12 +672,8 @@
 
     // Verify that the workspace was successfully deleted, even though it contained references
     assertThrows(
-<<<<<<< HEAD
         WorkspaceNotFoundException.class,
         () -> workspaceService.getWorkspaceAndAdditionalAttributes(workspaceUuid, USER_REQUEST));
-=======
-        WorkspaceNotFoundException.class, () -> workspaceService.getWorkspace(workspaceUuid));
->>>>>>> 4eacc62d
 
     // Verify that the resource is also deleted
     assertThrows(
@@ -754,7 +692,6 @@
     String jobId = UUID.randomUUID().toString();
     workspaceService.createGcpCloudContext(request, jobId, USER_REQUEST, "/fake/value");
     jobService.waitForJob(jobId);
-<<<<<<< HEAD
     assertNull(jobService.retrieveJobResult(jobId, Object.class, USER_REQUEST).getException());
     Workspace workspace =
         workspaceService
@@ -762,11 +699,6 @@
             .workspace();
     String projectId =
         workspaceService.getAuthorizedRequiredGcpProject(workspace.getWorkspaceId(), USER_REQUEST);
-=======
-    assertNull(jobService.retrieveJobResult(jobId, Object.class).getException());
-    Workspace workspace = workspaceService.getWorkspace(request.getWorkspaceId());
-    String projectId = gcpCloudContextService.getRequiredGcpProject(workspace.getWorkspaceId());
->>>>>>> 4eacc62d
 
     // Verify project exists by retrieving it.
     crl.getCloudResourceManagerCow().projects().get(projectId).execute();
@@ -913,14 +845,10 @@
 
     // destination WS should exist
     final Workspace retrievedDestinationWorkspace =
-<<<<<<< HEAD
         workspaceService
             .getWorkspaceAndAdditionalAttributes(
                 destinationWorkspace.getWorkspaceId(), USER_REQUEST)
             .workspace();
-=======
-        workspaceService.getWorkspace(destinationWorkspace.getWorkspaceId());
->>>>>>> 4eacc62d
     assertEquals(
         "Destination Workspace", retrievedDestinationWorkspace.getDisplayName().orElseThrow());
     assertEquals(
