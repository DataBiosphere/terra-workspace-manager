package bio.terra.workspace.common.fixtures;

import bio.terra.workspace.generated.model.ApiWsmPolicyInput;
import bio.terra.workspace.generated.model.ApiWsmPolicyInputs;
import bio.terra.workspace.generated.model.ApiWsmPolicyPair;

public class PolicyFixtures {
  public static final String NAMESPACE = "terra";
  public static final String GROUP_CONSTRAINT = "group-constraint";
  public static final String REGION_CONSTRAINT = "region-constraint";
  public static final String GROUP = "group";
  public static final String DEFAULT_GROUP = "wsm-test-group";
  public static final String ALT_GROUP = "wsm-test-group-alt";
  public static final String REGION = "region-name";
  public static final String US_REGION = "usa";
  public static final String IOWA_REGION = "iowa";

<<<<<<< HEAD
  public static final String WSM_TEST_GROUP = "wsm-test-group";

  public static final String WSM_TEST_GROUP_ALT = "wsm-test-group-alt";

  public static ApiWsmPolicyInput GROUP_POLICY =
      new ApiWsmPolicyInput()
          .namespace(NAMESPACE)
          .name(GROUP_CONSTRAINT)
          .addAdditionalDataItem(new ApiWsmPolicyPair().key(GROUP).value(WSM_TEST_GROUP));

  public static ApiWsmPolicyInput REGION_POLICY =
=======
  public static ApiWsmPolicyInput GROUP_POLICY_DEFAULT =
      new ApiWsmPolicyInput()
          .namespace(NAMESPACE)
          .name(GROUP_CONSTRAINT)
          .addAdditionalDataItem(new ApiWsmPolicyPair().key(GROUP).value(DEFAULT_GROUP));
  public static ApiWsmPolicyInput GROUP_POLICY_ALT =
      new ApiWsmPolicyInput()
          .namespace(NAMESPACE)
          .name(GROUP_CONSTRAINT)
          .addAdditionalDataItem(new ApiWsmPolicyPair().key(GROUP).value(ALT_GROUP));
  public static ApiWsmPolicyInput REGION_POLICY_USA =
>>>>>>> 7c938e47
      new ApiWsmPolicyInput()
          .namespace(NAMESPACE)
          .name(REGION_CONSTRAINT)
          .addAdditionalDataItem(new ApiWsmPolicyPair().key(REGION).value(US_REGION));

<<<<<<< HEAD
  public static final ApiWsmPolicyInputs DEFAULT_WSM_POLICY_INPUTS =
      new ApiWsmPolicyInputs().addInputsItem(GROUP_POLICY).addInputsItem(REGION_POLICY);
=======
  public static ApiWsmPolicyInput REGION_POLICY_IOWA =
      new ApiWsmPolicyInput()
          .namespace(NAMESPACE)
          .name(REGION_CONSTRAINT)
          .addAdditionalDataItem(new ApiWsmPolicyPair().key(REGION).value(IOWA_REGION));
>>>>>>> 7c938e47
}<|MERGE_RESOLUTION|>--- conflicted
+++ resolved
@@ -15,19 +15,6 @@
   public static final String US_REGION = "usa";
   public static final String IOWA_REGION = "iowa";
 
-<<<<<<< HEAD
-  public static final String WSM_TEST_GROUP = "wsm-test-group";
-
-  public static final String WSM_TEST_GROUP_ALT = "wsm-test-group-alt";
-
-  public static ApiWsmPolicyInput GROUP_POLICY =
-      new ApiWsmPolicyInput()
-          .namespace(NAMESPACE)
-          .name(GROUP_CONSTRAINT)
-          .addAdditionalDataItem(new ApiWsmPolicyPair().key(GROUP).value(WSM_TEST_GROUP));
-
-  public static ApiWsmPolicyInput REGION_POLICY =
-=======
   public static ApiWsmPolicyInput GROUP_POLICY_DEFAULT =
       new ApiWsmPolicyInput()
           .namespace(NAMESPACE)
@@ -39,20 +26,17 @@
           .name(GROUP_CONSTRAINT)
           .addAdditionalDataItem(new ApiWsmPolicyPair().key(GROUP).value(ALT_GROUP));
   public static ApiWsmPolicyInput REGION_POLICY_USA =
->>>>>>> 7c938e47
       new ApiWsmPolicyInput()
           .namespace(NAMESPACE)
           .name(REGION_CONSTRAINT)
           .addAdditionalDataItem(new ApiWsmPolicyPair().key(REGION).value(US_REGION));
 
-<<<<<<< HEAD
   public static final ApiWsmPolicyInputs DEFAULT_WSM_POLICY_INPUTS =
-      new ApiWsmPolicyInputs().addInputsItem(GROUP_POLICY).addInputsItem(REGION_POLICY);
-=======
+      new ApiWsmPolicyInputs().addInputsItem(GROUP_POLICY_DEFAULT).addInputsItem(REGION_POLICY_USA);
+
   public static ApiWsmPolicyInput REGION_POLICY_IOWA =
       new ApiWsmPolicyInput()
           .namespace(NAMESPACE)
           .name(REGION_CONSTRAINT)
           .addAdditionalDataItem(new ApiWsmPolicyPair().key(REGION).value(IOWA_REGION));
->>>>>>> 7c938e47
 }