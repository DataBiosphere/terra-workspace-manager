--- conflicted
+++ resolved
@@ -77,13 +77,8 @@
   /** Construct a parameter object with a unique bucket name to avoid unintended clashes. */
   public static ApiGcpGcsBucketCreationParameters getGoogleBucketCreationParameters() {
     return new ApiGcpGcsBucketCreationParameters()
-<<<<<<< HEAD
         .name(uniqueBucketName())
         .location(BUCKET_LOCATION)
-=======
-        .name(uniqueName(BUCKET_NAME_PREFIX))
-        .location(RESOURCE_LOCATION)
->>>>>>> cf809ac9
         .defaultStorageClass(ApiGcpGcsBucketDefaultStorageClass.STANDARD)
         .lifecycle(new ApiGcpGcsBucketLifecycle().rules(LIFECYCLE_RULES));
   }
