--- conflicted
+++ resolved
@@ -165,11 +165,8 @@
         .name(uniqueAzureName(AZURE_VM_NAME_PREFIX))
         .vmSize(VirtualMachineSizeTypes.STANDARD_D2S_V3.toString())
         .region("westcentralus")
-<<<<<<< HEAD
         // TODO: it'd be nice to support standard Linux OSes in addition to custom image URIs.
         // The below image is a Jupyter image and should be stable.
-=======
->>>>>>> b81e2d91
         .vmImage(
             new ApiAzureVmImage()
                 .publisher("microsoft-dsvm")
@@ -324,11 +321,8 @@
         Map.of(),
         MockMvcUtils.DEFAULT_USER_EMAIL,
         /*createdDate=*/ null,
-<<<<<<< HEAD
-=======
         /*lastUpdatedByEmail=*/ null,
         /*lastUpdatedDate=*/ null,
->>>>>>> b81e2d91
         DEFAULT_RESOURCE_REGION);
   }
 
@@ -494,11 +488,8 @@
         /*properties=*/ Map.of(),
         MockMvcUtils.DEFAULT_USER_EMAIL,
         /*createdDate*/ null,
-<<<<<<< HEAD
-=======
         /*lastUpdatedByEmail=*/ null,
         /*lastUpdatedDate=*/ null,
->>>>>>> b81e2d91
         DEFAULT_RESOURCE_REGION);
   }
 
