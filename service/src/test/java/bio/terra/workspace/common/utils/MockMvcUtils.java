package bio.terra.workspace.common.utils;

import bio.terra.workspace.service.iam.AuthenticatedUserRequest;
import org.springframework.test.web.servlet.request.MockHttpServletRequestBuilder;

/**
 * A collection of utilities and constants useful for MockMVC-based tests. This style of tests lets
 * us test controller-layer code (request/response parsing, authz, and validation) without actually
 * spinning up a local server.
 *
 * <p>TODO: it's probably worth looking into whether we can automatically pull routes from the
 * generated swagger, instead of manually wrapping them here.
 */
public class MockMvcUtils {

  public static final String AUTH_HEADER = "Authorization";

  public static final String WORKSPACES_V1_PATH = "/api/workspaces/v1";
  public static final String WORKSPACES_V1_BY_UUID_PATH_FORMAT = "/api/workspaces/v1/%s";
  public static final String WORKSPACES_V1_BY_UFID_PATH_FORMAT =
      "/api/workspaces/v1/workspaceByUserFacingId/%s";
  public static final String ADD_USER_TO_WORKSPACE_PATH_FORMAT =
      "/api/workspaces/v1/%s/roles/%s/members";
<<<<<<< HEAD
  public static final String DELETE_WORKSPACE_PATH_FORMAT = "/api/workspaces/v1/%s";
  public static final String CLONE_WORKSPACE_PATH_FORMAT = "/api/workspaces/v1/%s/clone";
=======
>>>>>>> 6e0af4c1
  public static final String CREATE_SNAPSHOT_PATH_FORMAT =
      "/api/workspaces/v1/%s/resources/referenced/datarepo/snapshots";
  public static final String CREATE_CLOUD_CONTEXT_PATH_FORMAT =
      "/api/workspaces/v1/%s/cloudcontexts";
  public static final String GET_CLOUD_CONTEXT_PATH_FORMAT =
      "/api/workspaces/v1/%s/cloudcontexts/result/%s";

  public static final String CREATE_AZURE_IP_PATH_FORMAT =
      "/api/workspaces/v1/%s/resources/controlled/azure/ip";
  public static final String CREATE_AZURE_DISK_PATH_FORMAT =
      "/api/workspaces/v1/%s/resources/controlled/azure/disks";
  public static final String CREATE_AZURE_NETWORK_PATH_FORMAT =
      "/api/workspaces/v1/%s/resources/controlled/azure/network";
  public static final String CREATE_AZURE_VM_PATH_FORMAT =
      "/api/workspaces/v1/%s/resources/controlled/azure/vm";

  public static MockHttpServletRequestBuilder addAuth(
      MockHttpServletRequestBuilder request, AuthenticatedUserRequest userRequest) {
    return request.header(AUTH_HEADER, "Bearer " + userRequest.getRequiredToken());
  }

  public static MockHttpServletRequestBuilder addJsonContentType(
      MockHttpServletRequestBuilder request) {
    return request.contentType("application/json");
  }
}<|MERGE_RESOLUTION|>--- conflicted
+++ resolved
@@ -21,11 +21,7 @@
       "/api/workspaces/v1/workspaceByUserFacingId/%s";
   public static final String ADD_USER_TO_WORKSPACE_PATH_FORMAT =
       "/api/workspaces/v1/%s/roles/%s/members";
-<<<<<<< HEAD
-  public static final String DELETE_WORKSPACE_PATH_FORMAT = "/api/workspaces/v1/%s";
   public static final String CLONE_WORKSPACE_PATH_FORMAT = "/api/workspaces/v1/%s/clone";
-=======
->>>>>>> 6e0af4c1
   public static final String CREATE_SNAPSHOT_PATH_FORMAT =
       "/api/workspaces/v1/%s/resources/referenced/datarepo/snapshots";
   public static final String CREATE_CLOUD_CONTEXT_PATH_FORMAT =
