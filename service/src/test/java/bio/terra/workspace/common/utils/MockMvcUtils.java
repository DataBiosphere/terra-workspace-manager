--- conflicted
+++ resolved
@@ -22,11 +22,7 @@
   public static final String ADD_USER_TO_WORKSPACE_PATH_FORMAT =
       "/api/workspaces/v1/%s/roles/%s/members";
   public static final String CLONE_WORKSPACE_PATH_FORMAT = "/api/workspaces/v1/%s/clone";
-<<<<<<< HEAD
-  public static final String WORKSPACES_V1_PROPERTIES_PATH_FORMAT =
-=======
   public static final String UPDATE_WORKSPACES_V1_PROPERTIES_PATH_FORMAT =
->>>>>>> 97ec0ca8
       "/api/workspaces/v1/%s/properties";
   public static final String CREATE_SNAPSHOT_PATH_FORMAT =
       "/api/workspaces/v1/%s/resources/referenced/datarepo/snapshots";
