package bio.terra.workspace.common.fixtures;

import bio.terra.landingzone.job.LandingZoneJobService;
import bio.terra.landingzone.job.model.JobReport;
import bio.terra.landingzone.service.landingzone.azure.model.DeployedLandingZone;
import bio.terra.landingzone.service.landingzone.azure.model.LandingZoneResource;
import bio.terra.workspace.generated.model.ApiCreateAzureLandingZoneRequestBody;
import bio.terra.workspace.generated.model.ApiJobControl;
import bio.terra.workspace.generated.model.ApiLandingZoneTarget;
import java.time.Instant;
import java.util.Collections;
import java.util.Optional;
import org.apache.http.HttpStatus;

public class AzureLandingZoneFixtures {
  public static LandingZoneJobService.AsyncJobResult<DeployedLandingZone>
      createJobResultWithRunningState(String jobId) {
    LandingZoneJobService.AsyncJobResult<DeployedLandingZone> asyncJobResult =
        new LandingZoneJobService.AsyncJobResult<>();
    asyncJobResult.jobReport(
        new JobReport()
            .id(jobId)
            .description("description")
            .status(JobReport.StatusEnum.RUNNING)
            .statusCode(HttpStatus.SC_ACCEPTED)
            .submitted(Instant.now().toString())
            .resultURL("create-result/"));
    return asyncJobResult;
  }

  public static LandingZoneJobService.AsyncJobResult<DeployedLandingZone>
      createJobResultWithSucceededState(String jobId, String landingZoneId) {
    LandingZoneJobService.AsyncJobResult<DeployedLandingZone> asyncJobResult =
        new LandingZoneJobService.AsyncJobResult<>();
    asyncJobResult.jobReport(
        new JobReport()
            .id(jobId)
            .description("description")
            .status(JobReport.StatusEnum.SUCCEEDED)
            .statusCode(HttpStatus.SC_OK)
            .submitted(Instant.now().toString())
            .resultURL("create-result/"));

    asyncJobResult.result(
        new DeployedLandingZone(
            landingZoneId,
            Collections.singletonList(
                new LandingZoneResource(
                    "resId",
                    "resourceType",
                    null,
                    "westus",
<<<<<<< HEAD
                    Optional.of("resName"),
=======
                    Optional.of("resourceName"),
>>>>>>> 0b44a7fe
                    Optional.empty()))));
    return asyncJobResult;
  }

  public static ApiCreateAzureLandingZoneRequestBody buildCreateAzureLandingZoneRequest(
      String jobId) {
    return new ApiCreateAzureLandingZoneRequestBody()
        .landingZoneTarget(
            new ApiLandingZoneTarget()
                .resourceGroupId("resourceGroup")
                .subscriptionId("subscriptionId")
                .tenantId("tenantId"))
        .jobControl(new ApiJobControl().id(jobId))
        .definition("azureLandingZoneDefinition")
        .version("v1");
  }

  public static ApiCreateAzureLandingZoneRequestBody
      buildCreateAzureLandingZoneRequestWithoutDefinition(String jobId) {
    return new ApiCreateAzureLandingZoneRequestBody()
        .landingZoneTarget(
            new ApiLandingZoneTarget()
                .resourceGroupId("resourceGroup")
                .subscriptionId("subscriptionId")
                .tenantId("tenantId"))
        .jobControl(new ApiJobControl().id(jobId))
        .version("v1");
  }

  public static ApiCreateAzureLandingZoneRequestBody
      buildCreateAzureLandingZoneRequestWithoutTarget(String jobId) {
    return new ApiCreateAzureLandingZoneRequestBody()
        .jobControl(new ApiJobControl().id(jobId))
        .definition("azureLandingZoneDefinition")
        .version("v1");
  }
}<|MERGE_RESOLUTION|>--- conflicted
+++ resolved
@@ -50,11 +50,7 @@
                     "resourceType",
                     null,
                     "westus",
-<<<<<<< HEAD
-                    Optional.of("resName"),
-=======
                     Optional.of("resourceName"),
->>>>>>> 0b44a7fe
                     Optional.empty()))));
     return asyncJobResult;
   }
