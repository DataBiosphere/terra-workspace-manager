package bio.terra.workspace.connected;

import bio.terra.common.iam.SamUser;
import bio.terra.workspace.service.iam.AuthenticatedUserRequest;
import bio.terra.workspace.service.iam.SamService;
import com.google.auth.oauth2.AccessToken;
import com.google.auth.oauth2.GoogleCredentials;
import com.google.common.collect.ImmutableList;
import java.io.FileInputStream;
import java.io.IOException;
import java.util.Optional;
import org.springframework.beans.factory.annotation.Autowired;
import org.springframework.beans.factory.annotation.Value;
import org.springframework.context.annotation.Profile;
import org.springframework.stereotype.Component;

/** Helper component for providing user access tokens for connected tests. */
@Component
@Profile("connected-test")
public class UserAccessUtils {
  @Autowired private final SamService samService;

  /** The OAuth scopes important for logging in a user and acting on their behalf in GCP. */
  public static final ImmutableList<String> GCP_SCOPES =
      ImmutableList.of(
          "openid", "email", "profile", "https://www.googleapis.com/auth/cloud-platform");

  /**
   * The path to the service account to use. This service account should be delegated to impersonate
   * users. https://developers.google.com/admin-sdk/directory/v1/guides/delegation
   */
  @Value("${workspace.connected-test.user-delegated-service-account-path}")
  public String userDelegatedServiceAccountPath;

  /** The email address of a default user to use for testing. */
  @Value("${workspace.connected-test.default-user-email}")
  private String defaultUserEmail;

  /**
   * The email address of a second, not-the-default user to use for testing. Useful for tests that
   * require two valid users.
   */
  @Value("${workspace.connected-test.second-user-email}")
  private String secondUserEmail;

  @Value("${workspace.connected-test.billing-user-email}")
  private String billingUserEmail;

<<<<<<< HEAD
  public UserAccessUtils(SamService samService) {
    this.samService = samService;
  }
=======
  /** Email of user with no access to the billing profile */
  @Value("${workspace.connected-test.no-billing-access-user-email}")
  private String noBillingAccessUserEmail;
>>>>>>> 8225ea83

  /** Creates Google credentials for the user. Relies on domain delegation. */
  public GoogleCredentials generateCredentials(String userEmail) {
    try {
      GoogleCredentials credentials =
          GoogleCredentials.fromStream(new FileInputStream(userDelegatedServiceAccountPath))
              .createScoped(GCP_SCOPES)
              .createDelegated(userEmail);
      credentials.refreshIfExpired();
      return credentials;
    } catch (IOException e) {
      throw new RuntimeException("Error creating GoogleCredentials for user " + userEmail, e);
    }
  }

  /** Generates an OAuth access token for the userEmail. Relies on domain delegation. */
  public AccessToken generateAccessToken(String userEmail) {
    return generateCredentials(userEmail).getAccessToken();
  }

  /** Creates a {@link TestUser} for the default test user. */
  public TestUser defaultUser() {
    return new TestUser(defaultUserEmail);
  }

  /** Generates an OAuth access token for the default test user. */
  public AccessToken defaultUserAccessToken() {
    return generateAccessToken(defaultUserEmail);
  }

  public SamUser defaultSamUser() {
    return samService.getSamUser(defaultUserAccessToken().getTokenValue());
  }

  /** Generates an OAuth access token for the second test user. */
  public AccessToken secondUserAccessToken() {
    return generateAccessToken(secondUserEmail);
  }

  /** Generates an OAuth access token for the billing test user. */
  public AccessToken billingUserAccessToken() {
    return generateAccessToken(billingUserEmail);
  }

  /** Generates an OAuth access token for the billing test user. */
  public AccessToken noBillingAccessUserAccessToken() {
    return generateAccessToken(noBillingAccessUserEmail);
  }

  /** Expose the default test user email. */
  public String getDefaultUserEmail() {
    return defaultUserEmail;
  }

  /** Expose the second test user email. */
  public String getSecondUserEmail() {
    return secondUserEmail;
  }

  /** Expose the billing test user email. */
  public String getBillingUserEmail() {
    return billingUserEmail;
  }

  /** Expose the no-billing-access test user email */
  public String getNoBillingAccessUserEmail() {
    return noBillingAccessUserEmail;
  }

  /** Provides an AuthenticatedUserRequest using the default user's email and access token. */
  public AuthenticatedUserRequest defaultUserAuthRequest() {
    return new AuthenticatedUserRequest()
        .email(getDefaultUserEmail())
        .token(Optional.of(defaultUserAccessToken().getTokenValue()));
  }

  /** Provides an AuthenticatedUserRequest using the second user's email and access token. */
  public AuthenticatedUserRequest secondUserAuthRequest() {
    return new AuthenticatedUserRequest()
        .email(getSecondUserEmail())
        .token(Optional.of(secondUserAccessToken().getTokenValue()));
  }

  public AuthenticatedUserRequest thirdUserAuthRequest() {
    return new AuthenticatedUserRequest()
        .email(getBillingUserEmail())
        .token(Optional.of(billingUserAccessToken().getTokenValue()));
  }

  public AuthenticatedUserRequest noBillingAccessUserAuthRequest() {
    return new AuthenticatedUserRequest()
        .email(getNoBillingAccessUserEmail())
        .token(Optional.of(noBillingAccessUserAccessToken().getTokenValue()));
  }

  /**
   * Represents a test user with convenience method to impersonate them in different forms.
   *
   * <p>This will only work for test user emails that can have delegated credentials.
   */
  public class TestUser {
    private final String email;

    public TestUser(String email) {
      this.email = email;
    }

    public String getEmail() {
      return email;
    }

    public GoogleCredentials getGoogleCredentials() {
      return generateCredentials(email);
    }

    public AccessToken getAccessToken() {
      return generateAccessToken(email);
    }

    public AuthenticatedUserRequest getAuthenticatedRequest() {
      return new AuthenticatedUserRequest()
          .email(email)
          .token(Optional.of(getAccessToken().getTokenValue()));
    }
  }
}<|MERGE_RESOLUTION|>--- conflicted
+++ resolved
@@ -46,15 +46,13 @@
   @Value("${workspace.connected-test.billing-user-email}")
   private String billingUserEmail;
 
-<<<<<<< HEAD
+  /** Email of user with no access to the billing profile */
+  @Value("${workspace.connected-test.no-billing-access-user-email}")
+  private String noBillingAccessUserEmail;
+
   public UserAccessUtils(SamService samService) {
     this.samService = samService;
   }
-=======
-  /** Email of user with no access to the billing profile */
-  @Value("${workspace.connected-test.no-billing-access-user-email}")
-  private String noBillingAccessUserEmail;
->>>>>>> 8225ea83
 
   /** Creates Google credentials for the user. Relies on domain delegation. */
   public GoogleCredentials generateCredentials(String userEmail) {
