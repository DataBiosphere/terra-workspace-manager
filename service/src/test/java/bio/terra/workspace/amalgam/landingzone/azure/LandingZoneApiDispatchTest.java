package bio.terra.workspace.amalgam.landingzone.azure;

import static org.junit.jupiter.api.Assertions.assertEquals;
import static org.junit.jupiter.api.Assertions.assertNotNull;
import static org.junit.jupiter.api.Assertions.assertThrows;
import static org.mockito.ArgumentMatchers.eq;
import static org.mockito.Mockito.mock;
import static org.mockito.Mockito.times;
import static org.mockito.Mockito.verify;
import static org.mockito.Mockito.when;

import bio.terra.common.iam.BearerToken;
import bio.terra.landingzone.library.landingzones.deployment.ResourcePurpose;
import bio.terra.landingzone.library.landingzones.deployment.SubnetResourcePurpose;
import bio.terra.landingzone.service.landingzone.azure.LandingZoneService;
import bio.terra.landingzone.service.landingzone.azure.model.LandingZone;
import bio.terra.landingzone.service.landingzone.azure.model.LandingZoneResource;
import bio.terra.workspace.app.configuration.external.FeatureConfiguration;
import bio.terra.workspace.common.BaseAzureUnitTest;
import bio.terra.workspace.generated.model.ApiAzureLandingZoneList;
import bio.terra.workspace.generated.model.ApiAzureLandingZoneResourcesList;
<<<<<<< HEAD
import java.time.Instant;
import java.time.OffsetDateTime;
import java.time.ZoneOffset;
=======
import bio.terra.workspace.service.spendprofile.SpendProfileId;
import bio.terra.workspace.service.workspace.WorkspaceService;
import bio.terra.workspace.service.workspace.model.Workspace;
>>>>>>> 688c3f42
import java.util.Collections;
import java.util.List;
import java.util.Optional;
import java.util.UUID;
import org.junit.jupiter.api.BeforeEach;
import org.junit.jupiter.api.Test;
import org.mockito.Mock;

public class LandingZoneApiDispatchTest extends BaseAzureUnitTest {
  private static final UUID LANDING_ZONE_ID = UUID.randomUUID();
<<<<<<< HEAD
  private static final UUID BILLING_PROFILE_ID = UUID.randomUUID();
=======
  private final UUID WORKSPACE_ID = UUID.randomUUID();
>>>>>>> 688c3f42
  private static final BearerToken BEARER_TOKEN = new BearerToken("fake-token");
  private static final OffsetDateTime CREATED_DATE = Instant.now().atOffset(ZoneOffset.UTC);

  private final SpendProfileId SPEND_PROFILE_ID = new SpendProfileId(UUID.randomUUID().toString());

  private LandingZoneApiDispatch landingZoneApiDispatch;
  @Mock private LandingZoneService landingZoneService;
  @Mock private FeatureConfiguration featureConfiguration;
  @Mock private WorkspaceService workspaceService;

  @BeforeEach
  void setupLandingZoneTests() {
    when(featureConfiguration.isAzureEnabled()).thenReturn(true);
<<<<<<< HEAD
=======
    landingZoneApiDispatch =
        new LandingZoneApiDispatch(landingZoneService, workspaceService, featureConfiguration);
>>>>>>> 688c3f42
  }

  @Test
  void listAzureLandingZoneResourcesByPurpose_SubnetResourcePurpose_Success() {
    setupLandingZoneResources();
    ApiAzureLandingZoneResourcesList response =
        landingZoneApiDispatch.listAzureLandingZoneResourcesByPurpose(
            BEARER_TOKEN, LANDING_ZONE_ID, SubnetResourcePurpose.WORKSPACE_STORAGE_SUBNET);

    verify(landingZoneService, times(1))
        .listResourcesByPurpose(
            eq(BEARER_TOKEN),
            eq(LANDING_ZONE_ID),
            eq(SubnetResourcePurpose.WORKSPACE_STORAGE_SUBNET));
    assertNotNull(response);
    assertNotNull(response.getResources());
    assertEquals(1, response.getResources().size());
    assertEquals(
        3, response.getResources().stream().findFirst().get().getDeployedResources().size());
  }

  @Test
  void listAzureLandingZoneResourcesByPurpose_ResourcePurpose_Success() {
    setupLandingZoneResources();
    ApiAzureLandingZoneResourcesList response =
        landingZoneApiDispatch.listAzureLandingZoneResourcesByPurpose(
            BEARER_TOKEN, LANDING_ZONE_ID, ResourcePurpose.SHARED_RESOURCE);

    verify(landingZoneService, times(1))
        .listResourcesByPurpose(
            ArgumentMatchers.eq(BEARER_TOKEN),
            ArgumentMatchers.eq(LANDING_ZONE_ID),
            ArgumentMatchers.eq(ResourcePurpose.SHARED_RESOURCE));

    assertNotNull(response);
    assertNotNull(response.getResources());
    assertEquals(1, response.getResources().size());
    assertEquals(
        3, response.getResources().stream().findFirst().get().getDeployedResources().size());
  }

  @Test
  void listAzureLandingZoneResourcesByPurpose_Success_NoResults() {
    when(landingZoneService.listResourcesByPurpose(
            BEARER_TOKEN, LANDING_ZONE_ID, SubnetResourcePurpose.WORKSPACE_BATCH_SUBNET))
        .thenReturn(Collections.emptyList());
    landingZoneApiDispatch =
        new LandingZoneApiDispatch(landingZoneService, workspaceService, featureConfiguration);

    ApiAzureLandingZoneResourcesList response =
        landingZoneApiDispatch.listAzureLandingZoneResourcesByPurpose(
            BEARER_TOKEN, LANDING_ZONE_ID, SubnetResourcePurpose.WORKSPACE_BATCH_SUBNET);

    verify(landingZoneService, times(1))
        .listResourcesByPurpose(
            eq(BEARER_TOKEN),
            eq(LANDING_ZONE_ID),
            eq(SubnetResourcePurpose.WORKSPACE_BATCH_SUBNET));
    assertNotNull(response);
    assertNotNull(response.getResources());
    assertEquals(1, response.getResources().size());
    assertEquals(
        0, response.getResources().stream().findFirst().get().getDeployedResources().size());
  }

  @Test
  void listAzureLandingZonesByBillingProfile_Success() {
    when(landingZoneService.getLandingZonesByBillingProfile(BEARER_TOKEN, BILLING_PROFILE_ID))
        .thenReturn(
            List.of(
                LandingZone.builder()
                    .landingZoneId(LANDING_ZONE_ID)
                    .billingProfileId(BILLING_PROFILE_ID)
                    .definition("definition")
                    .version("1")
                    .createdDate(CREATED_DATE)
                    .build()));
    landingZoneApiDispatch = new LandingZoneApiDispatch(landingZoneService, featureConfiguration);
    ApiAzureLandingZoneList response =
        landingZoneApiDispatch.listAzureLandingZones(BEARER_TOKEN, BILLING_PROFILE_ID);

    verify(landingZoneService, times(1))
<<<<<<< HEAD
        .getLandingZonesByBillingProfile(
            ArgumentMatchers.eq(BEARER_TOKEN), ArgumentMatchers.eq(BILLING_PROFILE_ID));
=======
        .listResourcesByPurpose(
            eq(BEARER_TOKEN), eq(LANDING_ZONE_ID), eq(ResourcePurpose.SHARED_RESOURCE));
>>>>>>> 688c3f42

    assertNotNull(response);
    assertNotNull(response.getLandingzones());
    assertEquals(1, response.getLandingzones().size());

    var firstLandingZone = response.getLandingzones().stream().findFirst().get();
    assertEquals(LANDING_ZONE_ID, firstLandingZone.getLandingZoneId());
    assertEquals(BILLING_PROFILE_ID, firstLandingZone.getBillingProfileId());
    assertEquals("definition", firstLandingZone.getDefinition());
    assertEquals("1", firstLandingZone.getVersion());
    assertEquals(CREATED_DATE, firstLandingZone.getCreatedDate());
  }

  @Test
  void listAzureLandingZones_Success() {
    when(landingZoneService.listLandingZones(BEARER_TOKEN))
        .thenReturn(
            List.of(
                LandingZone.builder()
                    .landingZoneId(LANDING_ZONE_ID)
                    .billingProfileId(BILLING_PROFILE_ID)
                    .definition("definition")
                    .version("1")
                    .createdDate(CREATED_DATE)
                    .build(),
                LandingZone.builder()
                    .landingZoneId(UUID.randomUUID())
                    .billingProfileId(UUID.randomUUID())
                    .definition("definition")
                    .version("1")
                    .createdDate(CREATED_DATE)
                    .build()));
    landingZoneApiDispatch = new LandingZoneApiDispatch(landingZoneService, featureConfiguration);
    ApiAzureLandingZoneList response =
        landingZoneApiDispatch.listAzureLandingZones(BEARER_TOKEN, null);

    verify(landingZoneService, times(1)).listLandingZones(ArgumentMatchers.eq(BEARER_TOKEN));

    assertNotNull(response);
    assertNotNull(response.getLandingzones());
    assertEquals(2, response.getLandingzones().size());
  }

  private void setupLandingZoneResources() {
    final List<LandingZoneResource> listSubnets1 =
        List.of(
            LandingZoneResource.builder()
                .resourceName("fooSubnet11")
                .resourceParentId("fooNetworkVNetId1")
                .region("fooRegion1")
                .build(),
            LandingZoneResource.builder()
                .resourceName("fooSubnet12")
                .resourceParentId("fooNetworkVNetId2")
                .region("fooRegion2")
                .build(),
            LandingZoneResource.builder()
                .resourceName("fooSubnet13")
                .resourceParentId("fooNetworkVNetId1")
                .region("fooRegion1")
                .build());

    final List<LandingZoneResource> listResources1 =
        List.of(
            LandingZoneResource.builder()
                .resourceId("Id31")
                .resourceType("fooType31")
                .region("fooRegion1")
                .build(),
            LandingZoneResource.builder()
                .resourceId("Id32")
                .resourceType("fooType32")
                .region("fooRegion2")
                .build(),
            LandingZoneResource.builder()
                .resourceId("Id33")
                .resourceType("fooType33")
                .region("fooRegion1")
                .build());

    when(landingZoneService.listResourcesByPurpose(
            BEARER_TOKEN, LANDING_ZONE_ID, SubnetResourcePurpose.WORKSPACE_STORAGE_SUBNET))
        .thenReturn(listSubnets1);
    when(landingZoneService.listResourcesByPurpose(
            BEARER_TOKEN, LANDING_ZONE_ID, ResourcePurpose.SHARED_RESOURCE))
        .thenReturn(listResources1);
    landingZoneApiDispatch = new LandingZoneApiDispatch(landingZoneService, featureConfiguration);
  }

  @Test
  public void getLandingZoneId_Success() {
    var workspace = mock(Workspace.class);
    when(workspace.getSpendProfileId()).thenReturn(Optional.of(SPEND_PROFILE_ID));
    when(workspaceService.getWorkspace(eq(WORKSPACE_ID))).thenReturn(workspace);

    var landingZoneList = Collections.singletonList(mock(LandingZone.class));
    var expectedLandingZoneId = UUID.randomUUID();
    when(landingZoneList.get(0).landingZoneId()).thenReturn(expectedLandingZoneId);
    // this method should always return list which contains one item
    when(landingZoneService.getLandingZonesByBillingProfile(
            eq(BEARER_TOKEN), eq(UUID.fromString(SPEND_PROFILE_ID.getId()))))
        .thenReturn(landingZoneList);

    UUID landingZoneId = landingZoneApiDispatch.getLandingZoneId(BEARER_TOKEN, WORKSPACE_ID);

    assertNotNull(landingZoneId);
    assertEquals(expectedLandingZoneId, landingZoneId);
  }

  @Test
  public void getLandingZoneId_billingProfileEmpty_failure() {
    var workspace = mock(Workspace.class);
    when(workspaceService.getWorkspace(eq(WORKSPACE_ID))).thenReturn(workspace);
    when(workspace.getSpendProfileId()).thenReturn(Optional.empty());

    assertThrows(
        LandingZoneNotFoundException.class,
        () -> landingZoneApiDispatch.getLandingZoneId(BEARER_TOKEN, WORKSPACE_ID));
  }

  @Test
  public void getLandingZoneId_landingZoneNotFound_failure() {
    var workspace = mock(Workspace.class);
    when(workspace.getSpendProfileId()).thenReturn(Optional.of(SPEND_PROFILE_ID));
    when(workspaceService.getWorkspace(eq(WORKSPACE_ID))).thenReturn(workspace);
    when(landingZoneService.getLandingZonesByBillingProfile(
            eq(BEARER_TOKEN), eq(UUID.fromString(SPEND_PROFILE_ID.getId()))))
        .thenReturn(Collections.emptyList());

    assertThrows(
        IllegalStateException.class,
        () -> landingZoneApiDispatch.getLandingZoneId(BEARER_TOKEN, WORKSPACE_ID));
  }
}<|MERGE_RESOLUTION|>--- conflicted
+++ resolved
@@ -19,15 +19,12 @@
 import bio.terra.workspace.common.BaseAzureUnitTest;
 import bio.terra.workspace.generated.model.ApiAzureLandingZoneList;
 import bio.terra.workspace.generated.model.ApiAzureLandingZoneResourcesList;
-<<<<<<< HEAD
 import java.time.Instant;
 import java.time.OffsetDateTime;
 import java.time.ZoneOffset;
-=======
 import bio.terra.workspace.service.spendprofile.SpendProfileId;
 import bio.terra.workspace.service.workspace.WorkspaceService;
 import bio.terra.workspace.service.workspace.model.Workspace;
->>>>>>> 688c3f42
 import java.util.Collections;
 import java.util.List;
 import java.util.Optional;
@@ -38,11 +35,8 @@
 
 public class LandingZoneApiDispatchTest extends BaseAzureUnitTest {
   private static final UUID LANDING_ZONE_ID = UUID.randomUUID();
-<<<<<<< HEAD
   private static final UUID BILLING_PROFILE_ID = UUID.randomUUID();
-=======
   private final UUID WORKSPACE_ID = UUID.randomUUID();
->>>>>>> 688c3f42
   private static final BearerToken BEARER_TOKEN = new BearerToken("fake-token");
   private static final OffsetDateTime CREATED_DATE = Instant.now().atOffset(ZoneOffset.UTC);
 
@@ -56,11 +50,8 @@
   @BeforeEach
   void setupLandingZoneTests() {
     when(featureConfiguration.isAzureEnabled()).thenReturn(true);
-<<<<<<< HEAD
-=======
     landingZoneApiDispatch =
         new LandingZoneApiDispatch(landingZoneService, workspaceService, featureConfiguration);
->>>>>>> 688c3f42
   }
 
   @Test
@@ -91,9 +82,9 @@
 
     verify(landingZoneService, times(1))
         .listResourcesByPurpose(
-            ArgumentMatchers.eq(BEARER_TOKEN),
-            ArgumentMatchers.eq(LANDING_ZONE_ID),
-            ArgumentMatchers.eq(ResourcePurpose.SHARED_RESOURCE));
+            eq(BEARER_TOKEN),
+            eq(LANDING_ZONE_ID),
+            eq(ResourcePurpose.SHARED_RESOURCE));
 
     assertNotNull(response);
     assertNotNull(response.getResources());
@@ -138,18 +129,13 @@
                     .version("1")
                     .createdDate(CREATED_DATE)
                     .build()));
-    landingZoneApiDispatch = new LandingZoneApiDispatch(landingZoneService, featureConfiguration);
+    landingZoneApiDispatch = new LandingZoneApiDispatch(landingZoneService, workspaceService, featureConfiguration);
     ApiAzureLandingZoneList response =
         landingZoneApiDispatch.listAzureLandingZones(BEARER_TOKEN, BILLING_PROFILE_ID);
 
     verify(landingZoneService, times(1))
-<<<<<<< HEAD
         .getLandingZonesByBillingProfile(
-            ArgumentMatchers.eq(BEARER_TOKEN), ArgumentMatchers.eq(BILLING_PROFILE_ID));
-=======
-        .listResourcesByPurpose(
-            eq(BEARER_TOKEN), eq(LANDING_ZONE_ID), eq(ResourcePurpose.SHARED_RESOURCE));
->>>>>>> 688c3f42
+            eq(BEARER_TOKEN), eq(BILLING_PROFILE_ID));
 
     assertNotNull(response);
     assertNotNull(response.getLandingzones());
@@ -182,11 +168,11 @@
                     .version("1")
                     .createdDate(CREATED_DATE)
                     .build()));
-    landingZoneApiDispatch = new LandingZoneApiDispatch(landingZoneService, featureConfiguration);
+    landingZoneApiDispatch = new LandingZoneApiDispatch(landingZoneService, workspaceService, featureConfiguration);
     ApiAzureLandingZoneList response =
         landingZoneApiDispatch.listAzureLandingZones(BEARER_TOKEN, null);
 
-    verify(landingZoneService, times(1)).listLandingZones(ArgumentMatchers.eq(BEARER_TOKEN));
+    verify(landingZoneService, times(1)).listLandingZones(eq(BEARER_TOKEN));
 
     assertNotNull(response);
     assertNotNull(response.getLandingzones());
@@ -236,7 +222,7 @@
     when(landingZoneService.listResourcesByPurpose(
             BEARER_TOKEN, LANDING_ZONE_ID, ResourcePurpose.SHARED_RESOURCE))
         .thenReturn(listResources1);
-    landingZoneApiDispatch = new LandingZoneApiDispatch(landingZoneService, featureConfiguration);
+    landingZoneApiDispatch = new LandingZoneApiDispatch(landingZoneService, workspaceService, featureConfiguration);
   }
 
   @Test
