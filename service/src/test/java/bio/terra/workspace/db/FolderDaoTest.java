package bio.terra.workspace.db;

<<<<<<< HEAD
import static bio.terra.workspace.common.fixtures.WorkspaceFixtures.createWorkspace;
=======
import static bio.terra.workspace.unit.WorkspaceUnitTestUtils.createWorkspaceWithoutGcpContext;
>>>>>>> c3080492
import static org.junit.jupiter.api.Assertions.assertEquals;
import static org.junit.jupiter.api.Assertions.assertFalse;
import static org.junit.jupiter.api.Assertions.assertNull;
import static org.junit.jupiter.api.Assertions.assertThrows;
import static org.junit.jupiter.api.Assertions.assertTrue;

import bio.terra.common.exception.BadRequestException;
import bio.terra.workspace.common.BaseUnitTest;
import bio.terra.workspace.db.exception.DuplicateFolderDisplayNameException;
import bio.terra.workspace.db.exception.DuplicateFolderIdException;
import bio.terra.workspace.db.exception.FolderNotFoundException;
import bio.terra.workspace.db.exception.WorkspaceNotFoundException;
import bio.terra.workspace.service.folder.model.Folder;
import bio.terra.workspace.service.workspace.exceptions.MissingRequiredFieldsException;
import com.google.common.collect.ImmutableList;
import java.util.List;
import java.util.Map;
import java.util.UUID;
import javax.annotation.Nullable;
import org.junit.jupiter.api.Test;
import org.springframework.beans.factory.annotation.Autowired;

public class FolderDaoTest extends BaseUnitTest {

  @Autowired FolderDao folderDao;
  @Autowired WorkspaceDao workspaceDao;

  @Test
  public void createFolder_returnSameFolder() {
<<<<<<< HEAD
    UUID workspaceUuid = createWorkspace(workspaceDao);
=======
    UUID workspaceUuid = createWorkspaceWithoutGcpContext(workspaceDao);
>>>>>>> c3080492
    var folder =
        getFolder(
            "foo",
            workspaceUuid,
            /*parentFolderId=*/ null,
            Map.of("foo", "bar", "cake", "chocolate"));

    var createdFolder = folderDao.createFolder(folder);

    assertEquals("foo", createdFolder.displayName());
    assertNull(createdFolder.parentFolderId());
    Map<String, String> properties = createdFolder.properties();
    assertEquals("bar", properties.get("foo"));
    assertEquals("chocolate", properties.get("cake"));
  }

  @Test
  public void createFolder_duplicateDisplayName_fails() {
<<<<<<< HEAD
    UUID workspaceUuid = createWorkspace(workspaceDao);
=======
    UUID workspaceUuid = createWorkspaceWithoutGcpContext(workspaceDao);
>>>>>>> c3080492
    var folder = getFolder("foo", workspaceUuid);
    var secondFolder = getFolder("foo", workspaceUuid);
    folderDao.createFolder(folder);

    assertThrows(
        DuplicateFolderDisplayNameException.class, () -> folderDao.createFolder(secondFolder));
  }

  @Test
  public void createFolder_duplicateFolderId_fails() {
<<<<<<< HEAD
    UUID workspaceUuid = createWorkspace(workspaceDao);
=======
    UUID workspaceUuid = createWorkspaceWithoutGcpContext(workspaceDao);
>>>>>>> c3080492
    var folder = getFolder("foo", workspaceUuid);
    folderDao.createFolder(folder);

    assertThrows(DuplicateFolderIdException.class, () -> folderDao.createFolder(folder));
  }

  @Test
  public void createFolder_duplicateName_fails() {
<<<<<<< HEAD
    UUID workspaceUuid = createWorkspace(workspaceDao);
=======
    UUID workspaceUuid = createWorkspaceWithoutGcpContext(workspaceDao);
>>>>>>> c3080492
    var folder = getFolder("foo", workspaceUuid);
    var secondFolder = getFolder("foo", workspaceUuid);
    folderDao.createFolder(folder);

    assertThrows(
        DuplicateFolderDisplayNameException.class, () -> folderDao.createFolder(secondFolder));
  }

  @Test
  public void createFolder_multipleFoldersAndLayers() {
<<<<<<< HEAD
    UUID workspaceUuid = createWorkspace(workspaceDao);
=======
    UUID workspaceUuid = createWorkspaceWithoutGcpContext(workspaceDao);
>>>>>>> c3080492
    var folder = getFolder("foo", workspaceUuid);
    var secondFolder = getFolder("bar", workspaceUuid);

    var createdFolder = folderDao.createFolder(folder);
    var createdSecondFolder = folderDao.createFolder(secondFolder);

    var thirdFolder = getFolder("foo", workspaceUuid, createdFolder.id());
    var createdThirdFolder = folderDao.createFolder(thirdFolder);

    assertEquals(folder, createdFolder);
    assertEquals(secondFolder, createdSecondFolder);
    assertEquals(thirdFolder, createdThirdFolder);
  }

  @Test
  public void listFolders_allFoldersInTheSameWorkspaceListed() {
<<<<<<< HEAD
    UUID workspaceUuid = createWorkspace(workspaceDao);
    UUID secondWorkspaceUuid = createWorkspace(workspaceDao);
=======
    UUID workspaceUuid = createWorkspaceWithoutGcpContext(workspaceDao);
    UUID secondWorkspaceUuid = createWorkspaceWithoutGcpContext(workspaceDao);
>>>>>>> c3080492
    var folder = getFolder("foo", workspaceUuid);
    var secondFolder = getFolder("bar", workspaceUuid);
    var thirdFolder = getFolder("foo", secondWorkspaceUuid);

    var createdFolder = folderDao.createFolder(folder);
    var createdSecondFolder = folderDao.createFolder(secondFolder);
    var createdThirdFolder = folderDao.createFolder(thirdFolder);

    List<Folder> retrievedFoldersInWorkspace1 =
        folderDao.listFolders(workspaceUuid, /*parentFolderId=*/ null);
    var expectedFoldersInWorkspace1 = List.of(createdFolder, createdSecondFolder);
    assertEquals(expectedFoldersInWorkspace1, retrievedFoldersInWorkspace1);
    List<Folder> retrievedFolderInWorkspace2 =
        folderDao.listFolders(secondWorkspaceUuid, /*parentFolderId=*/ null);
    var expectedFoldersInWorkspace2 = List.of(createdThirdFolder);
    assertEquals(expectedFoldersInWorkspace2, retrievedFolderInWorkspace2);
  }

  @Test
  public void listFolders_listsSubFolders() {
<<<<<<< HEAD
    UUID workspaceUuid = createWorkspace(workspaceDao);
=======
    UUID workspaceUuid = createWorkspaceWithoutGcpContext(workspaceDao);
>>>>>>> c3080492
    var folder = getFolder("foo", workspaceUuid);
    // second and third folders are under folder foo.
    var secondFolder = getFolder("bar", workspaceUuid, folder.id());
    var thirdFolder = getFolder("garrr", workspaceUuid, folder.id());

    var unused = folderDao.createFolder(folder);
    var createdSecondFolder = folderDao.createFolder(secondFolder);
    var createdThirdFolder = folderDao.createFolder(thirdFolder);

    List<Folder> retrievedFolders = folderDao.listFolders(workspaceUuid, folder.id());
    var expectedFolders = List.of(createdSecondFolder, createdThirdFolder);
    assertEquals(expectedFolders, retrievedFolders);
  }

  @Test
  public void listFolders_parentFolderNotExist() {
<<<<<<< HEAD
    UUID workspaceUuid = createWorkspace(workspaceDao);
=======
    UUID workspaceUuid = createWorkspaceWithoutGcpContext(workspaceDao);
>>>>>>> c3080492

    ImmutableList<Folder> folders = folderDao.listFolders(workspaceUuid, UUID.randomUUID());
    assertTrue(folders.isEmpty());
  }

  @Test
  public void createFolder_workspaceNotExist() {
    var folder = getFolder("foo", /*workspaceUuid=*/ UUID.randomUUID());
    assertThrows(WorkspaceNotFoundException.class, () -> folderDao.createFolder(folder));
  }

  @Test
  public void createFolder_parentFolderNotExist_returnsEmptyList() {
<<<<<<< HEAD
    UUID workspaceId = createWorkspace(workspaceDao);
=======
    UUID workspaceId = createWorkspaceWithoutGcpContext(workspaceDao);
>>>>>>> c3080492
    var folder = getFolder("foo", workspaceId, UUID.randomUUID());

    assertThrows(FolderNotFoundException.class, () -> folderDao.createFolder(folder));
  }

  @Test
  public void updateFolder_updatesSuccessfully() {
<<<<<<< HEAD
    UUID workspaceUuid = createWorkspace(workspaceDao);
=======
    UUID workspaceUuid = createWorkspaceWithoutGcpContext(workspaceDao);
>>>>>>> c3080492
    Folder folder = getFolder("foo", workspaceUuid);
    Folder secondFolder = getFolder("bar", workspaceUuid);
    Folder createdFolder = folderDao.createFolder(folder);
    Folder secondCreatedFolder = folderDao.createFolder(secondFolder);

    var newDescription = "This is a new description";
    var newName = "newFoo";
    boolean updated =
        folderDao.updateFolder(
            workspaceUuid,
            createdFolder.id(),
            newName,
            newDescription,
            secondCreatedFolder.id(),
            /*updateParent=*/ true);

    assertTrue(updated);
    Folder updatedFolder = folderDao.getFolder(workspaceUuid, createdFolder.id());
    assertEquals(newName, updatedFolder.displayName());
    assertEquals(newDescription, updatedFolder.description());
    assertEquals(secondCreatedFolder.id(), updatedFolder.parentFolderId());

    boolean secondUpdate =
        folderDao.updateFolder(
            workspaceUuid, createdFolder.id(), null, null, null, /*updateParent=*/ true);

    assertTrue(secondUpdate);
    Folder secondUpdatedFolder = folderDao.getFolder(workspaceUuid, createdFolder.id());
    assertNull(secondUpdatedFolder.parentFolderId());
    // name and description not change.
    assertEquals(newName, secondUpdatedFolder.displayName());
    assertEquals(newDescription, secondUpdatedFolder.description());
  }

  @Test
  public void updateFolderProperties_updatesSuccessfully() {
<<<<<<< HEAD
    UUID workspaceUuid = createWorkspace(workspaceDao);
=======
    UUID workspaceUuid = createWorkspaceWithoutGcpContext(workspaceDao);
>>>>>>> c3080492
    Folder folder = getFolder("foo", workspaceUuid);
    Folder createdFolder = folderDao.createFolder(folder);

    folderDao.updateFolderProperties(
        workspaceUuid, createdFolder.id(), Map.of("foo", "bar1", "cake", "lava"));

    Folder updatedFolder = folderDao.getFolder(workspaceUuid, createdFolder.id());
    assertEquals("bar1", updatedFolder.properties().get("foo"));
    assertEquals("lava", updatedFolder.properties().get("cake"));
  }

  @Test
  public void updateFolderProperties_folderDoesNotExist_throwsFolderNotFoundException() {
<<<<<<< HEAD
    UUID workspaceUuid = createWorkspace(workspaceDao);
=======
    UUID workspaceUuid = createWorkspaceWithoutGcpContext(workspaceDao);
>>>>>>> c3080492

    assertThrows(
        FolderNotFoundException.class,
        () ->
            folderDao.updateFolderProperties(
                workspaceUuid, UUID.randomUUID(), Map.of("foo", "bar1", "cake", "lava")));
  }

  @Test
  public void updateFolderProperties_noUpdate_throwsMissingRequiredFieldsException() {
<<<<<<< HEAD
    UUID workspaceUuid = createWorkspace(workspaceDao);
=======
    UUID workspaceUuid = createWorkspaceWithoutGcpContext(workspaceDao);
>>>>>>> c3080492

    assertThrows(
        MissingRequiredFieldsException.class,
        () -> folderDao.updateFolderProperties(workspaceUuid, UUID.randomUUID(), Map.of()));
  }

  @Test
  public void deleteFolderProperties_updatesSuccessfully() {
<<<<<<< HEAD
    UUID workspaceUuid = createWorkspace(workspaceDao);
=======
    UUID workspaceUuid = createWorkspaceWithoutGcpContext(workspaceDao);
>>>>>>> c3080492
    Folder folder = getFolder("foo", workspaceUuid);
    Folder createdFolder = folderDao.createFolder(folder);
    assertEquals("bar", createdFolder.properties().get("foo"));

    folderDao.deleteFolderProperties(workspaceUuid, createdFolder.id(), List.of("foo", "cake"));

    Folder updatedFolder = folderDao.getFolder(workspaceUuid, createdFolder.id());
    assertFalse(updatedFolder.properties().containsKey("foo"));
  }

  @Test
  public void deleteFolderProperties_folderNotExist_throwsFolderNotFoundException() {
<<<<<<< HEAD
    UUID workspaceUuid = createWorkspace(workspaceDao);
=======
    UUID workspaceUuid = createWorkspaceWithoutGcpContext(workspaceDao);
>>>>>>> c3080492

    assertThrows(
        FolderNotFoundException.class,
        () ->
            folderDao.deleteFolderProperties(
                workspaceUuid, UUID.randomUUID(), List.of("foo", "cake")));
  }

  @Test
  public void deleteFolderProperties_nothingToDelete_throwsMissingRequiredFieldsException() {
<<<<<<< HEAD
    UUID workspaceUuid = createWorkspace(workspaceDao);
=======
    UUID workspaceUuid = createWorkspaceWithoutGcpContext(workspaceDao);
>>>>>>> c3080492

    assertThrows(
        MissingRequiredFieldsException.class,
        () -> folderDao.deleteFolderProperties(workspaceUuid, UUID.randomUUID(), List.of()));
  }

  @Test
  public void updateFolder_formCycle_throwsBadRequestException() {
<<<<<<< HEAD
    UUID workspaceUuid = createWorkspace(workspaceDao);
=======
    UUID workspaceUuid = createWorkspaceWithoutGcpContext(workspaceDao);
>>>>>>> c3080492
    Folder folder = getFolder("foo", workspaceUuid);
    Folder secondFolder = getFolder("bar", workspaceUuid, /*parentFolderId=*/ folder.id());
    Folder thirdFolder = getFolder("garr", workspaceUuid, /*parentFolderId=*/ secondFolder.id());
    Folder createdFolder = folderDao.createFolder(folder);
    Folder secondCreatedFolder = folderDao.createFolder(secondFolder);
    Folder thirdCreatedFolder = folderDao.createFolder(thirdFolder);

    // foo -> gar -> bar -> foo
    assertThrows(
        BadRequestException.class,
        () ->
            folderDao.updateFolder(
                workspaceUuid, createdFolder.id(), null, null, thirdCreatedFolder.id(), null));

    // foo -> bar -> foo
    assertThrows(
        BadRequestException.class,
        () ->
            folderDao.updateFolder(
                workspaceUuid, createdFolder.id(), null, null, secondCreatedFolder.id(), null));

    // foo -> foo
    assertThrows(
        BadRequestException.class,
        () ->
            folderDao.updateFolder(
                workspaceUuid, createdFolder.id(), null, null, createdFolder.id(), null));

    // bar -> garr -> bar
    assertThrows(
        BadRequestException.class,
        () ->
            folderDao.updateFolder(
                workspaceUuid,
                secondCreatedFolder.id(),
                null,
                null,
                thirdCreatedFolder.id(),
                null));
  }

  @Test
  public void updateFolder_duplicateFolderName_throwsException() {
<<<<<<< HEAD
    UUID workspaceUuid = createWorkspace(workspaceDao);
=======
    UUID workspaceUuid = createWorkspaceWithoutGcpContext(workspaceDao);
>>>>>>> c3080492
    Folder folder = getFolder("foo", workspaceUuid);
    Folder secondFolder = getFolder("bar", workspaceUuid);
    Folder createdFolder = folderDao.createFolder(folder);
    Folder unused = folderDao.createFolder(secondFolder);

    assertThrows(
        DuplicateFolderDisplayNameException.class,
        () ->
            folderDao.updateFolder(
                workspaceUuid,
                createdFolder.id(),
                "bar",
                /*description=*/ null,
                /*parentFolderId=*/ null,
                /*updateParent=*/ false));

    var updatedFolder = folderDao.getFolder(workspaceUuid, createdFolder.id());
    assertEquals(createdFolder.displayName(), updatedFolder.displayName());
    assertEquals(createdFolder.description(), updatedFolder.description());
  }

  @Test
  public void updateFolder_noFieldsAreUpdated_throwMissingFieldsException() {
<<<<<<< HEAD
    UUID workspaceUuid = createWorkspace(workspaceDao);
=======
    UUID workspaceUuid = createWorkspaceWithoutGcpContext(workspaceDao);
>>>>>>> c3080492
    Folder folder = getFolder("foo", workspaceUuid);
    Folder createdFolder = folderDao.createFolder(folder);

    assertThrows(
        MissingRequiredFieldsException.class,
        () ->
            folderDao.updateFolder(
                workspaceUuid,
                createdFolder.id(),
                /*displayName=*/ null,
                /*description=*/ null,
                /*parentFolderId=*/ null,
                /*updateParent=*/ false));
  }

  @Test
  public void getFolder_workspaceNotExistOrFolderNotExist_throwsFolderNotFoundException() {

    assertThrows(
        FolderNotFoundException.class,
        () ->
            folderDao.getFolder(
                /*workspaceId=*/ UUID.randomUUID(), /*folderId=*/ UUID.randomUUID()));

<<<<<<< HEAD
    UUID workspaceId = createWorkspace(workspaceDao);
=======
    UUID workspaceId = createWorkspaceWithoutGcpContext(workspaceDao);
>>>>>>> c3080492

    assertThrows(
        FolderNotFoundException.class,
        () -> folderDao.getFolder(workspaceId, /*folderId=*/ UUID.randomUUID()));
  }

  @Test
  public void deleteFolder_subFolderDeleted() {
<<<<<<< HEAD
    UUID workspaceUuid = createWorkspace(workspaceDao);
=======
    UUID workspaceUuid = createWorkspaceWithoutGcpContext(workspaceDao);
>>>>>>> c3080492
    var folder = getFolder("foo", workspaceUuid);
    // second and third folders are under folder foo.
    var secondFolder = getFolder("bar", workspaceUuid, folder.id());
    var thirdFolder = getFolder("garrr", workspaceUuid, folder.id());
    var createdFolder = folderDao.createFolder(folder);
    var createdSecondFolder = folderDao.createFolder(secondFolder);
    var createdThirdFolder = folderDao.createFolder(thirdFolder);

    boolean deleted = folderDao.deleteFolderRecursive(workspaceUuid, createdFolder.id());

    assertTrue(deleted);
    assertTrue(folderDao.getFolderIfExists(workspaceUuid, createdFolder.id()).isEmpty());
    assertTrue(folderDao.getFolderIfExists(workspaceUuid, createdSecondFolder.id()).isEmpty());
    assertTrue(folderDao.getFolderIfExists(workspaceUuid, createdThirdFolder.id()).isEmpty());
  }

  @Test
  public void deleteFolder_invalidFolder_nothingIsDeleted() {
<<<<<<< HEAD
    UUID workspaceUuid = createWorkspace(workspaceDao);
=======
    UUID workspaceUuid = createWorkspaceWithoutGcpContext(workspaceDao);
>>>>>>> c3080492

    assertFalse(folderDao.deleteFolderRecursive(workspaceUuid, UUID.randomUUID()));
  }

  private static Folder getFolder(String displayName, UUID workspaceUuid) {
    return getFolder(displayName, workspaceUuid, null, Map.of("foo", "bar"));
  }

  private static Folder getFolder(String displayName, UUID workspaceUuid, UUID parentFolderId) {
    return getFolder(displayName, workspaceUuid, parentFolderId, Map.of("foo", "bar"));
  }

  private static Folder getFolder(
      String displayName,
      UUID workspaceUuid,
      @Nullable UUID parentFolderId,
      Map<String, String> properties) {
    return new Folder(
        UUID.randomUUID(),
        workspaceUuid,
        displayName,
        String.format("This is %s folder", displayName),
        parentFolderId,
        properties);
  }
}<|MERGE_RESOLUTION|>--- conflicted
+++ resolved
@@ -1,10 +1,7 @@
 package bio.terra.workspace.db;
 
-<<<<<<< HEAD
 import static bio.terra.workspace.common.fixtures.WorkspaceFixtures.createWorkspace;
-=======
 import static bio.terra.workspace.unit.WorkspaceUnitTestUtils.createWorkspaceWithoutGcpContext;
->>>>>>> c3080492
 import static org.junit.jupiter.api.Assertions.assertEquals;
 import static org.junit.jupiter.api.Assertions.assertFalse;
 import static org.junit.jupiter.api.Assertions.assertNull;
@@ -34,11 +31,7 @@
 
   @Test
   public void createFolder_returnSameFolder() {
-<<<<<<< HEAD
-    UUID workspaceUuid = createWorkspace(workspaceDao);
-=======
-    UUID workspaceUuid = createWorkspaceWithoutGcpContext(workspaceDao);
->>>>>>> c3080492
+    UUID workspaceUuid = createWorkspaceWithoutGcpContext(workspaceDao);
     var folder =
         getFolder(
             "foo",
@@ -57,11 +50,7 @@
 
   @Test
   public void createFolder_duplicateDisplayName_fails() {
-<<<<<<< HEAD
-    UUID workspaceUuid = createWorkspace(workspaceDao);
-=======
-    UUID workspaceUuid = createWorkspaceWithoutGcpContext(workspaceDao);
->>>>>>> c3080492
+    UUID workspaceUuid = createWorkspaceWithoutGcpContext(workspaceDao);
     var folder = getFolder("foo", workspaceUuid);
     var secondFolder = getFolder("foo", workspaceUuid);
     folderDao.createFolder(folder);
@@ -72,11 +61,7 @@
 
   @Test
   public void createFolder_duplicateFolderId_fails() {
-<<<<<<< HEAD
-    UUID workspaceUuid = createWorkspace(workspaceDao);
-=======
-    UUID workspaceUuid = createWorkspaceWithoutGcpContext(workspaceDao);
->>>>>>> c3080492
+    UUID workspaceUuid = createWorkspaceWithoutGcpContext(workspaceDao);
     var folder = getFolder("foo", workspaceUuid);
     folderDao.createFolder(folder);
 
@@ -85,11 +70,7 @@
 
   @Test
   public void createFolder_duplicateName_fails() {
-<<<<<<< HEAD
-    UUID workspaceUuid = createWorkspace(workspaceDao);
-=======
-    UUID workspaceUuid = createWorkspaceWithoutGcpContext(workspaceDao);
->>>>>>> c3080492
+    UUID workspaceUuid = createWorkspaceWithoutGcpContext(workspaceDao);
     var folder = getFolder("foo", workspaceUuid);
     var secondFolder = getFolder("foo", workspaceUuid);
     folderDao.createFolder(folder);
@@ -100,11 +81,7 @@
 
   @Test
   public void createFolder_multipleFoldersAndLayers() {
-<<<<<<< HEAD
-    UUID workspaceUuid = createWorkspace(workspaceDao);
-=======
-    UUID workspaceUuid = createWorkspaceWithoutGcpContext(workspaceDao);
->>>>>>> c3080492
+    UUID workspaceUuid = createWorkspaceWithoutGcpContext(workspaceDao);
     var folder = getFolder("foo", workspaceUuid);
     var secondFolder = getFolder("bar", workspaceUuid);
 
@@ -121,13 +98,8 @@
 
   @Test
   public void listFolders_allFoldersInTheSameWorkspaceListed() {
-<<<<<<< HEAD
-    UUID workspaceUuid = createWorkspace(workspaceDao);
-    UUID secondWorkspaceUuid = createWorkspace(workspaceDao);
-=======
     UUID workspaceUuid = createWorkspaceWithoutGcpContext(workspaceDao);
     UUID secondWorkspaceUuid = createWorkspaceWithoutGcpContext(workspaceDao);
->>>>>>> c3080492
     var folder = getFolder("foo", workspaceUuid);
     var secondFolder = getFolder("bar", workspaceUuid);
     var thirdFolder = getFolder("foo", secondWorkspaceUuid);
@@ -148,11 +120,7 @@
 
   @Test
   public void listFolders_listsSubFolders() {
-<<<<<<< HEAD
-    UUID workspaceUuid = createWorkspace(workspaceDao);
-=======
-    UUID workspaceUuid = createWorkspaceWithoutGcpContext(workspaceDao);
->>>>>>> c3080492
+    UUID workspaceUuid = createWorkspaceWithoutGcpContext(workspaceDao);
     var folder = getFolder("foo", workspaceUuid);
     // second and third folders are under folder foo.
     var secondFolder = getFolder("bar", workspaceUuid, folder.id());
@@ -169,11 +137,7 @@
 
   @Test
   public void listFolders_parentFolderNotExist() {
-<<<<<<< HEAD
-    UUID workspaceUuid = createWorkspace(workspaceDao);
-=======
-    UUID workspaceUuid = createWorkspaceWithoutGcpContext(workspaceDao);
->>>>>>> c3080492
+    UUID workspaceUuid = createWorkspaceWithoutGcpContext(workspaceDao);
 
     ImmutableList<Folder> folders = folderDao.listFolders(workspaceUuid, UUID.randomUUID());
     assertTrue(folders.isEmpty());
@@ -187,11 +151,8 @@
 
   @Test
   public void createFolder_parentFolderNotExist_returnsEmptyList() {
-<<<<<<< HEAD
-    UUID workspaceId = createWorkspace(workspaceDao);
-=======
     UUID workspaceId = createWorkspaceWithoutGcpContext(workspaceDao);
->>>>>>> c3080492
+
     var folder = getFolder("foo", workspaceId, UUID.randomUUID());
 
     assertThrows(FolderNotFoundException.class, () -> folderDao.createFolder(folder));
@@ -199,11 +160,7 @@
 
   @Test
   public void updateFolder_updatesSuccessfully() {
-<<<<<<< HEAD
-    UUID workspaceUuid = createWorkspace(workspaceDao);
-=======
-    UUID workspaceUuid = createWorkspaceWithoutGcpContext(workspaceDao);
->>>>>>> c3080492
+    UUID workspaceUuid = createWorkspaceWithoutGcpContext(workspaceDao);
     Folder folder = getFolder("foo", workspaceUuid);
     Folder secondFolder = getFolder("bar", workspaceUuid);
     Folder createdFolder = folderDao.createFolder(folder);
@@ -240,11 +197,7 @@
 
   @Test
   public void updateFolderProperties_updatesSuccessfully() {
-<<<<<<< HEAD
-    UUID workspaceUuid = createWorkspace(workspaceDao);
-=======
-    UUID workspaceUuid = createWorkspaceWithoutGcpContext(workspaceDao);
->>>>>>> c3080492
+    UUID workspaceUuid = createWorkspaceWithoutGcpContext(workspaceDao);
     Folder folder = getFolder("foo", workspaceUuid);
     Folder createdFolder = folderDao.createFolder(folder);
 
@@ -258,11 +211,7 @@
 
   @Test
   public void updateFolderProperties_folderDoesNotExist_throwsFolderNotFoundException() {
-<<<<<<< HEAD
-    UUID workspaceUuid = createWorkspace(workspaceDao);
-=======
-    UUID workspaceUuid = createWorkspaceWithoutGcpContext(workspaceDao);
->>>>>>> c3080492
+    UUID workspaceUuid = createWorkspaceWithoutGcpContext(workspaceDao);
 
     assertThrows(
         FolderNotFoundException.class,
@@ -273,11 +222,7 @@
 
   @Test
   public void updateFolderProperties_noUpdate_throwsMissingRequiredFieldsException() {
-<<<<<<< HEAD
-    UUID workspaceUuid = createWorkspace(workspaceDao);
-=======
-    UUID workspaceUuid = createWorkspaceWithoutGcpContext(workspaceDao);
->>>>>>> c3080492
+    UUID workspaceUuid = createWorkspaceWithoutGcpContext(workspaceDao);
 
     assertThrows(
         MissingRequiredFieldsException.class,
@@ -286,11 +231,7 @@
 
   @Test
   public void deleteFolderProperties_updatesSuccessfully() {
-<<<<<<< HEAD
-    UUID workspaceUuid = createWorkspace(workspaceDao);
-=======
-    UUID workspaceUuid = createWorkspaceWithoutGcpContext(workspaceDao);
->>>>>>> c3080492
+    UUID workspaceUuid = createWorkspaceWithoutGcpContext(workspaceDao);
     Folder folder = getFolder("foo", workspaceUuid);
     Folder createdFolder = folderDao.createFolder(folder);
     assertEquals("bar", createdFolder.properties().get("foo"));
@@ -303,11 +244,7 @@
 
   @Test
   public void deleteFolderProperties_folderNotExist_throwsFolderNotFoundException() {
-<<<<<<< HEAD
-    UUID workspaceUuid = createWorkspace(workspaceDao);
-=======
-    UUID workspaceUuid = createWorkspaceWithoutGcpContext(workspaceDao);
->>>>>>> c3080492
+    UUID workspaceUuid = createWorkspaceWithoutGcpContext(workspaceDao);
 
     assertThrows(
         FolderNotFoundException.class,
@@ -318,11 +255,7 @@
 
   @Test
   public void deleteFolderProperties_nothingToDelete_throwsMissingRequiredFieldsException() {
-<<<<<<< HEAD
-    UUID workspaceUuid = createWorkspace(workspaceDao);
-=======
-    UUID workspaceUuid = createWorkspaceWithoutGcpContext(workspaceDao);
->>>>>>> c3080492
+    UUID workspaceUuid = createWorkspaceWithoutGcpContext(workspaceDao);
 
     assertThrows(
         MissingRequiredFieldsException.class,
@@ -331,11 +264,7 @@
 
   @Test
   public void updateFolder_formCycle_throwsBadRequestException() {
-<<<<<<< HEAD
-    UUID workspaceUuid = createWorkspace(workspaceDao);
-=======
-    UUID workspaceUuid = createWorkspaceWithoutGcpContext(workspaceDao);
->>>>>>> c3080492
+    UUID workspaceUuid = createWorkspaceWithoutGcpContext(workspaceDao);
     Folder folder = getFolder("foo", workspaceUuid);
     Folder secondFolder = getFolder("bar", workspaceUuid, /*parentFolderId=*/ folder.id());
     Folder thirdFolder = getFolder("garr", workspaceUuid, /*parentFolderId=*/ secondFolder.id());
@@ -379,11 +308,7 @@
 
   @Test
   public void updateFolder_duplicateFolderName_throwsException() {
-<<<<<<< HEAD
-    UUID workspaceUuid = createWorkspace(workspaceDao);
-=======
-    UUID workspaceUuid = createWorkspaceWithoutGcpContext(workspaceDao);
->>>>>>> c3080492
+    UUID workspaceUuid = createWorkspaceWithoutGcpContext(workspaceDao);
     Folder folder = getFolder("foo", workspaceUuid);
     Folder secondFolder = getFolder("bar", workspaceUuid);
     Folder createdFolder = folderDao.createFolder(folder);
@@ -407,11 +332,7 @@
 
   @Test
   public void updateFolder_noFieldsAreUpdated_throwMissingFieldsException() {
-<<<<<<< HEAD
-    UUID workspaceUuid = createWorkspace(workspaceDao);
-=======
-    UUID workspaceUuid = createWorkspaceWithoutGcpContext(workspaceDao);
->>>>>>> c3080492
+    UUID workspaceUuid = createWorkspaceWithoutGcpContext(workspaceDao);
     Folder folder = getFolder("foo", workspaceUuid);
     Folder createdFolder = folderDao.createFolder(folder);
 
@@ -436,11 +357,7 @@
             folderDao.getFolder(
                 /*workspaceId=*/ UUID.randomUUID(), /*folderId=*/ UUID.randomUUID()));
 
-<<<<<<< HEAD
-    UUID workspaceId = createWorkspace(workspaceDao);
-=======
     UUID workspaceId = createWorkspaceWithoutGcpContext(workspaceDao);
->>>>>>> c3080492
 
     assertThrows(
         FolderNotFoundException.class,
@@ -449,11 +366,7 @@
 
   @Test
   public void deleteFolder_subFolderDeleted() {
-<<<<<<< HEAD
-    UUID workspaceUuid = createWorkspace(workspaceDao);
-=======
-    UUID workspaceUuid = createWorkspaceWithoutGcpContext(workspaceDao);
->>>>>>> c3080492
+    UUID workspaceUuid = createWorkspaceWithoutGcpContext(workspaceDao);
     var folder = getFolder("foo", workspaceUuid);
     // second and third folders are under folder foo.
     var secondFolder = getFolder("bar", workspaceUuid, folder.id());
@@ -472,11 +385,7 @@
 
   @Test
   public void deleteFolder_invalidFolder_nothingIsDeleted() {
-<<<<<<< HEAD
-    UUID workspaceUuid = createWorkspace(workspaceDao);
-=======
-    UUID workspaceUuid = createWorkspaceWithoutGcpContext(workspaceDao);
->>>>>>> c3080492
+    UUID workspaceUuid = createWorkspaceWithoutGcpContext(workspaceDao);
 
     assertFalse(folderDao.deleteFolderRecursive(workspaceUuid, UUID.randomUUID()));
   }
