package bio.terra.workspace.db;

import static bio.terra.workspace.common.fixtures.ControlledResourceFixtures.DEFAULT_RESOURCE_PROPERTIES;
import static bio.terra.workspace.common.fixtures.ControlledResourceFixtures.makeDefaultControlledResourceFieldsBuilder;
import static bio.terra.workspace.common.fixtures.ControlledResourceFixtures.makeNotebookCommonFieldsBuilder;
import static bio.terra.workspace.common.utils.MockMvcUtils.DEFAULT_USER_EMAIL;
import static bio.terra.workspace.common.utils.MockMvcUtils.DEFAULT_USER_SUBJECT_ID;
import static bio.terra.workspace.service.resource.controlled.cloud.gcp.GcpResourceConstant.DEFAULT_ZONE;
import static bio.terra.workspace.unit.WorkspaceUnitTestUtils.createWorkspaceWithGcpContext;
import static org.hamcrest.MatcherAssert.assertThat;
import static org.hamcrest.Matchers.containsInAnyOrder;
import static org.junit.jupiter.api.Assertions.assertEquals;
import static org.junit.jupiter.api.Assertions.assertFalse;
import static org.junit.jupiter.api.Assertions.assertNotNull;
import static org.junit.jupiter.api.Assertions.assertNull;
import static org.junit.jupiter.api.Assertions.assertThrows;
import static org.junit.jupiter.api.Assertions.assertTrue;

import bio.terra.workspace.common.BaseUnitTest;
import bio.terra.workspace.common.fixtures.ControlledResourceFixtures;
import bio.terra.workspace.common.logging.model.ActivityLogChangedTarget;
import bio.terra.workspace.common.utils.TestUtils;
import bio.terra.workspace.db.model.DbWorkspaceActivityLog;
import bio.terra.workspace.service.resource.controlled.cloud.gcp.ainotebook.ControlledAiNotebookInstanceResource;
import bio.terra.workspace.service.resource.controlled.cloud.gcp.bqdataset.ControlledBigQueryDatasetResource;
import bio.terra.workspace.service.resource.controlled.cloud.gcp.gcsbucket.ControlledGcsBucketResource;
import bio.terra.workspace.service.resource.controlled.model.ControlledResource;
import bio.terra.workspace.service.resource.controlled.model.ControlledResourceFields;
import bio.terra.workspace.service.resource.exception.DuplicateResourceException;
import bio.terra.workspace.service.resource.exception.ResourceNotFoundException;
import bio.terra.workspace.service.workspace.GcpCloudContextService;
import bio.terra.workspace.service.workspace.exceptions.MissingRequiredFieldsException;
import bio.terra.workspace.service.workspace.model.CloudPlatform;
import bio.terra.workspace.service.workspace.model.OperationType;
import java.util.HashMap;
import java.util.List;
import java.util.Map;
import java.util.UUID;
import org.apache.commons.lang3.RandomStringUtils;
import org.junit.jupiter.api.AfterAll;
import org.junit.jupiter.api.BeforeAll;
import org.junit.jupiter.api.Test;
import org.junit.jupiter.api.TestInstance;
import org.junit.jupiter.api.TestInstance.Lifecycle;
import org.springframework.beans.factory.annotation.Autowired;

@TestInstance(Lifecycle.PER_CLASS)
public class ResourceDaoTest extends BaseUnitTest {
  @Autowired ResourceDao resourceDao;
  @Autowired WorkspaceDao workspaceDao;
  @Autowired GcpCloudContextService gcpCloudContextService;
  @Autowired WorkspaceActivityLogDao activityLogDao;

  private UUID workspaceUuid;

  @BeforeAll
  public void setUp() {
    workspaceUuid = createWorkspaceWithGcpContext(workspaceDao);
  }

  @AfterAll
  public void cleanUp() {
    workspaceDao.deleteCloudContext(workspaceUuid, CloudPlatform.GCP);
    workspaceDao.deleteWorkspace(workspaceUuid);
  }

  @Test
  public void createGetControlledGcsBucket_beforeLogIsWrite_lastUpdatedDateEqualsCreatedDate() {
    ControlledGcsBucketResource resource =
        ControlledResourceFixtures.makeDefaultControlledGcsBucketBuilder(workspaceUuid).build();
    resourceDao.createControlledResource(resource);

    var getResource = resourceDao.getResource(resource.getWorkspaceId(), resource.getResourceId());
    assertEquals(resource, getResource);
    assertNotNull(getResource.getCreatedDate());
    assertEquals(getResource.getCreatedDate(), getResource.getLastUpdatedDate());
    assertEquals(getResource.getCreatedByEmail(), getResource.getLastUpdatedByEmail());
  }

  @Test
  public void createGetControlledGcsBucket() {
    ControlledGcsBucketResource resource =
        ControlledResourceFixtures.makeDefaultControlledGcsBucketBuilder(workspaceUuid).build();
    createControlledResourceAndLog(resource);

    var getResource = resourceDao.getResource(resource.getWorkspaceId(), resource.getResourceId());
    assertEquals(resource, getResource);
    assertEquals(DEFAULT_USER_EMAIL, getResource.getLastUpdatedByEmail());
    assertNotNull(getResource.getLastUpdatedDate());
  }

  @Test
  public void
      createGetDeleteControlledBigQueryDataset_beforeLogIsWrite_lastUpdatedDateEqualsCreatedDate() {
    ControlledBigQueryDatasetResource resource =
        ControlledResourceFixtures.makeDefaultControlledBqDatasetBuilder(workspaceUuid).build();
    resourceDao.createControlledResource(resource);

    var getResource = resourceDao.getResource(resource.getWorkspaceId(), resource.getResourceId());
    assertEquals(resource, getResource);
    assertNotNull(getResource.getCreatedDate());
    assertEquals(getResource.getCreatedDate(), getResource.getLastUpdatedDate());
    assertEquals(getResource.getCreatedByEmail(), getResource.getLastUpdatedByEmail());
  }

  @Test
  public void createGetDeleteControlledBigQueryDataset() {
    ControlledBigQueryDatasetResource resource =
        ControlledResourceFixtures.makeDefaultControlledBqDatasetBuilder(workspaceUuid).build();
    createControlledResourceAndLog(resource);

    var getResource = resourceDao.getResource(resource.getWorkspaceId(), resource.getResourceId());
    assertEquals(resource, getResource);
    assertEquals(DEFAULT_USER_EMAIL, getResource.getLastUpdatedByEmail());
    assertNotNull(getResource.getLastUpdatedDate());
  }

  @Test
  public void
      createGetControlledAiNotebookInstance_beforeLogIsWrite_lastUpdatedDateEqualsCreatedDate() {
    ControlledResourceFields commonFields =
        ControlledResourceFixtures.makeNotebookCommonFieldsBuilder()
            .workspaceUuid(workspaceUuid)
            .build();
    ControlledAiNotebookInstanceResource resource =
        ControlledResourceFixtures.makeDefaultAiNotebookInstance().common(commonFields).build();
    resourceDao.createControlledResource(resource);

    var getResource = resourceDao.getResource(resource.getWorkspaceId(), resource.getResourceId());
    assertEquals(resource, getResource);
    assertNotNull(getResource.getCreatedDate());
    assertEquals(getResource.getCreatedDate(), getResource.getLastUpdatedDate());
    assertEquals(getResource.getCreatedByEmail(), getResource.getLastUpdatedByEmail());
  }

  @Test
  public void createGetControlledAiNotebookInstance() {
    ControlledResourceFields commonFields =
        ControlledResourceFixtures.makeNotebookCommonFieldsBuilder()
            .workspaceUuid(workspaceUuid)
            .build();
    ControlledAiNotebookInstanceResource resource =
        ControlledResourceFixtures.makeDefaultAiNotebookInstance().common(commonFields).build();
    resourceDao.createControlledResource(resource);
    activityLogDao.writeActivity(
        workspaceUuid,
        new DbWorkspaceActivityLog(
            DEFAULT_USER_EMAIL,
            DEFAULT_USER_SUBJECT_ID,
            OperationType.CREATE,
            resource.getResourceId().toString(),
            ActivityLogChangedTarget.RESOURCE));

    var getResource = resourceDao.getResource(resource.getWorkspaceId(), resource.getResourceId());
    assertEquals(resource, getResource);
    assertEquals(DEFAULT_USER_EMAIL, getResource.getLastUpdatedByEmail());
    assertNotNull(getResource.getLastUpdatedDate());
  }

  @Test
  public void updateControlledResourceRegion() {
    ControlledResourceFields commonFields =
        ControlledResourceFixtures.makeNotebookCommonFieldsBuilder()
            .workspaceUuid(workspaceUuid)
            .build();
    ControlledAiNotebookInstanceResource resource =
        ControlledResourceFixtures.makeDefaultAiNotebookInstance().common(commonFields).build();
    resourceDao.createControlledResource(resource);

    var newRegion = "great-new-world";

    assertTrue(resourceDao.updateControlledResourceRegion(resource.getResourceId(), newRegion));
    var newUserEmail = "foo";
    activityLogDao.writeActivity(
        workspaceUuid,
        new DbWorkspaceActivityLog(
            newUserEmail,
            UUID.randomUUID().toString(),
            OperationType.UPDATE,
            resource.getResourceId().toString(),
            ActivityLogChangedTarget.RESOURCE));

    ControlledResource controlledResource =
        resourceDao.getResource(workspaceUuid, resource.getResourceId()).castToControlledResource();
    assertEquals(newRegion, controlledResource.getRegion());
    assertEquals(newUserEmail, controlledResource.getLastUpdatedByEmail());
    assertFalse(
        controlledResource.getLastUpdatedDate().isBefore(controlledResource.getCreatedDate()));
  }

  @Test
  public void updateControlledResourceRegion_regionNull() {
    ControlledResourceFields commonFields =
        ControlledResourceFixtures.makeNotebookCommonFieldsBuilder()
            .workspaceUuid(workspaceUuid)
            .build();
    ControlledAiNotebookInstanceResource resource =
        ControlledResourceFixtures.makeDefaultAiNotebookInstance().common(commonFields).build();
    resourceDao.createControlledResource(resource);

    assertTrue(resourceDao.updateControlledResourceRegion(resource.getResourceId(), null));

    ControlledResource controlledResource =
        resourceDao.getResource(workspaceUuid, resource.getResourceId()).castToControlledResource();
    assertNull(controlledResource.getRegion());
  }

  @Test
  public void updateControlledResourceRegion() {
    ControlledResourceFields commonFields =
        ControlledResourceFixtures.makeNotebookCommonFieldsBuilder()
            .workspaceUuid(workspaceUuid)
            .build();
    ControlledAiNotebookInstanceResource resource =
        ControlledResourceFixtures.makeDefaultAiNotebookInstance().common(commonFields).build();
    resourceDao.createControlledResource(resource);

    var newRegion = "great-new-world";
    assertTrue(resourceDao.updateControlledResourceRegion(resource.getResourceId(), newRegion));

    ControlledResource controlledResource =
        resourceDao.getResource(workspaceUuid, resource.getResourceId()).castToControlledResource();
    assertEquals(newRegion, controlledResource.getRegion());
  }

  @Test
  public void updateControlledResourceRegion_regionNull() {
    ControlledResourceFields commonFields =
        ControlledResourceFixtures.makeNotebookCommonFieldsBuilder()
            .workspaceUuid(workspaceUuid)
            .build();
    ControlledAiNotebookInstanceResource resource =
        ControlledResourceFixtures.makeDefaultAiNotebookInstance().common(commonFields).build();
    resourceDao.createControlledResource(resource);

    assertTrue(resourceDao.updateControlledResourceRegion(resource.getResourceId(), null));

    ControlledResource controlledResource =
        resourceDao.getResource(workspaceUuid, resource.getResourceId()).castToControlledResource();
    assertNull(controlledResource.getRegion());
  }

  @Test
  public void listAndDeleteControlledResourceInContext() {
    UUID workspaceUuid = createWorkspaceWithGcpContext(workspaceDao);
    ControlledGcsBucketResource bucket =
        ControlledResourceFixtures.makeDefaultControlledGcsBucketBuilder(workspaceUuid).build();
    ControlledBigQueryDatasetResource dataset =
        ControlledResourceFixtures.makeDefaultControlledBqDatasetBuilder(workspaceUuid).build();
    createControlledResourceAndLog(bucket);
    createControlledResourceAndLog(dataset);

    List<ControlledResource> gcpList =
        resourceDao.listControlledResourcesWithMissingRegion(workspaceUuid, CloudPlatform.GCP);
    List<ControlledResource> azureList =
        resourceDao.listControlledResourcesWithMissingRegion(workspaceUuid, CloudPlatform.AZURE);
    List<ControlledResource> allCloudList =
        resourceDao.listControlledResourcesWithMissingRegion(workspaceUuid, null);

    assertTrue(azureList.isEmpty());
    assertThat(gcpList, containsInAnyOrder(bucket, dataset));
    assertThat(allCloudList, containsInAnyOrder(bucket, dataset));

    assertTrue(resourceDao.deleteAllControlledResources(workspaceUuid, CloudPlatform.GCP));
    assertFalse(resourceDao.deleteAllControlledResources(workspaceUuid, CloudPlatform.AZURE));
    List<ControlledResource> listAfterDeletion =
        resourceDao.listControlledResourcesWithMissingRegion(workspaceUuid, CloudPlatform.GCP);
    assertTrue(listAfterDeletion.isEmpty());
    workspaceDao.deleteCloudContext(workspaceUuid, CloudPlatform.GCP);
    workspaceDao.deleteWorkspace(workspaceUuid);
  }

  @Test
  public void duplicateControlledBucketNameRejected() {
    final String clashingBucketName = "not-a-pail";
    final ControlledGcsBucketResource initialResource =
        ControlledResourceFixtures.makeDefaultControlledGcsBucketBuilder(workspaceUuid)
            .bucketName(clashingBucketName)
            .build();

    resourceDao.createControlledResource(initialResource);

    final UUID workspaceId2 = createWorkspaceWithGcpContext(workspaceDao);
    final ControlledGcsBucketResource duplicatingResource =
        ControlledResourceFixtures.makeDefaultControlledGcsBucketBuilder(workspaceId2)
            .bucketName(clashingBucketName)
            .build();

    assertThrows(
        DuplicateResourceException.class,
        () -> resourceDao.createControlledResource(duplicatingResource));
  }

  // AI Notebooks are unique on the tuple {instanceId, location, projectId } in addition
  // to the underlying requirement that resource ID and resource names are unique within a
  // workspace.
  @Test
  public void
      createAiNotebook_duplicateCloudInstanceId_rejectedWhenInSameCloudProjectAndLocation() {
    var cloudInstanceId = TestUtils.appendRandomNumber("my-cloud-instance-id");
    ControlledResourceFields commonFields1 =
        ControlledResourceFixtures.makeNotebookCommonFieldsBuilder()
            .workspaceUuid(workspaceUuid)
            .build();
    ControlledAiNotebookInstanceResource initialResource =
        ControlledResourceFixtures.makeDefaultAiNotebookInstance()
            .common(commonFields1)
            .instanceId(cloudInstanceId)
            .build();
    resourceDao.createControlledResource(initialResource);
    assertEquals(
        initialResource,
        resourceDao.getResource(initialResource.getWorkspaceId(), initialResource.getResourceId()));

    ControlledResourceFields commonFields2 =
        ControlledResourceFixtures.makeNotebookCommonFieldsBuilder()
            .workspaceUuid(workspaceUuid)
            .name("resource-2")
            .build();
    final ControlledResource duplicatingResource =
        ControlledResourceFixtures.makeDefaultAiNotebookInstance()
            .common(commonFields2)
            .instanceId(cloudInstanceId)
            .build();
    assertThrows(
        DuplicateResourceException.class,
        () -> resourceDao.createControlledResource(duplicatingResource));

    ControlledResourceFields commonFields3 =
        ControlledResourceFixtures.makeNotebookCommonFieldsBuilder()
            .workspaceUuid(createWorkspaceWithGcpContext(workspaceDao))
            .name("resource-3")
            .build();
    final ControlledResource resourceWithDifferentWorkspaceId =
        ControlledResourceFixtures.makeDefaultAiNotebookInstance()
            .common(commonFields3)
            .instanceId(cloudInstanceId)
            .build();

    // should be fine: separate workspaces implies separate gcp projects
    createControlledResourceAndLog(resourceWithDifferentWorkspaceId);

    assertEquals(
        resourceWithDifferentWorkspaceId,
        resourceDao.getResource(
            resourceWithDifferentWorkspaceId.getWorkspaceId(),
            resourceWithDifferentWorkspaceId.getResourceId()));

    ControlledResourceFields commonFields4 =
        ControlledResourceFixtures.makeNotebookCommonFieldsBuilder()
            .workspaceUuid(workspaceUuid)
            .name("resource-4")
            .build();
    final ControlledResource resourceWithDifferentLocation =
        ControlledResourceFixtures.makeDefaultAiNotebookInstance()
            .common(commonFields4)
            .instanceId(cloudInstanceId)
            .location("somewhere-else")
            .build();

    // same project & instance ID but different location from resource1
    createControlledResourceAndLog(resourceWithDifferentLocation);
    assertEquals(
        resourceWithDifferentLocation,
        resourceDao.getResource(
            resourceWithDifferentLocation.getWorkspaceId(),
            resourceWithDifferentLocation.getResourceId()));

    ControlledResourceFields commonFields5 =
        ControlledResourceFixtures.makeNotebookCommonFieldsBuilder()
            .workspaceUuid(workspaceUuid)
            .name("resource-5")
            .build();
    final ControlledAiNotebookInstanceResource resourceWithDefaultLocation =
        ControlledResourceFixtures.makeDefaultAiNotebookInstance()
            .common(commonFields5)
            .instanceId(cloudInstanceId)
            .location(null)
            .build();

    createControlledResourceAndLog(resourceWithDefaultLocation);
    assertEquals(
        resourceWithDefaultLocation,
        resourceDao.getResource(
            resourceWithDefaultLocation.getWorkspaceId(),
            resourceWithDefaultLocation.getResourceId()));

    assertEquals(DEFAULT_ZONE, resourceWithDefaultLocation.getLocation());
  }

  @Test
  public void duplicateBigQueryDatasetRejected() {
    String datasetName1 = "dataset1";
    String projectId1 = "projectId1";
    String projectId2 = "projectId2";
    final ControlledBigQueryDatasetResource initialResource =
        ControlledBigQueryDatasetResource.builder()
            .common(ControlledResourceFixtures.makeDefaultControlledResourceFields(workspaceUuid))
            .projectId(projectId1)
            .datasetName(datasetName1)
            .build();
    createControlledResourceAndLog(initialResource);

    final UUID workspaceId2 = createWorkspaceWithGcpContext(workspaceDao);
    // This is in a different workspace (and so a different cloud context), so it is not a conflict
    // even with the same Dataset ID.
    final ControlledBigQueryDatasetResource uniqueResource =
        ControlledBigQueryDatasetResource.builder()
            .common(ControlledResourceFixtures.makeDefaultControlledResourceFields(workspaceId2))
            .datasetName(datasetName1)
            .projectId(projectId2)
            .build();
    createControlledResourceAndLog(uniqueResource);

    // This is in the same workspace as initialResource, so it should be a conflict.
    final ControlledBigQueryDatasetResource duplicatingResource =
        ControlledBigQueryDatasetResource.builder()
            .common(ControlledResourceFixtures.makeDefaultControlledResourceFields(workspaceUuid))
            .projectId(projectId1)
            .datasetName(datasetName1)
            .build();

    assertThrows(
        DuplicateResourceException.class,
        () -> createControlledResourceAndLog(duplicatingResource));
  }

  @Test
  public void updateResourceProperties_propertiesUpdated() {
    ControlledBigQueryDatasetResource resource =
        ControlledResourceFixtures.makeDefaultControlledBqDatasetBuilder(workspaceUuid).build();
    createControlledResourceAndLog(resource);
    Map<String, String> properties = Map.of("foo", "bar1", "sweet", "cake");

    Map<String, String> expectedUpdatedProperties = new HashMap<>();
    expectedUpdatedProperties.putAll(DEFAULT_RESOURCE_PROPERTIES);
    expectedUpdatedProperties.putAll(properties);
    resourceDao.updateResourceProperties(workspaceUuid, resource.getResourceId(), properties);

    assertEquals(
        expectedUpdatedProperties,
        resourceDao
            .getResource(resource.getWorkspaceId(), resource.getResourceId())
            .getProperties());
  }

  @Test
  public void updateResourceProperties_lastUpdatedBy() {
    ControlledBigQueryDatasetResource resource =
        ControlledResourceFixtures.makeDefaultControlledBqDatasetBuilder(workspaceUuid).build();
    createControlledResourceAndLog(resource);
    Map<String, String> properties = Map.of("foo", "bar1", "sweet", "cake");
    var resourceBeforeUpdate =
        resourceDao.getResource(resource.getWorkspaceId(), resource.getResourceId());

    Map<String, String> expectedUpdatedProperties = new HashMap<>();
    expectedUpdatedProperties.putAll(DEFAULT_RESOURCE_PROPERTIES);
    expectedUpdatedProperties.putAll(properties);
    resourceDao.updateResourceProperties(workspaceUuid, resource.getResourceId(), properties);
    var userEmail = "foo";
    activityLogDao.writeActivity(
        workspaceUuid,
        new DbWorkspaceActivityLog(
            userEmail,
            UUID.randomUUID().toString(),
            OperationType.UPDATE,
            resource.getResourceId().toString(),
            ActivityLogChangedTarget.RESOURCE));

    var resourceAfterUpdate =
        resourceDao.getResource(resource.getWorkspaceId(), resource.getResourceId());
    assertEquals(userEmail, resourceAfterUpdate.getLastUpdatedByEmail());
    assertTrue(
        resourceAfterUpdate
            .getLastUpdatedDate()
            .isAfter(resourceBeforeUpdate.getLastUpdatedDate()));
  }

  @Test
  public void updateResourceProperties_resourceNotFound_throwsWorkspaceNotFoundException() {
    Map<String, String> properties = Map.of("foo", "bar1", "sweet", "cake");

    assertThrows(
        ResourceNotFoundException.class,
        () -> resourceDao.updateResourceProperties(workspaceUuid, UUID.randomUUID(), properties));
  }

  @Test
  public void
      updateResourceProperties_emptyUpdateProperties_throwsMissingRequiredFieldsException() {
    ControlledBigQueryDatasetResource resource =
        ControlledResourceFixtures.makeDefaultControlledBqDatasetBuilder(workspaceUuid).build();
    createControlledResourceAndLog(resource);

    assertThrows(
        MissingRequiredFieldsException.class,
        () ->
            resourceDao.updateResourceProperties(
                workspaceUuid, resource.getResourceId(), Map.of()));
  }

  @Test
  public void deleteResourceProperties_resourcePropertiesDeleted() {
    ControlledBigQueryDatasetResource resource =
        ControlledResourceFixtures.makeDefaultControlledBqDatasetBuilder(workspaceUuid).build();
    createControlledResourceAndLog(resource);

    resourceDao.deleteResourceProperties(
        workspaceUuid,
        resource.getResourceId(),
        DEFAULT_RESOURCE_PROPERTIES.keySet().stream().toList());
    assertTrue(
        resourceDao.getResource(workspaceUuid, resource.getResourceId()).getProperties().isEmpty());
  }

  @Test
  public void deleteResourceProperties_nonExistingKeys_nothingIsDeleted() {
    UUID workspaceUuid = createWorkspaceWithGcpContext(workspaceDao);
    ControlledBigQueryDatasetResource resource =
        ControlledResourceFixtures.makeDefaultControlledBqDatasetBuilder(workspaceUuid).build();
    createControlledResourceAndLog(resource);

    resourceDao.deleteResourceProperties(
        workspaceUuid, resource.getResourceId(), List.of(RandomStringUtils.randomAlphabetic(3)));

    assertEquals(
        resource.getProperties(),
        resourceDao.getResource(workspaceUuid, resource.getResourceId()).getProperties());
  }

  @Test
  public void deleteResourceProperties_noKeySpecified_throwsMissingRequiredFieldsException() {
    UUID workspaceUuid = createWorkspaceWithGcpContext(workspaceDao);
    ControlledBigQueryDatasetResource resource =
        ControlledResourceFixtures.makeDefaultControlledBqDatasetBuilder(workspaceUuid).build();
    createControlledResourceAndLog(resource);

    assertThrows(
        MissingRequiredFieldsException.class,
        () ->
            resourceDao.deleteResourceProperties(
                workspaceUuid, resource.getResourceId(), List.of()));
  }

  @Test
  public void listControlledResourceWithoutRegion() {
    UUID workspaceUuid = createWorkspaceWithGcpContext(workspaceDao);
    UUID workspaceUuid2 = createWorkspaceWithGcpContext(workspaceDao);
    UUID workspaceUuid3 = createWorkspaceWithGcpContext(workspaceDao);
    for (int i = 0; i < 5; i++) {
      ControlledBigQueryDatasetResource dataset =
          ControlledResourceFixtures.makeDefaultControlledBqDatasetBuilder(workspaceUuid)
              .common(
                  makeDefaultControlledResourceFieldsBuilder()
                      .workspaceUuid(workspaceUuid)
                      .region(null)
                      .build())
              .build();
      ControlledGcsBucketResource bucket =
          ControlledResourceFixtures.makeDefaultControlledGcsBucketBuilder(workspaceUuid2)
              .common(
                  makeDefaultControlledResourceFieldsBuilder()
                      .workspaceUuid(workspaceUuid2)
                      .region(null)
                      .build())
              .build();
      ControlledAiNotebookInstanceResource notebook =
          ControlledResourceFixtures.makeDefaultAiNotebookInstance()
              .common(
                  makeNotebookCommonFieldsBuilder()
                      .workspaceUuid(workspaceUuid3)
                      .region(null)
                      .build())
              .build();
      resourceDao.createControlledResource(dataset);
      resourceDao.createControlledResource(bucket);
      resourceDao.createControlledResource(notebook);
    }

    assertEquals(
        15, resourceDao.listControlledResourcesWithMissingRegion(CloudPlatform.GCP).size());
    assertTrue(resourceDao.listControlledResourcesWithMissingRegion(CloudPlatform.AZURE).isEmpty());
  }
<<<<<<< HEAD
=======

  private void createControlledResourceAndLog(ControlledResource resource) {
    resourceDao.createControlledResource(resource);
    activityLogDao.writeActivity(
        workspaceUuid,
        new DbWorkspaceActivityLog(
            DEFAULT_USER_EMAIL,
            DEFAULT_USER_SUBJECT_ID,
            OperationType.CREATE,
            resource.getResourceId().toString(),
            ActivityLogChangedTarget.RESOURCE));
  }
>>>>>>> b81e2d91
}<|MERGE_RESOLUTION|>--- conflicted
+++ resolved
@@ -186,41 +186,6 @@
     assertEquals(newUserEmail, controlledResource.getLastUpdatedByEmail());
     assertFalse(
         controlledResource.getLastUpdatedDate().isBefore(controlledResource.getCreatedDate()));
-  }
-
-  @Test
-  public void updateControlledResourceRegion_regionNull() {
-    ControlledResourceFields commonFields =
-        ControlledResourceFixtures.makeNotebookCommonFieldsBuilder()
-            .workspaceUuid(workspaceUuid)
-            .build();
-    ControlledAiNotebookInstanceResource resource =
-        ControlledResourceFixtures.makeDefaultAiNotebookInstance().common(commonFields).build();
-    resourceDao.createControlledResource(resource);
-
-    assertTrue(resourceDao.updateControlledResourceRegion(resource.getResourceId(), null));
-
-    ControlledResource controlledResource =
-        resourceDao.getResource(workspaceUuid, resource.getResourceId()).castToControlledResource();
-    assertNull(controlledResource.getRegion());
-  }
-
-  @Test
-  public void updateControlledResourceRegion() {
-    ControlledResourceFields commonFields =
-        ControlledResourceFixtures.makeNotebookCommonFieldsBuilder()
-            .workspaceUuid(workspaceUuid)
-            .build();
-    ControlledAiNotebookInstanceResource resource =
-        ControlledResourceFixtures.makeDefaultAiNotebookInstance().common(commonFields).build();
-    resourceDao.createControlledResource(resource);
-
-    var newRegion = "great-new-world";
-    assertTrue(resourceDao.updateControlledResourceRegion(resource.getResourceId(), newRegion));
-
-    ControlledResource controlledResource =
-        resourceDao.getResource(workspaceUuid, resource.getResourceId()).castToControlledResource();
-    assertEquals(newRegion, controlledResource.getRegion());
   }
 
   @Test
@@ -581,8 +546,6 @@
         15, resourceDao.listControlledResourcesWithMissingRegion(CloudPlatform.GCP).size());
     assertTrue(resourceDao.listControlledResourcesWithMissingRegion(CloudPlatform.AZURE).isEmpty());
   }
-<<<<<<< HEAD
-=======
 
   private void createControlledResourceAndLog(ControlledResource resource) {
     resourceDao.createControlledResource(resource);
@@ -595,5 +558,4 @@
             resource.getResourceId().toString(),
             ActivityLogChangedTarget.RESOURCE));
   }
->>>>>>> b81e2d91
 }