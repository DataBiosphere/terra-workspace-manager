--- conflicted
+++ resolved
@@ -46,11 +46,7 @@
 
   @BeforeAll
   public void setUp() {
-<<<<<<< HEAD
-    workspaceUuid = createGcpWorkspace(workspaceDao);
-=======
     workspaceUuid = createWorkspaceWithGcpContext(workspaceDao);
->>>>>>> c3080492
   }
 
   @AfterAll
@@ -130,11 +126,7 @@
 
     resourceDao.createControlledResource(initialResource);
 
-<<<<<<< HEAD
-    final UUID workspaceId2 = createGcpWorkspace(workspaceDao);
-=======
     final UUID workspaceId2 = createWorkspaceWithGcpContext(workspaceDao);
->>>>>>> c3080492
     final ControlledGcsBucketResource duplicatingResource =
         ControlledResourceFixtures.makeDefaultControlledGcsBucketBuilder(workspaceId2)
             .bucketName(clashingBucketName)
@@ -182,11 +174,7 @@
 
     ControlledResourceFields commonFields3 =
         ControlledResourceFixtures.makeNotebookCommonFieldsBuilder()
-<<<<<<< HEAD
-            .workspaceUuid(createGcpWorkspace(workspaceDao))
-=======
             .workspaceUuid(createWorkspaceWithGcpContext(workspaceDao))
->>>>>>> c3080492
             .name("resource-3")
             .build();
     final ControlledResource resourceWithDifferentWorkspaceId =
@@ -259,11 +247,7 @@
             .build();
     resourceDao.createControlledResource(initialResource);
 
-<<<<<<< HEAD
-    final UUID workspaceId2 = createGcpWorkspace(workspaceDao);
-=======
     final UUID workspaceId2 = createWorkspaceWithGcpContext(workspaceDao);
->>>>>>> c3080492
     // This is in a different workspace (and so a different cloud context), so it is not a conflict
     // even with the same Dataset ID.
     final ControlledBigQueryDatasetResource uniqueResource =
@@ -345,11 +329,7 @@
 
   @Test
   public void deleteResourceProperties_nonExistingKeys_nothingIsDeleted() {
-<<<<<<< HEAD
-    UUID workspaceUuid = createGcpWorkspace(workspaceDao);
-=======
     UUID workspaceUuid = createWorkspaceWithGcpContext(workspaceDao);
->>>>>>> c3080492
     ControlledBigQueryDatasetResource resource =
         ControlledResourceFixtures.makeDefaultControlledBigQueryBuilder(workspaceUuid).build();
     resourceDao.createControlledResource(resource);
@@ -364,11 +344,7 @@
 
   @Test
   public void deleteResourceProperties_noKeySpecified_throwsMissingRequiredFieldsException() {
-<<<<<<< HEAD
-    UUID workspaceUuid = createGcpWorkspace(workspaceDao);
-=======
     UUID workspaceUuid = createWorkspaceWithGcpContext(workspaceDao);
->>>>>>> c3080492
     ControlledBigQueryDatasetResource resource =
         ControlledResourceFixtures.makeDefaultControlledBigQueryBuilder(workspaceUuid).build();
     resourceDao.createControlledResource(resource);
