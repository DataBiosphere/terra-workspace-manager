--- conflicted
+++ resolved
@@ -263,15 +263,6 @@
 
   @Test
   public void duplicateControlledBucketNameRejected() {
-<<<<<<< HEAD
-    final String clashingBucketName = "not-a-pail";
-    final ControlledGcsBucketResource initialResource =
-        makeDefaultControlledGcsBucketBuilder(workspaceUuid).bucketName(clashingBucketName).build();
-    insertControlledResourceRow(resourceDao, initialResource);
-
-    final UUID workspaceId2 = createWorkspaceWithGcpContext(workspaceDao);
-    final ControlledGcsBucketResource duplicatingResource =
-=======
     String clashingBucketName = "not-a-pail";
     ControlledGcsBucketResource initialResource =
         makeDefaultControlledGcsBucketBuilder(workspaceUuid).bucketName(clashingBucketName).build();
@@ -279,7 +270,6 @@
 
     UUID workspaceId2 = createWorkspaceWithGcpContext(workspaceDao);
     ControlledGcsBucketResource duplicatingResource =
->>>>>>> 3d179ed1
         makeDefaultControlledGcsBucketBuilder(workspaceId2).bucketName(clashingBucketName).build();
 
     assertThrows(
@@ -310,11 +300,7 @@
 
     ControlledResourceFields commonFields2 =
         makeNotebookCommonFieldsBuilder().workspaceUuid(workspaceUuid).name("resource-2").build();
-<<<<<<< HEAD
-    final ControlledResource duplicatingResource =
-=======
     ControlledResource duplicatingResource =
->>>>>>> 3d179ed1
         makeDefaultAiNotebookInstanceBuilder()
             .common(commonFields2)
             .instanceId(cloudInstanceId)
@@ -344,11 +330,7 @@
 
     ControlledResourceFields commonFields5 =
         makeNotebookCommonFieldsBuilder().workspaceUuid(workspaceUuid).name("resource-5").build();
-<<<<<<< HEAD
-    final ControlledAiNotebookInstanceResource resourceWithDefaultLocation =
-=======
     ControlledAiNotebookInstanceResource resourceWithDefaultLocation =
->>>>>>> 3d179ed1
         makeDefaultAiNotebookInstanceBuilder()
             .common(commonFields5)
             .instanceId(cloudInstanceId)
