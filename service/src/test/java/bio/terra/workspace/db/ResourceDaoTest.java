--- conflicted
+++ resolved
@@ -168,9 +168,7 @@
     resourceDao.createControlledResource(resource);
 
     var newRegion = "great-new-world";
-<<<<<<< HEAD
-    assertTrue(resourceDao.updateControlledResourceRegion(resource.getResourceId(), newRegion));
-=======
+
     assertTrue(
         resourceDao.updateControlledResourceRegion(
             workspaceUuid, resource.getResourceId(), newRegion));
@@ -183,7 +181,6 @@
             OperationType.UPDATE,
             resource.getResourceId().toString(),
             ActivityLogChangedTarget.RESOURCE));
->>>>>>> 68d6e0ac
 
     ControlledResource controlledResource =
         resourceDao.getResource(workspaceUuid, resource.getResourceId()).castToControlledResource();
@@ -512,7 +509,6 @@
                 workspaceUuid, resource.getResourceId(), List.of()));
   }
 
-<<<<<<< HEAD
   @Test
   public void listControlledResourceWithoutRegion() {
     UUID workspaceUuid = createWorkspaceWithGcpContext(workspaceDao);
@@ -551,7 +547,9 @@
     assertEquals(
         15, resourceDao.listControlledResourcesWithMissingRegion(CloudPlatform.GCP).size());
     assertTrue(resourceDao.listControlledResourcesWithMissingRegion(CloudPlatform.AZURE).isEmpty());
-=======
+
+  }
+  
   private void createControlledResourceAndLog(ControlledResource resource) {
     resourceDao.createControlledResource(resource);
     activityLogDao.writeActivity(
@@ -562,6 +560,5 @@
             OperationType.CREATE,
             resource.getResourceId().toString(),
             ActivityLogChangedTarget.RESOURCE));
->>>>>>> 68d6e0ac
   }
 }