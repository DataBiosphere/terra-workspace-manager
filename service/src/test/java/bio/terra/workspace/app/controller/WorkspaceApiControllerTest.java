--- conflicted
+++ resolved
@@ -7,11 +7,8 @@
 import static bio.terra.workspace.common.fixtures.WorkspaceFixtures.getUserFacingId;
 import static bio.terra.workspace.common.utils.MockMvcUtils.UPDATE_WORKSPACES_V1_POLICIES_PATH_FORMAT;
 import static bio.terra.workspace.common.utils.MockMvcUtils.USER_REQUEST;
-<<<<<<< HEAD
 import static bio.terra.workspace.common.utils.MockMvcUtils.WORKSPACES_V1_EXPLAIN_POLICIES_PATH_FORMAT;
 import static bio.terra.workspace.common.utils.MockMvcUtils.WORKSPACES_V1_LIST_VALID_REGIONS_PATH_FORMAT;
-=======
->>>>>>> e3e2faae
 import static bio.terra.workspace.common.utils.MockMvcUtils.WORKSPACES_V1_PATH;
 import static bio.terra.workspace.common.utils.MockMvcUtils.addAuth;
 import static bio.terra.workspace.common.utils.MockMvcUtils.addJsonContentType;
@@ -597,22 +594,6 @@
                 USER_REQUEST))
         .andExpect(status().is(code));
   }
-<<<<<<< HEAD
-
-  private ApiRegions listValid(UUID workspaceId, String platform) throws Exception {
-    var serializedResponse =
-        mockMvc
-            .perform(
-                addAuth(
-                    get(String.format(WORKSPACES_V1_LIST_VALID_REGIONS_PATH_FORMAT, workspaceId))
-                        .queryParam("platform", platform),
-                    USER_REQUEST))
-            .andExpect(status().is(HttpStatus.SC_OK))
-            .andReturn()
-            .getResponse()
-            .getContentAsString();
-    return objectMapper.readValue(serializedResponse, ApiRegions.class);
-  }
 
   private ApiWsmPolicyExplainResult explainPolicies(UUID workspaceId, int depth) throws Exception {
     var serializedResponse =
@@ -628,6 +609,4 @@
             .getContentAsString();
     return objectMapper.readValue(serializedResponse, ApiWsmPolicyExplainResult.class);
   }
-=======
->>>>>>> e3e2faae
 }