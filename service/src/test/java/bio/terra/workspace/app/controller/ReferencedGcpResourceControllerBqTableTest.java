package bio.terra.workspace.app.controller;

import static org.hamcrest.MatcherAssert.assertThat;
import static org.hamcrest.Matchers.containsInAnyOrder;
import static org.junit.jupiter.api.Assertions.assertEquals;
import static org.junit.jupiter.api.Assertions.assertNull;

import bio.terra.workspace.app.configuration.external.FeatureConfiguration;
import bio.terra.workspace.common.BaseConnectedTest;
import bio.terra.workspace.common.fixtures.PolicyFixtures;
import bio.terra.workspace.common.utils.MockMvcUtils;
import bio.terra.workspace.common.utils.TestUtils;
import bio.terra.workspace.connected.UserAccessUtils;
import bio.terra.workspace.generated.model.ApiCloningInstructionsEnum;
import bio.terra.workspace.generated.model.ApiCloudPlatform;
import bio.terra.workspace.generated.model.ApiGcpBigQueryDataTableResource;
import bio.terra.workspace.generated.model.ApiResourceLineage;
import bio.terra.workspace.generated.model.ApiResourceType;
import bio.terra.workspace.generated.model.ApiStewardshipType;
import bio.terra.workspace.generated.model.ApiWorkspaceDescription;
import bio.terra.workspace.service.iam.model.WsmIamRole;
import com.fasterxml.jackson.databind.ObjectMapper;
import com.google.common.collect.ImmutableList;
import java.util.UUID;
import org.apache.http.HttpStatus;
import org.junit.jupiter.api.AfterAll;
import org.junit.jupiter.api.BeforeAll;
import org.junit.jupiter.api.Disabled;
import org.junit.jupiter.api.Test;
import org.junit.jupiter.api.TestInstance;
import org.junit.jupiter.api.TestInstance.Lifecycle;
import org.slf4j.Logger;
import org.slf4j.LoggerFactory;
import org.springframework.beans.factory.annotation.Autowired;
import org.springframework.test.web.servlet.MockMvc;

/** Connected tests for referenced BQ tables. */
// Per-class lifecycle on this test to allow a shared workspace object across tests, which saves
// time creating and deleting GCP contexts.
@TestInstance(Lifecycle.PER_CLASS)
public class ReferencedGcpResourceControllerBqTableTest extends BaseConnectedTest {
  private static final Logger logger =
      LoggerFactory.getLogger(ReferencedGcpResourceControllerBqTableTest.class);

  @Autowired MockMvc mockMvc;
  @Autowired MockMvcUtils mockMvcUtils;
  @Autowired ObjectMapper objectMapper;
  @Autowired UserAccessUtils userAccessUtils;
  @Autowired FeatureConfiguration features;

  private UUID workspaceId;
  private String projectId;
  private UUID workspaceId2;

  private String sourceResourceName = TestUtils.appendRandomNumber("source-resource-name");
  private String sourceDatasetName = TestUtils.appendRandomNumber("source-dataset-name");
  private String sourceTableId = TestUtils.appendRandomNumber("source-table-id");
  private ApiGcpBigQueryDataTableResource sourceResource;

  // See here for how to skip workspace creation for local runs:
  // https://github.com/DataBiosphere/terra-workspace-manager/blob/main/DEVELOPMENT.md#for-local-runs-skip-workspacecontext-creation
  @BeforeAll
  public void setup() throws Exception {
    workspaceId =
        mockMvcUtils
            .createWorkspaceWithCloudContext(userAccessUtils.defaultUserAuthRequest())
            .getId();
    ApiWorkspaceDescription workspace =
        mockMvcUtils.getWorkspace(userAccessUtils.defaultUserAuthRequest(), workspaceId);
    projectId = workspace.getGcpContext().getProjectId();
    workspaceId2 =
        mockMvcUtils
            .createWorkspaceWithCloudContext(userAccessUtils.defaultUserAuthRequest())
            .getId();
    ApiWorkspaceDescription workspace2 =
        mockMvcUtils.getWorkspace(userAccessUtils.defaultUserAuthRequest(), workspaceId2);

    sourceResource =
        mockMvcUtils.createReferencedBqTable(
            userAccessUtils.defaultUserAuthRequest(),
            workspaceId,
            sourceResourceName,
            projectId,
            sourceDatasetName,
            sourceTableId);
  }

  @AfterAll
  public void cleanup() throws Exception {
    mockMvcUtils.deleteWorkspace(userAccessUtils.defaultUserAuthRequest(), workspaceId);
    mockMvcUtils.deleteWorkspace(userAccessUtils.defaultUserAuthRequest(), workspaceId2);
  }

  @Test
  public void create() throws Exception {
    // Resource was created in setup()

    // Assert resource returned by create
    assertBqTable(
        sourceResource,
        ApiStewardshipType.REFERENCED,
        ApiCloningInstructionsEnum.NOTHING,
        workspaceId,
        sourceResourceName,
        projectId,
        sourceDatasetName,
        sourceTableId,
<<<<<<< HEAD
        /*expectedLastUpdatedBy=*/ userAccessUtils.getDefaultUserEmail());
=======
        userAccessUtils.getDefaultUserEmail());
>>>>>>> 27e3f585

    // Assert resource returned by get
    ApiGcpBigQueryDataTableResource gotResource =
        mockMvcUtils.getReferencedBqTable(
            userAccessUtils.defaultUserAuthRequest(),
            workspaceId,
            sourceResource.getMetadata().getResourceId());
    assertEquals(sourceResource, gotResource);
  }

  @Test
  public void clone_requesterNoReadAccessOnSourceWorkspace_throws403() throws Exception {
    mockMvcUtils.cloneReferencedBqTable(
        userAccessUtils.secondUserAuthRequest(),
        /*sourceWorkspaceId=*/ workspaceId,
        /*sourceResourceId=*/ sourceResource.getMetadata().getResourceId(),
        /*destWorkspaceId=*/ workspaceId2,
        ApiCloningInstructionsEnum.REFERENCE,
        /*destResourceName=*/ null,
        HttpStatus.SC_FORBIDDEN);
  }

  @Test
  public void clone_requesterNoWriteAccessOnDestWorkspace_throws403() throws Exception {
    mockMvcUtils.grantRole(
        userAccessUtils.defaultUserAuthRequest(),
        workspaceId,
        WsmIamRole.READER,
        userAccessUtils.getSecondUserEmail());
    mockMvcUtils.grantRole(
        userAccessUtils.defaultUserAuthRequest(),
        workspaceId2,
        WsmIamRole.READER,
        userAccessUtils.getSecondUserEmail());

    mockMvcUtils.cloneReferencedBqTable(
        userAccessUtils.secondUserAuthRequest(),
        /*sourceWorkspaceId=*/ workspaceId,
        /*sourceResourceId=*/ sourceResource.getMetadata().getResourceId(),
        /*destWorkspaceId=*/ workspaceId2,
        ApiCloningInstructionsEnum.REFERENCE,
        /*destResourceName=*/ null,
        HttpStatus.SC_FORBIDDEN);

    mockMvcUtils.removeRole(
        userAccessUtils.defaultUserAuthRequest(),
        workspaceId,
        WsmIamRole.READER,
        userAccessUtils.getSecondUserEmail());
    mockMvcUtils.removeRole(
        userAccessUtils.defaultUserAuthRequest(),
        workspaceId2,
        WsmIamRole.READER,
        userAccessUtils.getSecondUserEmail());
  }

  @Test
  public void clone_secondUserHasWriteAccessOnDestWorkspace_succeeds() throws Exception {
    mockMvcUtils.grantRole(
        userAccessUtils.defaultUserAuthRequest(),
        workspaceId,
        WsmIamRole.READER,
        userAccessUtils.getSecondUserEmail());
    mockMvcUtils.grantRole(
        userAccessUtils.defaultUserAuthRequest(),
        workspaceId2,
        WsmIamRole.WRITER,
        userAccessUtils.getSecondUserEmail());

    ApiGcpBigQueryDataTableResource clonedResource =
        mockMvcUtils.cloneReferencedBqTable(
            userAccessUtils.secondUserAuthRequest(),
            workspaceId,
            sourceResource.getMetadata().getResourceId(),
            workspaceId2,
            ApiCloningInstructionsEnum.REFERENCE,
            /*destResourceName=*/ null);

    assertClonedBqTable(
        clonedResource,
        ApiStewardshipType.REFERENCED,
        ApiCloningInstructionsEnum.NOTHING,
        workspaceId2,
        sourceResourceName,
        projectId,
        sourceDatasetName,
        sourceTableId,
        userAccessUtils.getSecondUserEmail());
    mockMvcUtils.removeRole(
        userAccessUtils.defaultUserAuthRequest(),
        workspaceId,
        WsmIamRole.READER,
        userAccessUtils.getSecondUserEmail());
    mockMvcUtils.removeRole(
        userAccessUtils.defaultUserAuthRequest(),
        workspaceId2,
        WsmIamRole.WRITER,
        userAccessUtils.getSecondUserEmail());
    mockMvcUtils.deleteBqDataTable(
        userAccessUtils.defaultUserAuthRequest(),
        workspaceId2,
        clonedResource.getMetadata().getResourceId());
  }

  @Test
  void clone_copyNothing() throws Exception {
    String destResourceName = TestUtils.appendRandomNumber("dest-resource-name");
    ApiGcpBigQueryDataTableResource clonedResource =
        mockMvcUtils.cloneReferencedBqTable(
            userAccessUtils.defaultUserAuthRequest(),
            /*sourceWorkspaceId=*/ workspaceId,
            sourceResource.getMetadata().getResourceId(),
            /*destWorkspaceId=*/ workspaceId,
            ApiCloningInstructionsEnum.NOTHING,
            destResourceName);

    // Assert clone result has no resource
    assertNull(clonedResource);

    // Assert clone doesn't exist. There's no resource ID, so search on resource name.
    mockMvcUtils.assertNoResourceWithName(
        userAccessUtils.defaultUserAuthRequest(), workspaceId, destResourceName);
  }

  @Test
  void clone_copyReference_sameWorkspace() throws Exception {
    // Clone resource
    String destResourceName = TestUtils.appendRandomNumber("dest-resource-name");
    ApiGcpBigQueryDataTableResource clonedResource =
        mockMvcUtils.cloneReferencedBqTable(
            userAccessUtils.defaultUserAuthRequest(),
            /*sourceWorkspaceId=*/ workspaceId,
            sourceResource.getMetadata().getResourceId(),
            /*destWorkspaceId=*/ workspaceId,
            ApiCloningInstructionsEnum.REFERENCE,
            destResourceName);

    // Assert resource returned in clone flight response
    assertClonedBqTable(
        clonedResource,
        ApiStewardshipType.REFERENCED,
        ApiCloningInstructionsEnum.NOTHING,
        /*expectedDestWorkspaceId=*/ workspaceId,
        destResourceName,
        projectId,
        sourceDatasetName,
        sourceTableId,
<<<<<<< HEAD
        /*expectedLastUpdatedBy=*/ userAccessUtils.getDefaultUserEmail());
=======
        userAccessUtils.getDefaultUserEmail());
>>>>>>> 27e3f585

    // Assert resource returned by get
    final ApiGcpBigQueryDataTableResource gotResource =
        mockMvcUtils.getReferencedBqTable(
            userAccessUtils.defaultUserAuthRequest(),
            workspaceId,
            clonedResource.getMetadata().getResourceId());
    assertEquals(clonedResource, gotResource);
  }

  @Test
  void clone_copyReference_differentWorkspace() throws Exception {
    // Clone resource
    String destResourceName = TestUtils.appendRandomNumber("dest-resource-name");
    ApiGcpBigQueryDataTableResource clonedResource =
        mockMvcUtils.cloneReferencedBqTable(
            userAccessUtils.defaultUserAuthRequest(),
            /*sourceWorkspaceId=*/ workspaceId,
            sourceResource.getMetadata().getResourceId(),
            /*destWorkspaceId=*/ workspaceId2,
            ApiCloningInstructionsEnum.REFERENCE,
            destResourceName);

    // Assert resource returned in clone flight response
    assertClonedBqTable(
        clonedResource,
        ApiStewardshipType.REFERENCED,
        ApiCloningInstructionsEnum.NOTHING,
        /*expectedDestWorkspaceId=*/ workspaceId2,
        destResourceName,
        projectId,
        sourceDatasetName,
        sourceTableId,
<<<<<<< HEAD
        /*expectedLastUpdatedBy=*/ userAccessUtils.getDefaultUserEmail());
=======
        userAccessUtils.getDefaultUserEmail());
>>>>>>> 27e3f585

    // Assert resource returned by get
    final ApiGcpBigQueryDataTableResource gotResource =
        mockMvcUtils.getReferencedBqTable(
            userAccessUtils.defaultUserAuthRequest(),
            workspaceId2,
            clonedResource.getMetadata().getResourceId());
    assertEquals(clonedResource, gotResource);
  }

  // Destination workspace policy is the merge of source workspace policy and pre-clone destination
  // workspace policy
  @Test
  @Disabled("Enable after PF-2217 is fixed")
  void clone_policiesMerged() throws Exception {
    logger.info("features.isTpsEnabled(): %s".formatted(features.isTpsEnabled()));
    // Don't run the test if TPS is disabled
    if (!features.isTpsEnabled()) {
      return;
    }

    // Clean up policies from previous runs, if any exist
    mockMvcUtils.deletePolicies(userAccessUtils.defaultUserAuthRequest(), workspaceId);
    mockMvcUtils.deletePolicies(userAccessUtils.defaultUserAuthRequest(), workspaceId2);

    // Add group policy to source workspace. Add region policy to dest workspace.
    mockMvcUtils.updatePolicies(
        userAccessUtils.defaultUserAuthRequest(),
        workspaceId,
        /*policiesToAdd=*/ ImmutableList.of(PolicyFixtures.GROUP_POLICY),
        /*policiesToRemove=*/ null);
    mockMvcUtils.updatePolicies(
        userAccessUtils.defaultUserAuthRequest(),
        workspaceId2,
        /*policiesToAdd=*/ ImmutableList.of(PolicyFixtures.REGION_POLICY),
        /*policiesToRemove=*/ null);

    // Clone resource
    String destResourceName = TestUtils.appendRandomNumber("dest-resource-name");
    mockMvcUtils.cloneReferencedBqTable(
        userAccessUtils.defaultUserAuthRequest(),
        /*sourceWorkspaceId=*/ workspaceId,
        sourceResource.getMetadata().getResourceId(),
        /*destWorkspaceId=*/ workspaceId2,
        ApiCloningInstructionsEnum.REFERENCE,
        destResourceName);

    // Assert dest workspace has group and region policies
    ApiWorkspaceDescription destWorkspace =
        mockMvcUtils.getWorkspace(userAccessUtils.defaultUserAuthRequest(), workspaceId2);
    assertThat(
        destWorkspace.getPolicies(),
        containsInAnyOrder(PolicyFixtures.GROUP_POLICY, PolicyFixtures.REGION_POLICY));

    // Clean up: Delete policies
    mockMvcUtils.deletePolicies(userAccessUtils.defaultUserAuthRequest(), workspaceId);
    mockMvcUtils.deletePolicies(userAccessUtils.defaultUserAuthRequest(), workspaceId2);
  }

  private void assertBqTable(
      ApiGcpBigQueryDataTableResource actualResource,
      ApiStewardshipType expectedStewardshipType,
      ApiCloningInstructionsEnum expectedCloningInstructions,
      UUID expectedWorkspaceId,
      String expectedResourceName,
      String expectedProjectId,
      String expectedDatasetName,
      String expectedTableId,
<<<<<<< HEAD
      String expectedLastUpdatedBy) {
=======
      String expectedCreatedBy) {
>>>>>>> 27e3f585
    mockMvcUtils.assertResourceMetadata(
        actualResource.getMetadata(),
        ApiCloudPlatform.GCP,
        ApiResourceType.BIG_QUERY_DATA_TABLE,
        expectedStewardshipType,
        expectedCloningInstructions,
        expectedWorkspaceId,
        expectedResourceName,
        /*expectedResourceLineage=*/ new ApiResourceLineage(),
<<<<<<< HEAD
        expectedLastUpdatedBy);
=======
        expectedCreatedBy);
>>>>>>> 27e3f585

    assertEquals(expectedProjectId, actualResource.getAttributes().getProjectId());
    assertEquals(expectedDatasetName, actualResource.getAttributes().getDatasetId());
    assertEquals(expectedTableId, actualResource.getAttributes().getDataTableId());
  }

  private void assertClonedBqTable(
      ApiGcpBigQueryDataTableResource actualResource,
      ApiStewardshipType expectedStewardshipType,
      ApiCloningInstructionsEnum expectedCloningInstructions,
      UUID expectedWorkspaceId,
      String expectedResourceName,
      String expectedProjectId,
      String expectedDatasetName,
      String expectedTableId,
<<<<<<< HEAD
      String expectedLastUpdatedBy) {
=======
      String expectedCreatedBy) {
>>>>>>> 27e3f585
    mockMvcUtils.assertClonedResourceMetadata(
        actualResource.getMetadata(),
        ApiCloudPlatform.GCP,
        ApiResourceType.BIG_QUERY_DATA_TABLE,
        expectedStewardshipType,
        expectedCloningInstructions,
        expectedWorkspaceId,
        expectedResourceName,
        /*sourceWorkspaceId=*/ workspaceId,
        /*sourceResourceId=*/ sourceResource.getMetadata().getResourceId(),
<<<<<<< HEAD
        expectedLastUpdatedBy);
=======
        expectedCreatedBy);
>>>>>>> 27e3f585

    assertEquals(expectedProjectId, actualResource.getAttributes().getProjectId());
    assertEquals(expectedDatasetName, actualResource.getAttributes().getDatasetId());
    assertEquals(expectedTableId, actualResource.getAttributes().getDataTableId());
  }
}<|MERGE_RESOLUTION|>--- conflicted
+++ resolved
@@ -105,11 +105,8 @@
         projectId,
         sourceDatasetName,
         sourceTableId,
-<<<<<<< HEAD
+        /*expectedCreatedBy=*/ userAccessUtils.getDefaultUserEmail(),
         /*expectedLastUpdatedBy=*/ userAccessUtils.getDefaultUserEmail());
-=======
-        userAccessUtils.getDefaultUserEmail());
->>>>>>> 27e3f585
 
     // Assert resource returned by get
     ApiGcpBigQueryDataTableResource gotResource =
@@ -257,11 +254,8 @@
         projectId,
         sourceDatasetName,
         sourceTableId,
-<<<<<<< HEAD
+        /*expectedCreatedBy=*/ userAccessUtils.getDefaultUserEmail(),
         /*expectedLastUpdatedBy=*/ userAccessUtils.getDefaultUserEmail());
-=======
-        userAccessUtils.getDefaultUserEmail());
->>>>>>> 27e3f585
 
     // Assert resource returned by get
     final ApiGcpBigQueryDataTableResource gotResource =
@@ -295,11 +289,8 @@
         projectId,
         sourceDatasetName,
         sourceTableId,
-<<<<<<< HEAD
+        /*expectedCreatedBy=*/ userAccessUtils.getDefaultUserEmail(),
         /*expectedLastUpdatedBy=*/ userAccessUtils.getDefaultUserEmail());
-=======
-        userAccessUtils.getDefaultUserEmail());
->>>>>>> 27e3f585
 
     // Assert resource returned by get
     final ApiGcpBigQueryDataTableResource gotResource =
@@ -368,11 +359,8 @@
       String expectedProjectId,
       String expectedDatasetName,
       String expectedTableId,
-<<<<<<< HEAD
+      String expectedCreatedBy,
       String expectedLastUpdatedBy) {
-=======
-      String expectedCreatedBy) {
->>>>>>> 27e3f585
     mockMvcUtils.assertResourceMetadata(
         actualResource.getMetadata(),
         ApiCloudPlatform.GCP,
@@ -382,11 +370,8 @@
         expectedWorkspaceId,
         expectedResourceName,
         /*expectedResourceLineage=*/ new ApiResourceLineage(),
-<<<<<<< HEAD
+        expectedCreatedBy,
         expectedLastUpdatedBy);
-=======
-        expectedCreatedBy);
->>>>>>> 27e3f585
 
     assertEquals(expectedProjectId, actualResource.getAttributes().getProjectId());
     assertEquals(expectedDatasetName, actualResource.getAttributes().getDatasetId());
@@ -402,11 +387,8 @@
       String expectedProjectId,
       String expectedDatasetName,
       String expectedTableId,
-<<<<<<< HEAD
+      String expectedCreatedBy,
       String expectedLastUpdatedBy) {
-=======
-      String expectedCreatedBy) {
->>>>>>> 27e3f585
     mockMvcUtils.assertClonedResourceMetadata(
         actualResource.getMetadata(),
         ApiCloudPlatform.GCP,
@@ -417,11 +399,8 @@
         expectedResourceName,
         /*sourceWorkspaceId=*/ workspaceId,
         /*sourceResourceId=*/ sourceResource.getMetadata().getResourceId(),
-<<<<<<< HEAD
+        expectedCreatedBy,
         expectedLastUpdatedBy);
-=======
-        expectedCreatedBy);
->>>>>>> 27e3f585
 
     assertEquals(expectedProjectId, actualResource.getAttributes().getProjectId());
     assertEquals(expectedDatasetName, actualResource.getAttributes().getDatasetId());
