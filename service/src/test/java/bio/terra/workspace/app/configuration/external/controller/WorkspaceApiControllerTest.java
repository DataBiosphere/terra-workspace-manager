package bio.terra.workspace.app.configuration.external.controller;

import static bio.terra.workspace.common.utils.MockMvcUtils.*;
import static org.junit.jupiter.api.Assertions.assertEquals;
import static org.junit.jupiter.api.Assertions.assertNotNull;
import static org.junit.jupiter.api.Assertions.assertNull;
import static org.junit.jupiter.api.Assertions.assertTrue;
import static org.mockito.ArgumentMatchers.any;
import static org.mockito.ArgumentMatchers.eq;
import static org.mockito.Mockito.when;
import static org.springframework.test.web.servlet.request.MockMvcRequestBuilders.get;
import static org.springframework.test.web.servlet.request.MockMvcRequestBuilders.patch;
import static org.springframework.test.web.servlet.request.MockMvcRequestBuilders.post;
import static org.springframework.test.web.servlet.result.MockMvcResultMatchers.status;

import bio.terra.workspace.common.BaseConnectedTest;
import bio.terra.workspace.common.fixtures.WorkspaceFixtures;
import bio.terra.workspace.generated.model.ApiCloneWorkspaceRequest;
import bio.terra.workspace.generated.model.ApiCloneWorkspaceResult;
import bio.terra.workspace.generated.model.ApiCreatedWorkspace;
import bio.terra.workspace.generated.model.ApiProperties;
import bio.terra.workspace.generated.model.ApiProperty;
import bio.terra.workspace.generated.model.ApiUpdateWorkspaceRequestBody;
import bio.terra.workspace.generated.model.ApiWorkspaceActivityChangeAgent;
import bio.terra.workspace.generated.model.ApiWorkspaceDescription;
import bio.terra.workspace.service.iam.AuthenticatedUserRequest;
import bio.terra.workspace.service.iam.SamService;
import bio.terra.workspace.service.iam.model.SamConstants.SamResource;
import bio.terra.workspace.service.iam.model.SamConstants.SamSpendProfileAction;
import bio.terra.workspace.service.iam.model.WsmIamRole;
import com.fasterxml.jackson.core.JsonProcessingException;
import com.fasterxml.jackson.databind.ObjectMapper;
import java.time.OffsetDateTime;
import java.util.ArrayList;
import java.util.Arrays;
import java.util.List;
import java.util.Map;
import java.util.Optional;
import java.util.UUID;
import org.apache.http.HttpStatus;
import org.broadinstitute.dsde.workbench.client.sam.model.UserStatusInfo;
import org.junit.jupiter.api.BeforeEach;
import org.junit.jupiter.api.Test;
import org.springframework.beans.factory.annotation.Autowired;
import org.springframework.boot.test.autoconfigure.web.servlet.AutoConfigureMockMvc;
import org.springframework.boot.test.mock.mockito.MockBean;
import org.springframework.http.MediaType;
import org.springframework.test.web.servlet.MockMvc;

/**
 * An example of a mockMvc-based unit test for a controller.
 *
 * <p>In general, we would like to move towards testing new endpoints via controller instead of
 * calling services directly like we have in the past. Although this test duplicates coverage
 * currently in WorkspaceServiceTest, it's intended as a proof-of-concept for future mockMvc-based
 * tests.
 */
@AutoConfigureMockMvc
public class WorkspaceApiControllerTest extends BaseConnectedTest {

  AuthenticatedUserRequest USER_REQUEST =
      new AuthenticatedUserRequest(
          "fake@email.com", "subjectId123456", Optional.of("ThisIsNotARealBearerToken"));

  @Autowired MockMvc mockMvc;
  @Autowired ObjectMapper objectMapper;
  @MockBean SamService mockSamService;

  @BeforeEach
  public void setup() throws InterruptedException {
    when(mockSamService.isAuthorized(
            any(), eq(SamResource.SPEND_PROFILE), any(), eq(SamSpendProfileAction.LINK)))
        .thenReturn(true);
    when(mockSamService.listRequesterRoles(any(), any(), any()))
        .thenReturn(List.of(WsmIamRole.OWNER));
    when(mockSamService.getUserStatusInfo(any()))
        .thenReturn(
            new UserStatusInfo()
                .userEmail(USER_REQUEST.getEmail())
                .userSubjectId(USER_REQUEST.getSubjectId()));
  }

  @Test
  public void getWorkspace() throws Exception {
    ApiCreatedWorkspace workspace = createDefaultWorkspace();
    ApiWorkspaceDescription fetchedWorkspace = getWorkspaceDescription(workspace.getId());
    assertEquals(workspace.getId(), fetchedWorkspace.getId());
    assertNotNull(fetchedWorkspace.getLastUpdatedDate());
    assertEquals(fetchedWorkspace.getLastUpdatedDate(), fetchedWorkspace.getCreatedDate());
  }

  @Test
  public void getWorkspaceByUserFacingId() throws Exception {
    ApiCreatedWorkspace workspace = createDefaultWorkspace();
    String userFacingId = WorkspaceFixtures.getUserFacingId(workspace.getId());

    String serializedGetResponse =
        mockMvc
            .perform(
                addAuth(
                    get(String.format(WORKSPACES_V1_BY_UFID_PATH_FORMAT, userFacingId)),
                    USER_REQUEST))
            .andExpect(status().is(HttpStatus.SC_OK))
            .andReturn()
            .getResponse()
            .getContentAsString();
    ApiWorkspaceDescription fetchedWorkspace =
        objectMapper.readValue(serializedGetResponse, ApiWorkspaceDescription.class);

    assertEquals(workspace.getId(), fetchedWorkspace.getId());
    assertEquals(userFacingId, fetchedWorkspace.getUserFacingId());
    assertNotNull(fetchedWorkspace.getLastUpdatedDate());
    assertEquals(fetchedWorkspace.getLastUpdatedDate(), fetchedWorkspace.getCreatedDate());
    assertWorkspaceActivityChangeAgent(fetchedWorkspace.getCreatedBy());
    assertWorkspaceActivityChangeAgent(fetchedWorkspace.getLastUpdatedBy());
  }

  @Test
  public void updateWorkspace() throws Exception {
    ApiCreatedWorkspace workspace = createDefaultWorkspace();
    String newDisplayName = "new workspace display name";
    String newUserFacingId = "new-ufid";
    String newDescription = "new description for the workspace";

    String serializedUpdateResponse =
        mockMvc
            .perform(
                addAuth(
                    patch(String.format(WORKSPACES_V1_BY_UUID_PATH_FORMAT, workspace.getId()))
                        .contentType(MediaType.APPLICATION_JSON_VALUE)
                        .accept(MediaType.APPLICATION_JSON)
                        .characterEncoding("UTF-8")
                        .content(
                            getUpdateRequestInJson(
                                newDisplayName, newUserFacingId, newDescription)),
                    USER_REQUEST))
            .andExpect(status().is(HttpStatus.SC_OK))
            .andReturn()
            .getResponse()
            .getContentAsString();
    ApiWorkspaceDescription updatedWorkspaceDescription =
        objectMapper.readValue(serializedUpdateResponse, ApiWorkspaceDescription.class);

    assertEquals(newDisplayName, updatedWorkspaceDescription.getDisplayName());
    assertEquals(newDescription, updatedWorkspaceDescription.getDescription());
    assertEquals(newUserFacingId, updatedWorkspaceDescription.getUserFacingId());
    OffsetDateTime firstLastUpdatedDate = updatedWorkspaceDescription.getLastUpdatedDate();
    assertNotNull(firstLastUpdatedDate);
    OffsetDateTime createdDate = updatedWorkspaceDescription.getCreatedDate();
    assertNotNull(createdDate);
    assertTrue(firstLastUpdatedDate.isAfter(createdDate));
    assertWorkspaceActivityChangeAgent(updatedWorkspaceDescription.getCreatedBy());
    assertWorkspaceActivityChangeAgent(updatedWorkspaceDescription.getLastUpdatedBy());

    var newUser = new UserStatusInfo().userEmail("foo@gmail.com");
    when(mockSamService.getUserStatusInfo(any())).thenReturn(newUser);
    var secondNewDescription = "This is yet another description";
    String serializedSecondUpdateResponse =
        mockMvc
            .perform(
                addAuth(
                    patch(String.format(WORKSPACES_V1_BY_UUID_PATH_FORMAT, workspace.getId()))
                        .contentType(MediaType.APPLICATION_JSON_VALUE)
                        .accept(MediaType.APPLICATION_JSON)
                        .characterEncoding("UTF-8")
                        .content(
                            getUpdateRequestInJson(
                                newDisplayName, newUserFacingId, secondNewDescription)),
                    USER_REQUEST))
            .andExpect(status().is(HttpStatus.SC_OK))
            .andReturn()
            .getResponse()
            .getContentAsString();
    ApiWorkspaceDescription secondUpdatedWorkspaceDescription =
        objectMapper.readValue(serializedSecondUpdateResponse, ApiWorkspaceDescription.class);

    assertEquals(secondNewDescription, secondUpdatedWorkspaceDescription.getDescription());
    var secondLastUpdatedDate = secondUpdatedWorkspaceDescription.getLastUpdatedDate();
    assertTrue(firstLastUpdatedDate.isBefore(secondLastUpdatedDate));
    assertNotNull(secondUpdatedWorkspaceDescription.getCreatedDate());
    assertEquals(createdDate, secondUpdatedWorkspaceDescription.getCreatedDate());
    assertEquals(
        newUser.getUserEmail(),
        secondUpdatedWorkspaceDescription.getLastUpdatedBy().getUserEmail());
    assertNull(secondUpdatedWorkspaceDescription.getLastUpdatedBy().getSubjectId());
  }

  private String getUpdateRequestInJson(
      String newDisplayName, String newUserFacingId, String newDescription)
      throws JsonProcessingException {
    var requestBody =
        new ApiUpdateWorkspaceRequestBody()
            .description(newDescription)
            .displayName(newDisplayName)
            .userFacingId(newUserFacingId);
    return objectMapper.writeValueAsString(requestBody);
  }

  @Test
  public void deleteWorkspaceProperties() throws Exception {
    UUID workspaceId = createDefaultWorkspace().getId();
    ApiWorkspaceDescription sourceWorkspace = getWorkspaceDescription(workspaceId);
    ArrayList propertyUpdate = new ArrayList<>(Arrays.asList("foo", "foo1"));

    mockMvc
        .perform(
            addAuth(
                patch(String.format(UPDATE_WORKSPACES_V1_PROPERTIES_PATH_FORMAT, workspaceId))
                    .contentType(MediaType.APPLICATION_JSON_VALUE)
                    .accept(MediaType.APPLICATION_JSON)
                    .characterEncoding("UTF-8")
                    .content(objectMapper.writeValueAsString(propertyUpdate)),
                USER_REQUEST))
        .andExpect(status().is(HttpStatus.SC_NO_CONTENT))
        .andReturn()
        .getResponse()
        .getContentAsString();

    assertEquals(sourceWorkspace.getProperties(), buildProperties(Map.of("xyzzy", "plohg")));
  }

  private ApiCreatedWorkspace createDefaultWorkspace() throws Exception {
    var createRequest = WorkspaceFixtures.createWorkspaceRequestBody();
    String serializedResponse =
        mockMvc
            .perform(
                addJsonContentType(
                    addAuth(
                        post(WORKSPACES_V1_PATH)
                            .content(objectMapper.writeValueAsString(createRequest)),
                        USER_REQUEST)))
            .andExpect(status().is(HttpStatus.SC_OK))
            .andReturn()
            .getResponse()
            .getContentAsString();
    return objectMapper.readValue(serializedResponse, ApiCreatedWorkspace.class);
  }

  @Test
  public void cloneWorkspace() throws Exception {
    UUID workspaceId = createDefaultWorkspace().getId();
    ApiWorkspaceDescription sourceWorkspace = getWorkspaceDescription(workspaceId);

    String serializedGetResponse =
        mockMvc
            .perform(
                addAuth(
                    post(String.format(CLONE_WORKSPACE_PATH_FORMAT, workspaceId))
                        .contentType(MediaType.APPLICATION_JSON_VALUE)
                        .accept(MediaType.APPLICATION_JSON)
                        .characterEncoding("UTF-8")
                        .content(
                            objectMapper.writeValueAsString(
                                new ApiCloneWorkspaceRequest()
                                    .spendProfile(SamResource.SPEND_PROFILE))),
                    USER_REQUEST))
            .andExpect(status().is(HttpStatus.SC_ACCEPTED))
            .andReturn()
            .getResponse()
            .getContentAsString();
    ApiCloneWorkspaceResult cloneWorkspace =
        objectMapper.readValue(serializedGetResponse, ApiCloneWorkspaceResult.class);

    UUID destinationWorkspaceId = cloneWorkspace.getWorkspace().getDestinationWorkspaceId();
    ApiWorkspaceDescription destinationWorkspace = getWorkspaceDescription(destinationWorkspaceId);

    assertEquals(sourceWorkspace.getProperties(), destinationWorkspace.getProperties());
  }

  private ApiWorkspaceDescription getWorkspaceDescription(UUID id) throws Exception {
    String WorkspaceGetResponse =
        mockMvc
            .perform(
                addAuth(get(String.format(WORKSPACES_V1_BY_UUID_PATH_FORMAT, id)), USER_REQUEST))
            .andExpect(status().is(HttpStatus.SC_OK))
            .andReturn()
            .getResponse()
            .getContentAsString();
    ApiWorkspaceDescription resultWorkspace =
        objectMapper.readValue(WorkspaceGetResponse, ApiWorkspaceDescription.class);

    return resultWorkspace;
  }

<<<<<<< HEAD
  private void assertWorkspaceActivityChangeAgent(ApiWorkspaceActivityChangeAgent changeAgent) {
    assertEquals(USER_REQUEST.getEmail(), changeAgent.getUserEmail());
    assertEquals(USER_REQUEST.getSubjectId(), changeAgent.getSubjectId());
=======
  public ApiProperties buildProperties(Map<String, String> propertyMap) {
    ApiProperties properties = new ApiProperties();
    ApiProperty property = new ApiProperty();

    for (Map.Entry<String, String> entry : propertyMap.entrySet()) {
      property.setKey(entry.getKey());
      property.setValue(entry.getValue());
      properties.add(property);
    }

    return properties;
>>>>>>> e209ba77
  }
}<|MERGE_RESOLUTION|>--- conflicted
+++ resolved
@@ -282,11 +282,11 @@
     return resultWorkspace;
   }
 
-<<<<<<< HEAD
   private void assertWorkspaceActivityChangeAgent(ApiWorkspaceActivityChangeAgent changeAgent) {
     assertEquals(USER_REQUEST.getEmail(), changeAgent.getUserEmail());
     assertEquals(USER_REQUEST.getSubjectId(), changeAgent.getSubjectId());
-=======
+  }
+
   public ApiProperties buildProperties(Map<String, String> propertyMap) {
     ApiProperties properties = new ApiProperties();
     ApiProperty property = new ApiProperty();
@@ -298,6 +298,5 @@
     }
 
     return properties;
->>>>>>> e209ba77
   }
 }