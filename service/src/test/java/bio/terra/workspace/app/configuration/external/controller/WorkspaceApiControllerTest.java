package bio.terra.workspace.app.configuration.external.controller;

import static bio.terra.workspace.common.utils.MockMvcUtils.*;
import static org.junit.jupiter.api.Assertions.assertEquals;
import static org.junit.jupiter.api.Assertions.assertNotNull;
import static org.junit.jupiter.api.Assertions.assertTrue;
import static org.mockito.ArgumentMatchers.eq;
import static org.springframework.test.web.servlet.request.MockMvcRequestBuilders.get;
import static org.springframework.test.web.servlet.request.MockMvcRequestBuilders.patch;
import static org.springframework.test.web.servlet.request.MockMvcRequestBuilders.post;
import static org.springframework.test.web.servlet.result.MockMvcResultMatchers.status;

import bio.terra.workspace.common.BaseConnectedTest;
import bio.terra.workspace.common.fixtures.WorkspaceFixtures;
import bio.terra.workspace.generated.model.ApiCloneWorkspaceRequest;
import bio.terra.workspace.generated.model.ApiCloneWorkspaceResult;
import bio.terra.workspace.generated.model.ApiCreatedWorkspace;
import bio.terra.workspace.generated.model.ApiProperties;
import bio.terra.workspace.generated.model.ApiProperty;
import bio.terra.workspace.generated.model.ApiUpdateWorkspaceRequestBody;
import bio.terra.workspace.generated.model.ApiWorkspaceDescription;
import bio.terra.workspace.service.iam.AuthenticatedUserRequest;
import bio.terra.workspace.service.iam.SamService;
import bio.terra.workspace.service.iam.model.SamConstants.SamResource;
import bio.terra.workspace.service.iam.model.SamConstants.SamSpendProfileAction;
import bio.terra.workspace.service.iam.model.WsmIamRole;
import com.fasterxml.jackson.core.JsonProcessingException;
import com.fasterxml.jackson.databind.ObjectMapper;
import java.time.OffsetDateTime;
import java.util.ArrayList;
import java.util.Arrays;
import java.util.List;
import java.util.Map;
import java.util.Optional;
import java.util.UUID;
import org.apache.http.HttpStatus;
import org.junit.jupiter.api.BeforeEach;
import org.junit.jupiter.api.Test;
import org.mockito.Mockito;
import org.springframework.beans.factory.annotation.Autowired;
import org.springframework.boot.test.autoconfigure.web.servlet.AutoConfigureMockMvc;
import org.springframework.boot.test.mock.mockito.MockBean;
import org.springframework.http.MediaType;
import org.springframework.test.web.servlet.MockMvc;

/**
 * An example of a mockMvc-based unit test for a controller.
 *
 * <p>In general, we would like to move towards testing new endpoints via controller instead of
 * calling services directly like we have in the past. Although this test duplicates coverage
 * currently in WorkspaceServiceTest, it's intended as a proof-of-concept for future mockMvc-based
 * tests.
 */
@AutoConfigureMockMvc
public class WorkspaceApiControllerTest extends BaseConnectedTest {

  AuthenticatedUserRequest USER_REQUEST =
      new AuthenticatedUserRequest(
          "fake@email.com", "subjectId123456", Optional.of("ThisIsNotARealBearerToken"));

  @Autowired MockMvc mockMvc;
  @Autowired ObjectMapper objectMapper;
  @MockBean SamService mockSamService;

  @BeforeEach
  public void setup() throws InterruptedException {
    Mockito.when(
            mockSamService.isAuthorized(
                Mockito.any(),
                eq(SamResource.SPEND_PROFILE),
                Mockito.any(),
                eq(SamSpendProfileAction.LINK)))
        .thenReturn(true);
    Mockito.when(mockSamService.listRequesterRoles(Mockito.any(), Mockito.any(), Mockito.any()))
        .thenReturn(List.of(WsmIamRole.OWNER));
  }

  @Test
  public void getWorkspace() throws Exception {
    ApiCreatedWorkspace workspace = createDefaultWorkspace();
    ApiWorkspaceDescription fetchedWorkspace = getWorkspaceDescription(workspace.getId());
    assertEquals(workspace.getId(), fetchedWorkspace.getId());
    assertNotNull(fetchedWorkspace.getLastUpdatedDate());
    assertEquals(fetchedWorkspace.getLastUpdatedDate(), fetchedWorkspace.getCreatedDate());
  }

  @Test
  public void getWorkspaceByUserFacingId() throws Exception {
    ApiCreatedWorkspace workspace = createDefaultWorkspace();
    String userFacingId = WorkspaceFixtures.getUserFacingId(workspace.getId());

    String serializedGetResponse =
        mockMvc
            .perform(
                addAuth(
                    get(String.format(WORKSPACES_V1_BY_UFID_PATH_FORMAT, userFacingId)),
                    USER_REQUEST))
            .andExpect(status().is(HttpStatus.SC_OK))
            .andReturn()
            .getResponse()
            .getContentAsString();
    ApiWorkspaceDescription fetchedWorkspace =
        objectMapper.readValue(serializedGetResponse, ApiWorkspaceDescription.class);

    assertEquals(workspace.getId(), fetchedWorkspace.getId());
    assertEquals(userFacingId, fetchedWorkspace.getUserFacingId());
    assertNotNull(fetchedWorkspace.getLastUpdatedDate());
    assertEquals(fetchedWorkspace.getLastUpdatedDate(), fetchedWorkspace.getCreatedDate());
  }

  @Test
  public void updateWorkspace() throws Exception {
    ApiCreatedWorkspace workspace = createDefaultWorkspace();
    String newDisplayName = "new workspace display name";
    String newUserFacingId = "new-ufid";
    String newDescription = "new description for the workspace";

    String serializedUpdateResponse =
        mockMvc
            .perform(
                addAuth(
                    patch(String.format(WORKSPACES_V1_BY_UUID_PATH_FORMAT, workspace.getId()))
                        .contentType(MediaType.APPLICATION_JSON_VALUE)
                        .accept(MediaType.APPLICATION_JSON)
                        .characterEncoding("UTF-8")
                        .content(
                            getUpdateRequestInJson(
                                newDisplayName, newUserFacingId, newDescription)),
                    USER_REQUEST))
            .andExpect(status().is(HttpStatus.SC_OK))
            .andReturn()
            .getResponse()
            .getContentAsString();
    ApiWorkspaceDescription updatedWorkspaceDescription =
        objectMapper.readValue(serializedUpdateResponse, ApiWorkspaceDescription.class);

    assertEquals(newDisplayName, updatedWorkspaceDescription.getDisplayName());
    assertEquals(newDescription, updatedWorkspaceDescription.getDescription());
    assertEquals(newUserFacingId, updatedWorkspaceDescription.getUserFacingId());
    OffsetDateTime firstLastUpdatedDate = updatedWorkspaceDescription.getLastUpdatedDate();
    assertNotNull(firstLastUpdatedDate);
    OffsetDateTime createdDate = updatedWorkspaceDescription.getCreatedDate();
    assertNotNull(createdDate);
    assertTrue(firstLastUpdatedDate.isAfter(createdDate));

    var secondNewDescription = "This is yet another description";
    String serializedSecondUpdateResponse =
        mockMvc
            .perform(
                addAuth(
                    patch(String.format(WORKSPACES_V1_BY_UUID_PATH_FORMAT, workspace.getId()))
                        .contentType(MediaType.APPLICATION_JSON_VALUE)
                        .accept(MediaType.APPLICATION_JSON)
                        .characterEncoding("UTF-8")
                        .content(
                            getUpdateRequestInJson(
                                newDisplayName, newUserFacingId, secondNewDescription)),
                    USER_REQUEST))
            .andExpect(status().is(HttpStatus.SC_OK))
            .andReturn()
            .getResponse()
            .getContentAsString();
    ApiWorkspaceDescription secondUpdatedWorkspaceDescription =
        objectMapper.readValue(serializedSecondUpdateResponse, ApiWorkspaceDescription.class);

    assertEquals(secondNewDescription, secondUpdatedWorkspaceDescription.getDescription());
    var secondLastUpdatedDate = secondUpdatedWorkspaceDescription.getLastUpdatedDate();
    assertTrue(firstLastUpdatedDate.isBefore(secondLastUpdatedDate));
    assertNotNull(secondUpdatedWorkspaceDescription.getCreatedDate());
    assertEquals(createdDate, secondUpdatedWorkspaceDescription.getCreatedDate());
  }

  private String getUpdateRequestInJson(
      String newDisplayName, String newUserFacingId, String newDescription)
      throws JsonProcessingException {
    var requestBody =
        new ApiUpdateWorkspaceRequestBody()
            .description(newDescription)
            .displayName(newDisplayName)
            .userFacingId(newUserFacingId);
    return objectMapper.writeValueAsString(requestBody);
  }

  @Test
<<<<<<< HEAD
  public void updateWorkspaceProperties() throws Exception {
    UUID workspaceId = createDefaultWorkspace().getId();
    ApiWorkspaceDescription sourceWorkspace = getWorkspaceDescription(workspaceId);
    Map<String, String> properties = Map.of("foo", "bar");
=======
  public void deleteWorkspaceProperties() throws Exception {
    UUID workspaceId = createDefaultWorkspace().getId();
    ApiWorkspaceDescription sourceWorkspace = getWorkspaceDescription(workspaceId);
    ArrayList propertyUpdate = new ArrayList<>(Arrays.asList("foo", "foo1"));
>>>>>>> 97ec0ca8

    mockMvc
        .perform(
            addAuth(
<<<<<<< HEAD
                post(String.format(WORKSPACES_V1_PROPERTIES_PATH_FORMAT, workspaceId))
                    .contentType(MediaType.APPLICATION_JSON_VALUE)
                    .accept(MediaType.APPLICATION_JSON)
                    .characterEncoding("UTF-8")
                    .content(objectMapper.writeValueAsString(buildProperties(properties))),
=======
                patch(String.format(UPDATE_WORKSPACES_V1_PROPERTIES_PATH_FORMAT, workspaceId))
                    .contentType(MediaType.APPLICATION_JSON_VALUE)
                    .accept(MediaType.APPLICATION_JSON)
                    .characterEncoding("UTF-8")
                    .content(objectMapper.writeValueAsString(propertyUpdate)),
>>>>>>> 97ec0ca8
                USER_REQUEST))
        .andExpect(status().is(HttpStatus.SC_NO_CONTENT))
        .andReturn()
        .getResponse()
        .getContentAsString();

<<<<<<< HEAD
    assertEquals(sourceWorkspace.getProperties(), buildProperties(properties));
=======
    assertEquals(sourceWorkspace.getProperties(), buildProperties(Map.of("xyzzy", "plohg")));
>>>>>>> 97ec0ca8
  }

  private ApiCreatedWorkspace createDefaultWorkspace() throws Exception {
    var createRequest = WorkspaceFixtures.createWorkspaceRequestBody();
    String serializedResponse =
        mockMvc
            .perform(
                addJsonContentType(
                    addAuth(
                        post(WORKSPACES_V1_PATH)
                            .content(objectMapper.writeValueAsString(createRequest)),
                        USER_REQUEST)))
            .andExpect(status().is(HttpStatus.SC_OK))
            .andReturn()
            .getResponse()
            .getContentAsString();
    return objectMapper.readValue(serializedResponse, ApiCreatedWorkspace.class);
  }

  @Test
  public void cloneWorkspace() throws Exception {
    UUID workspaceId = createDefaultWorkspace().getId();
    ApiWorkspaceDescription sourceWorkspace = getWorkspaceDescription(workspaceId);

    String serializedGetResponse =
        mockMvc
            .perform(
                addAuth(
                    post(String.format(CLONE_WORKSPACE_PATH_FORMAT, workspaceId))
                        .contentType(MediaType.APPLICATION_JSON_VALUE)
                        .accept(MediaType.APPLICATION_JSON)
                        .characterEncoding("UTF-8")
                        .content(
                            objectMapper.writeValueAsString(
                                new ApiCloneWorkspaceRequest()
                                    .spendProfile(SamResource.SPEND_PROFILE))),
                    USER_REQUEST))
            .andExpect(status().is(HttpStatus.SC_ACCEPTED))
            .andReturn()
            .getResponse()
            .getContentAsString();
    ApiCloneWorkspaceResult cloneWorkspace =
        objectMapper.readValue(serializedGetResponse, ApiCloneWorkspaceResult.class);

    UUID destinationWorkspaceId = cloneWorkspace.getWorkspace().getDestinationWorkspaceId();
    ApiWorkspaceDescription destinationWorkspace = getWorkspaceDescription(destinationWorkspaceId);

    assertEquals(sourceWorkspace.getProperties(), destinationWorkspace.getProperties());
  }

  private ApiWorkspaceDescription getWorkspaceDescription(UUID id) throws Exception {
    String WorkspaceGetResponse =
        mockMvc
            .perform(
                addAuth(get(String.format(WORKSPACES_V1_BY_UUID_PATH_FORMAT, id)), USER_REQUEST))
            .andExpect(status().is(HttpStatus.SC_OK))
            .andReturn()
            .getResponse()
            .getContentAsString();
    ApiWorkspaceDescription resultWorkspace =
        objectMapper.readValue(WorkspaceGetResponse, ApiWorkspaceDescription.class);

    return resultWorkspace;
  }

  public ApiProperties buildProperties(Map<String, String> propertyMap) {
    ApiProperties properties = new ApiProperties();
    ApiProperty property = new ApiProperty();

    for (Map.Entry<String, String> entry : propertyMap.entrySet()) {
      property.setKey(entry.getKey());
      property.setValue(entry.getValue());
      properties.add(property);
    }

    return properties;
  }
}<|MERGE_RESOLUTION|>--- conflicted
+++ resolved
@@ -182,45 +182,49 @@
   }
 
   @Test
-<<<<<<< HEAD
-  public void updateWorkspaceProperties() throws Exception {
-    UUID workspaceId = createDefaultWorkspace().getId();
-    ApiWorkspaceDescription sourceWorkspace = getWorkspaceDescription(workspaceId);
-    Map<String, String> properties = Map.of("foo", "bar");
-=======
   public void deleteWorkspaceProperties() throws Exception {
     UUID workspaceId = createDefaultWorkspace().getId();
     ApiWorkspaceDescription sourceWorkspace = getWorkspaceDescription(workspaceId);
     ArrayList propertyUpdate = new ArrayList<>(Arrays.asList("foo", "foo1"));
->>>>>>> 97ec0ca8
 
     mockMvc
         .perform(
             addAuth(
-<<<<<<< HEAD
-                post(String.format(WORKSPACES_V1_PROPERTIES_PATH_FORMAT, workspaceId))
-                    .contentType(MediaType.APPLICATION_JSON_VALUE)
-                    .accept(MediaType.APPLICATION_JSON)
-                    .characterEncoding("UTF-8")
-                    .content(objectMapper.writeValueAsString(buildProperties(properties))),
-=======
                 patch(String.format(UPDATE_WORKSPACES_V1_PROPERTIES_PATH_FORMAT, workspaceId))
                     .contentType(MediaType.APPLICATION_JSON_VALUE)
                     .accept(MediaType.APPLICATION_JSON)
                     .characterEncoding("UTF-8")
                     .content(objectMapper.writeValueAsString(propertyUpdate)),
->>>>>>> 97ec0ca8
                 USER_REQUEST))
         .andExpect(status().is(HttpStatus.SC_NO_CONTENT))
         .andReturn()
         .getResponse()
         .getContentAsString();
 
-<<<<<<< HEAD
+    assertEquals(sourceWorkspace.getProperties(), buildProperties(Map.of("xyzzy", "plohg")));
+  }
+
+  @Test
+  public void updateWorkspaceProperties() throws Exception {
+    UUID workspaceId = createDefaultWorkspace().getId();
+    ApiWorkspaceDescription sourceWorkspace = getWorkspaceDescription(workspaceId);
+    Map<String, String> properties = Map.of("foo", "bar");
+
+    mockMvc
+        .perform(
+            addAuth(
+                post(String.format(UPDATE_WORKSPACES_V1_PROPERTIES_PATH_FORMAT, workspaceId))
+                    .contentType(MediaType.APPLICATION_JSON_VALUE)
+                    .accept(MediaType.APPLICATION_JSON)
+                    .characterEncoding("UTF-8")
+                    .content(objectMapper.writeValueAsString(buildProperties(properties))),
+                USER_REQUEST))
+        .andExpect(status().is(HttpStatus.SC_NO_CONTENT))
+        .andReturn()
+        .getResponse()
+        .getContentAsString();
+
     assertEquals(sourceWorkspace.getProperties(), buildProperties(properties));
-=======
-    assertEquals(sourceWorkspace.getProperties(), buildProperties(Map.of("xyzzy", "plohg")));
->>>>>>> 97ec0ca8
   }
 
   private ApiCreatedWorkspace createDefaultWorkspace() throws Exception {
