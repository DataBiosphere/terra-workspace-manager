package bio.terra.workspace.app.configuration.external.controller;

import static bio.terra.workspace.common.utils.MockMvcUtils.*;
import static org.junit.jupiter.api.Assertions.assertEquals;
import static org.junit.jupiter.api.Assertions.assertNotNull;
import static org.junit.jupiter.api.Assertions.assertTrue;
import static org.mockito.ArgumentMatchers.eq;
import static org.springframework.test.web.servlet.request.MockMvcRequestBuilders.get;
import static org.springframework.test.web.servlet.request.MockMvcRequestBuilders.patch;
import static org.springframework.test.web.servlet.request.MockMvcRequestBuilders.post;
import static org.springframework.test.web.servlet.result.MockMvcResultMatchers.status;

import bio.terra.workspace.common.BaseConnectedTest;
import bio.terra.workspace.common.fixtures.WorkspaceFixtures;
import bio.terra.workspace.generated.model.ApiCloneWorkspaceRequest;
import bio.terra.workspace.generated.model.ApiCloneWorkspaceResult;
import bio.terra.workspace.generated.model.ApiCreatedWorkspace;
import bio.terra.workspace.generated.model.ApiUpdateWorkspaceRequestBody;
import bio.terra.workspace.generated.model.ApiWorkspaceDescription;
import bio.terra.workspace.service.iam.AuthenticatedUserRequest;
import bio.terra.workspace.service.iam.SamService;
import bio.terra.workspace.service.iam.model.SamConstants.SamResource;
import bio.terra.workspace.service.iam.model.SamConstants.SamSpendProfileAction;
import bio.terra.workspace.service.iam.model.WsmIamRole;
import com.fasterxml.jackson.core.JsonProcessingException;
import com.fasterxml.jackson.databind.ObjectMapper;
import java.time.OffsetDateTime;
import java.util.List;
import java.util.Optional;
import java.util.UUID;
import org.apache.http.HttpStatus;
import org.junit.jupiter.api.BeforeEach;
import org.junit.jupiter.api.Test;
import org.mockito.Mockito;
import org.springframework.beans.factory.annotation.Autowired;
import org.springframework.boot.test.autoconfigure.web.servlet.AutoConfigureMockMvc;
import org.springframework.boot.test.mock.mockito.MockBean;
import org.springframework.http.MediaType;
import org.springframework.test.web.servlet.MockMvc;

/**
 * An example of a mockMvc-based unit test for a controller.
 *
 * <p>In general, we would like to move towards testing new endpoints via controller instead of
 * calling services directly like we have in the past. Although this test duplicates coverage
 * currently in WorkspaceServiceTest, it's intended as a proof-of-concept for future mockMvc-based
 * tests.
 */
@AutoConfigureMockMvc
public class WorkspaceApiControllerTest extends BaseConnectedTest {

  AuthenticatedUserRequest USER_REQUEST =
      new AuthenticatedUserRequest(
          "fake@email.com", "subjectId123456", Optional.of("ThisIsNotARealBearerToken"));

  @Autowired MockMvc mockMvc;
  @Autowired ObjectMapper objectMapper;
  @MockBean SamService mockSamService;

  @BeforeEach
  public void setup() throws InterruptedException {
    Mockito.when(
            mockSamService.isAuthorized(
                Mockito.any(),
                eq(SamResource.SPEND_PROFILE),
                Mockito.any(),
                eq(SamSpendProfileAction.LINK)))
        .thenReturn(true);
    Mockito.when(mockSamService.listRequesterRoles(Mockito.any(), Mockito.any(), Mockito.any()))
        .thenReturn(List.of(WsmIamRole.OWNER));
  }

  @Test
  public void getWorkspace() throws Exception {
<<<<<<< HEAD
    UUID workspaceId = createDefaultWorkspace().getId();
    ApiWorkspaceDescription fetchedWorkspace = getWorkspaceDescription(workspaceId);
    assertEquals(workspaceId, fetchedWorkspace.getId());
=======
    ApiCreatedWorkspace workspace = createDefaultWorkspace();

    String serializedGetResponse =
        mockMvc
            .perform(
                addAuth(
                    get(String.format(WORKSPACES_V1_BY_UUID_PATH_FORMAT, workspace.getId())),
                    USER_REQUEST))
            .andExpect(status().is(HttpStatus.SC_OK))
            .andReturn()
            .getResponse()
            .getContentAsString();
    ApiWorkspaceDescription fetchedWorkspace =
        objectMapper.readValue(serializedGetResponse, ApiWorkspaceDescription.class);

    assertEquals(workspace.getId(), fetchedWorkspace.getId());
    assertNotNull(fetchedWorkspace.getLastUpdatedDate());
  }

  @Test
  public void getWorkspaceByUserFacingId() throws Exception {
    ApiCreatedWorkspace workspace = createDefaultWorkspace();
    String userFacingId = WorkspaceFixtures.getUserFacingId(workspace.getId());

    String serializedGetResponse =
        mockMvc
            .perform(
                addAuth(
                    get(String.format(WORKSPACES_V1_BY_UFID_PATH_FORMAT, userFacingId)),
                    USER_REQUEST))
            .andExpect(status().is(HttpStatus.SC_OK))
            .andReturn()
            .getResponse()
            .getContentAsString();
    ApiWorkspaceDescription fetchedWorkspace =
        objectMapper.readValue(serializedGetResponse, ApiWorkspaceDescription.class);

    assertEquals(workspace.getId(), fetchedWorkspace.getId());
    assertEquals(userFacingId, fetchedWorkspace.getUserFacingId());
    assertNotNull(fetchedWorkspace.getLastUpdatedDate());
  }

  @Test
  public void updateWorkspace() throws Exception {
    ApiCreatedWorkspace workspace = createDefaultWorkspace();
    String newDisplayName = "new workspace display name";
    String newUserFacingId = "new-ufid";
    String newDescription = "new description for the workspace";

    String serializedUpdateResponse =
        mockMvc
            .perform(
                addAuth(
                    patch(String.format(WORKSPACES_V1_BY_UUID_PATH_FORMAT, workspace.getId()))
                        .contentType(MediaType.APPLICATION_JSON_VALUE)
                        .accept(MediaType.APPLICATION_JSON)
                        .characterEncoding("UTF-8")
                        .content(
                            getUpdateRequestInJson(
                                newDisplayName, newUserFacingId, newDescription)),
                    USER_REQUEST))
            .andExpect(status().is(HttpStatus.SC_OK))
            .andReturn()
            .getResponse()
            .getContentAsString();
    ApiWorkspaceDescription updatedWorkspaceDescription =
        objectMapper.readValue(serializedUpdateResponse, ApiWorkspaceDescription.class);

    assertEquals(newDisplayName, updatedWorkspaceDescription.getDisplayName());
    assertEquals(newDescription, updatedWorkspaceDescription.getDescription());
    assertEquals(newUserFacingId, updatedWorkspaceDescription.getUserFacingId());
    OffsetDateTime firstLastUpdatedDate = updatedWorkspaceDescription.getLastUpdatedDate();
    assertNotNull(firstLastUpdatedDate);

    var secondNewDescription = "This is yet another description";
    String serializedSecondUpdateResponse =
        mockMvc
            .perform(
                addAuth(
                    patch(String.format(WORKSPACES_V1_BY_UUID_PATH_FORMAT, workspace.getId()))
                        .contentType(MediaType.APPLICATION_JSON_VALUE)
                        .accept(MediaType.APPLICATION_JSON)
                        .characterEncoding("UTF-8")
                        .content(
                            getUpdateRequestInJson(
                                newDisplayName, newUserFacingId, secondNewDescription)),
                    USER_REQUEST))
            .andExpect(status().is(HttpStatus.SC_OK))
            .andReturn()
            .getResponse()
            .getContentAsString();
    ApiWorkspaceDescription secondUpdatedWorkspaceDescription =
        objectMapper.readValue(serializedSecondUpdateResponse, ApiWorkspaceDescription.class);

    assertEquals(secondNewDescription, secondUpdatedWorkspaceDescription.getDescription());
    var secondLastUpdatedDate = secondUpdatedWorkspaceDescription.getLastUpdatedDate();
    assertTrue(firstLastUpdatedDate.isBefore(secondLastUpdatedDate));
  }

  private String getUpdateRequestInJson(
      String newDisplayName, String newUserFacingId, String newDescription)
      throws JsonProcessingException {
    var requestBody =
        new ApiUpdateWorkspaceRequestBody()
            .description(newDescription)
            .displayName(newDisplayName)
            .userFacingId(newUserFacingId);
    return objectMapper.writeValueAsString(requestBody);
>>>>>>> 6e0af4c1
  }

  private ApiCreatedWorkspace createDefaultWorkspace() throws Exception {
    var createRequest = WorkspaceFixtures.createWorkspaceRequestBody();
    String serializedResponse =
        mockMvc
            .perform(
                addJsonContentType(
                    addAuth(
                        post(WORKSPACES_V1_PATH)
                            .content(objectMapper.writeValueAsString(createRequest)),
                        USER_REQUEST)))
            .andExpect(status().is(HttpStatus.SC_OK))
            .andReturn()
            .getResponse()
            .getContentAsString();
    return objectMapper.readValue(serializedResponse, ApiCreatedWorkspace.class);
  }

  @Test
  public void cloneWorkspace() throws Exception {
    UUID workspaceId = createDefaultWorkspace().getId();
    ApiWorkspaceDescription sourceWorkspace = getWorkspaceDescription(workspaceId);

    String serializedGetResponse =
        mockMvc
            .perform(
                addAuth(
                    post(String.format(CLONE_WORKSPACE_PATH_FORMAT, workspaceId))
                        .contentType(MediaType.APPLICATION_JSON_VALUE)
                        .accept(MediaType.APPLICATION_JSON)
                        .characterEncoding("UTF-8")
                        .content(
                            objectMapper.writeValueAsString(
                                new ApiCloneWorkspaceRequest()
                                    .spendProfile(SamResource.SPEND_PROFILE))),
                    USER_REQUEST))
            .andExpect(status().is(HttpStatus.SC_ACCEPTED))
            .andReturn()
            .getResponse()
            .getContentAsString();
    ApiCloneWorkspaceResult cloneWorkspace =
        objectMapper.readValue(serializedGetResponse, ApiCloneWorkspaceResult.class);

    UUID destinationWorkspaceId = cloneWorkspace.getWorkspace().getDestinationWorkspaceId();
    ApiWorkspaceDescription destinationWorkspace = getWorkspaceDescription(destinationWorkspaceId);

    assertEquals(sourceWorkspace.getProperties(), destinationWorkspace.getProperties());
  }

  private ApiWorkspaceDescription getWorkspaceDescription(UUID id) throws Exception {
    String WorkspaceGetResponse =
        mockMvc
            .perform(addAuth(get(String.format(GET_WORKSPACE_PATH_FORMAT, id)), USER_REQUEST))
            .andExpect(status().is(HttpStatus.SC_OK))
            .andReturn()
            .getResponse()
            .getContentAsString();
    ApiWorkspaceDescription resultWorkspace =
        objectMapper.readValue(WorkspaceGetResponse, ApiWorkspaceDescription.class);

    return resultWorkspace;
  }
}<|MERGE_RESOLUTION|>--- conflicted
+++ resolved
@@ -72,11 +72,6 @@
 
   @Test
   public void getWorkspace() throws Exception {
-<<<<<<< HEAD
-    UUID workspaceId = createDefaultWorkspace().getId();
-    ApiWorkspaceDescription fetchedWorkspace = getWorkspaceDescription(workspaceId);
-    assertEquals(workspaceId, fetchedWorkspace.getId());
-=======
     ApiCreatedWorkspace workspace = createDefaultWorkspace();
 
     String serializedGetResponse =
@@ -185,7 +180,6 @@
             .displayName(newDisplayName)
             .userFacingId(newUserFacingId);
     return objectMapper.writeValueAsString(requestBody);
->>>>>>> 6e0af4c1
   }
 
   private ApiCreatedWorkspace createDefaultWorkspace() throws Exception {
