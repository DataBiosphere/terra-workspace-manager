package bio.terra.workspace.app.controller;

import static org.hamcrest.MatcherAssert.assertThat;
import static org.hamcrest.Matchers.containsInAnyOrder;
import static org.junit.jupiter.api.Assertions.assertEquals;
import static org.junit.jupiter.api.Assertions.assertNull;

import bio.terra.workspace.app.configuration.external.FeatureConfiguration;
import bio.terra.workspace.common.BaseConnectedTest;
import bio.terra.workspace.common.fixtures.PolicyFixtures;
import bio.terra.workspace.common.utils.MockMvcUtils;
import bio.terra.workspace.common.utils.TestUtils;
import bio.terra.workspace.connected.UserAccessUtils;
import bio.terra.workspace.generated.model.ApiCloningInstructionsEnum;
import bio.terra.workspace.generated.model.ApiCloudPlatform;
import bio.terra.workspace.generated.model.ApiGcpGcsObjectResource;
import bio.terra.workspace.generated.model.ApiResourceLineage;
import bio.terra.workspace.generated.model.ApiResourceType;
import bio.terra.workspace.generated.model.ApiStewardshipType;
import bio.terra.workspace.generated.model.ApiWorkspaceDescription;
import bio.terra.workspace.service.iam.model.WsmIamRole;
import com.fasterxml.jackson.databind.ObjectMapper;
import com.google.common.collect.ImmutableList;
import java.util.UUID;
import org.apache.http.HttpStatus;
import org.junit.jupiter.api.AfterAll;
import org.junit.jupiter.api.BeforeAll;
import org.junit.jupiter.api.Disabled;
import org.junit.jupiter.api.Test;
import org.junit.jupiter.api.TestInstance;
import org.junit.jupiter.api.TestInstance.Lifecycle;
import org.slf4j.Logger;
import org.slf4j.LoggerFactory;
import org.springframework.beans.factory.annotation.Autowired;
import org.springframework.test.web.servlet.MockMvc;

/** Connected tests for referenced GCS objects. */
// Per-class lifecycle on this test to allow a shared workspace object across tests, which saves
// time creating and deleting GCP contexts.
@TestInstance(Lifecycle.PER_CLASS)
public class ReferencedGcpResourceControllerGcsObjectTest extends BaseConnectedTest {
  private static final Logger logger =
      LoggerFactory.getLogger(ReferencedGcpResourceControllerGcsObjectTest.class);

  @Autowired MockMvc mockMvc;
  @Autowired MockMvcUtils mockMvcUtils;
  @Autowired ObjectMapper objectMapper;
  @Autowired UserAccessUtils userAccessUtils;
  @Autowired FeatureConfiguration features;

  private UUID workspaceId;
  private UUID workspaceId2;

  private String sourceResourceName = TestUtils.appendRandomNumber("source-resource-name");
  private String sourceBucketName = TestUtils.appendRandomNumber("source-bucket-name");
  private String sourceFileName = TestUtils.appendRandomNumber("source-file-name");
  private ApiGcpGcsObjectResource sourceResource;

  // See here for how to skip workspace creation for local runs:
  // https://github.com/DataBiosphere/terra-workspace-manager/blob/main/DEVELOPMENT.md#for-local-runs-skip-workspacecontext-creation
  @BeforeAll
  public void setup() throws Exception {
    workspaceId =
        mockMvcUtils
            .createWorkspaceWithCloudContext(userAccessUtils.defaultUserAuthRequest())
            .getId();
    workspaceId2 =
        mockMvcUtils
            .createWorkspaceWithCloudContext(userAccessUtils.defaultUserAuthRequest())
            .getId();

    sourceResource =
        mockMvcUtils.createReferencedGcsObject(
            userAccessUtils.defaultUserAuthRequest(),
            workspaceId,
            sourceResourceName,
            sourceBucketName,
            sourceFileName);
  }

  @AfterAll
  public void cleanup() throws Exception {
    mockMvcUtils.deleteWorkspace(userAccessUtils.defaultUserAuthRequest(), workspaceId);
    mockMvcUtils.deleteWorkspace(userAccessUtils.defaultUserAuthRequest(), workspaceId2);
  }

  @Test
  public void create() throws Exception {
    // Resource was created in setup()

    // Assert resource returned by create
    assertGcsObject(
        sourceResource,
        ApiStewardshipType.REFERENCED,
        ApiCloningInstructionsEnum.NOTHING,
        workspaceId,
        sourceResourceName,
        sourceBucketName,
        sourceFileName,
<<<<<<< HEAD
        /*expectedLastUpdatedBy=*/ userAccessUtils.getDefaultUserEmail());
=======
        userAccessUtils.getDefaultUserEmail());
>>>>>>> 27e3f585

    // Assert resource returned by get
    ApiGcpGcsObjectResource gotResource =
        mockMvcUtils.getReferencedGcsObject(
            userAccessUtils.defaultUserAuthRequest(),
            workspaceId,
            sourceResource.getMetadata().getResourceId());
    assertEquals(sourceResource, gotResource);
  }

  @Test
  public void clone_requesterNoReadAccessOnSourceWorkspace_throws403() throws Exception {
    mockMvcUtils.cloneReferencedGcsObject(
        userAccessUtils.secondUserAuthRequest(),
        /*sourceWorkspaceId=*/ workspaceId,
        /*sourceResourceId=*/ sourceResource.getMetadata().getResourceId(),
        /*destWorkspaceId=*/ workspaceId2,
        ApiCloningInstructionsEnum.REFERENCE,
        /*destResourceName=*/ null,
        HttpStatus.SC_FORBIDDEN);
  }

  @Test
  public void clone_requesterNoWriteAccessOnDestWorkspace_throws403() throws Exception {
    mockMvcUtils.grantRole(
        userAccessUtils.defaultUserAuthRequest(),
        workspaceId,
        WsmIamRole.READER,
        userAccessUtils.getSecondUserEmail());
    mockMvcUtils.grantRole(
        userAccessUtils.defaultUserAuthRequest(),
        workspaceId2,
        WsmIamRole.READER,
        userAccessUtils.getSecondUserEmail());

    mockMvcUtils.cloneReferencedGcsObject(
        userAccessUtils.secondUserAuthRequest(),
        /*sourceWorkspaceId=*/ workspaceId,
        /*sourceResourceId=*/ sourceResource.getMetadata().getResourceId(),
        /*destWorkspaceId=*/ workspaceId2,
        ApiCloningInstructionsEnum.REFERENCE,
        /*destResourceName=*/ null,
        HttpStatus.SC_FORBIDDEN);

    mockMvcUtils.removeRole(
        userAccessUtils.defaultUserAuthRequest(),
        workspaceId,
        WsmIamRole.READER,
        userAccessUtils.getSecondUserEmail());
    mockMvcUtils.removeRole(
        userAccessUtils.defaultUserAuthRequest(),
        workspaceId2,
        WsmIamRole.READER,
        userAccessUtils.getSecondUserEmail());
  }

  @Test
  public void clone_secondUserHasWriteAccessOnDestWorkspace_succeeds() throws Exception {
    mockMvcUtils.grantRole(
        userAccessUtils.defaultUserAuthRequest(),
        workspaceId,
        WsmIamRole.READER,
        userAccessUtils.getSecondUserEmail());
    mockMvcUtils.grantRole(
        userAccessUtils.defaultUserAuthRequest(),
        workspaceId2,
        WsmIamRole.WRITER,
        userAccessUtils.getSecondUserEmail());

    ApiGcpGcsObjectResource clonedResource =
        mockMvcUtils.cloneReferencedGcsObject(
            userAccessUtils.secondUserAuthRequest(),
            /*sourceWorkspaceId=*/ workspaceId,
            /*sourceResourceId=*/ sourceResource.getMetadata().getResourceId(),
            /*destWorkspaceId=*/ workspaceId2,
            ApiCloningInstructionsEnum.REFERENCE,
            /*destResourceName=*/ null);

    assertClonedGcsObject(
        clonedResource,
        ApiStewardshipType.REFERENCED,
        ApiCloningInstructionsEnum.NOTHING,
        workspaceId2,
        sourceResourceName,
        sourceBucketName,
        sourceFileName,
        userAccessUtils.getSecondUserEmail());
    mockMvcUtils.removeRole(
        userAccessUtils.defaultUserAuthRequest(),
        workspaceId,
        WsmIamRole.READER,
        userAccessUtils.getSecondUserEmail());
    mockMvcUtils.removeRole(
        userAccessUtils.defaultUserAuthRequest(),
        workspaceId2,
        WsmIamRole.WRITER,
        userAccessUtils.getSecondUserEmail());
    mockMvcUtils.deleteGcsObject(
        userAccessUtils.defaultUserAuthRequest(),
        workspaceId2,
        clonedResource.getMetadata().getResourceId());
  }

  @Test
  void clone_copyNothing() throws Exception {
    String destResourceName = TestUtils.appendRandomNumber("dest-resource-name");
    ApiGcpGcsObjectResource clonedResource =
        mockMvcUtils.cloneReferencedGcsObject(
            userAccessUtils.defaultUserAuthRequest(),
            /*sourceWorkspaceId=*/ workspaceId,
            sourceResource.getMetadata().getResourceId(),
            /*destWorkspaceId=*/ workspaceId,
            ApiCloningInstructionsEnum.NOTHING,
            destResourceName);

    // Assert clone result has no resource
    assertNull(clonedResource);

    // Assert clone doesn't exist. There's no resource ID, so search on resource name.
    mockMvcUtils.assertNoResourceWithName(
        userAccessUtils.defaultUserAuthRequest(), workspaceId, destResourceName);
  }

  @Test
  void clone_copyReference_sameWorkspace() throws Exception {
    // Clone resource
    String destResourceName = TestUtils.appendRandomNumber("dest-resource-name");
    ApiGcpGcsObjectResource clonedResource =
        mockMvcUtils.cloneReferencedGcsObject(
            userAccessUtils.defaultUserAuthRequest(),
            /*sourceWorkspaceId=*/ workspaceId,
            sourceResource.getMetadata().getResourceId(),
            /*destWorkspaceId=*/ workspaceId,
            ApiCloningInstructionsEnum.REFERENCE,
            destResourceName);

    // Assert resource returned in clone flight response
    assertClonedGcsObject(
        clonedResource,
        ApiStewardshipType.REFERENCED,
        ApiCloningInstructionsEnum.NOTHING,
        workspaceId,
        destResourceName,
        sourceBucketName,
        sourceFileName,
<<<<<<< HEAD
        /*expectedLastUpdatedBy=*/ userAccessUtils.getDefaultUserEmail());
=======
        userAccessUtils.getDefaultUserEmail());
>>>>>>> 27e3f585

    // Assert resource returned by get
    final ApiGcpGcsObjectResource gotResource =
        mockMvcUtils.getReferencedGcsObject(
            userAccessUtils.defaultUserAuthRequest(),
            workspaceId,
            clonedResource.getMetadata().getResourceId());
    assertEquals(clonedResource, gotResource);
  }

  @Test
  void clone_copyReference_differentWorkspace() throws Exception {
    // Clone resource
    String destResourceName = TestUtils.appendRandomNumber("dest-resource-name");
    ApiGcpGcsObjectResource clonedResource =
        mockMvcUtils.cloneReferencedGcsObject(
            userAccessUtils.defaultUserAuthRequest(),
            /*sourceWorkspaceId=*/ workspaceId,
            sourceResource.getMetadata().getResourceId(),
            /*destWorkspaceId=*/ workspaceId2,
            ApiCloningInstructionsEnum.REFERENCE,
            destResourceName);

    // Assert resource returned in clone flight response
    assertClonedGcsObject(
        clonedResource,
        ApiStewardshipType.REFERENCED,
        ApiCloningInstructionsEnum.NOTHING,
        workspaceId2,
        destResourceName,
        sourceBucketName,
        sourceFileName,
<<<<<<< HEAD
        /*expectedLastUpdatedBy=*/ userAccessUtils.getDefaultUserEmail());
=======
        userAccessUtils.getDefaultUserEmail());
>>>>>>> 27e3f585

    // Assert resource returned by get
    final ApiGcpGcsObjectResource gotResource =
        mockMvcUtils.getReferencedGcsObject(
            userAccessUtils.defaultUserAuthRequest(),
            workspaceId2,
            clonedResource.getMetadata().getResourceId());
    assertEquals(clonedResource, gotResource);
  }

  // Destination workspace policy is the merge of source workspace policy and pre-clone destination
  // workspace policy
  @Test
  @Disabled("Enable after PF-2217 is fixed")
  void clone_policiesMerged() throws Exception {
    logger.info("features.isTpsEnabled(): %s".formatted(features.isTpsEnabled()));
    // Don't run the test if TPS is disabled
    if (!features.isTpsEnabled()) {
      return;
    }

    // Clean up policies from previous runs, if any exist
    mockMvcUtils.deletePolicies(userAccessUtils.defaultUserAuthRequest(), workspaceId);
    mockMvcUtils.deletePolicies(userAccessUtils.defaultUserAuthRequest(), workspaceId2);

    // Add group policy to source workspace. Add region policy to dest workspace.
    mockMvcUtils.updatePolicies(
        userAccessUtils.defaultUserAuthRequest(),
        workspaceId,
        /*policiesToAdd=*/ ImmutableList.of(PolicyFixtures.GROUP_POLICY),
        /*policiesToRemove=*/ null);
    mockMvcUtils.updatePolicies(
        userAccessUtils.defaultUserAuthRequest(),
        workspaceId2,
        /*policiesToAdd=*/ ImmutableList.of(PolicyFixtures.REGION_POLICY),
        /*policiesToRemove=*/ null);

    // Clone resource
    String destResourceName = TestUtils.appendRandomNumber("dest-resource-name");
    mockMvcUtils.cloneReferencedGcsObject(
        userAccessUtils.defaultUserAuthRequest(),
        /*sourceWorkspaceId=*/ workspaceId,
        sourceResource.getMetadata().getResourceId(),
        /*destWorkspaceId=*/ workspaceId2,
        ApiCloningInstructionsEnum.REFERENCE,
        destResourceName);

    // Assert dest workspace has group and region policies
    ApiWorkspaceDescription destWorkspace =
        mockMvcUtils.getWorkspace(userAccessUtils.defaultUserAuthRequest(), workspaceId2);
    assertThat(
        destWorkspace.getPolicies(),
        containsInAnyOrder(PolicyFixtures.GROUP_POLICY, PolicyFixtures.REGION_POLICY));

    // Clean up: Delete policies
    mockMvcUtils.deletePolicies(userAccessUtils.defaultUserAuthRequest(), workspaceId);
    mockMvcUtils.deletePolicies(userAccessUtils.defaultUserAuthRequest(), workspaceId2);
  }

  private void assertGcsObject(
      ApiGcpGcsObjectResource actualResource,
      ApiStewardshipType expectedStewardshipType,
      ApiCloningInstructionsEnum expectedCloningInstructions,
      UUID expectedWorkspaceId,
      String expectedResourceName,
      String expectedBucketName,
      String expectedFileName,
<<<<<<< HEAD
      String expectedLastUpdatedBy) {
=======
      String expectedCreatedBy) {
>>>>>>> 27e3f585
    mockMvcUtils.assertResourceMetadata(
        actualResource.getMetadata(),
        ApiCloudPlatform.GCP,
        ApiResourceType.GCS_OBJECT,
        expectedStewardshipType,
        expectedCloningInstructions,
        expectedWorkspaceId,
        expectedResourceName,
        /*expectedResourceLineage=*/ new ApiResourceLineage(),
<<<<<<< HEAD
        expectedLastUpdatedBy);
=======
        expectedCreatedBy);
>>>>>>> 27e3f585

    assertEquals(expectedBucketName, actualResource.getAttributes().getBucketName());
    assertEquals(expectedFileName, actualResource.getAttributes().getFileName());
  }

  private void assertClonedGcsObject(
      ApiGcpGcsObjectResource actualResource,
      ApiStewardshipType expectedStewardshipType,
      ApiCloningInstructionsEnum expectedCloningInstructions,
      UUID expectedWorkspaceId,
      String expectedResourceName,
      String expectedBucketName,
      String expectedFileName,
<<<<<<< HEAD
      String expectedLastUpdatedBy) {
=======
      String expectedCreatedBy) {
>>>>>>> 27e3f585
    mockMvcUtils.assertClonedResourceMetadata(
        actualResource.getMetadata(),
        ApiCloudPlatform.GCP,
        ApiResourceType.GCS_OBJECT,
        expectedStewardshipType,
        expectedCloningInstructions,
        expectedWorkspaceId,
        expectedResourceName,
        /*sourceWorkspaceId=*/ workspaceId,
        /*sourceResourceId=*/ sourceResource.getMetadata().getResourceId(),
<<<<<<< HEAD
        /*expectedLastUpdatedBy=*/ userAccessUtils.getDefaultUserEmail());
=======
        expectedCreatedBy);
>>>>>>> 27e3f585

    assertEquals(expectedBucketName, actualResource.getAttributes().getBucketName());
    assertEquals(expectedFileName, actualResource.getAttributes().getFileName());
  }
}<|MERGE_RESOLUTION|>--- conflicted
+++ resolved
@@ -97,11 +97,8 @@
         sourceResourceName,
         sourceBucketName,
         sourceFileName,
-<<<<<<< HEAD
+        /*expectedCreatedBy=*/ userAccessUtils.getDefaultUserEmail(),
         /*expectedLastUpdatedBy=*/ userAccessUtils.getDefaultUserEmail());
-=======
-        userAccessUtils.getDefaultUserEmail());
->>>>>>> 27e3f585
 
     // Assert resource returned by get
     ApiGcpGcsObjectResource gotResource =
@@ -247,11 +244,8 @@
         destResourceName,
         sourceBucketName,
         sourceFileName,
-<<<<<<< HEAD
+        /*expectedCreatedBy=*/ userAccessUtils.getDefaultUserEmail(),
         /*expectedLastUpdatedBy=*/ userAccessUtils.getDefaultUserEmail());
-=======
-        userAccessUtils.getDefaultUserEmail());
->>>>>>> 27e3f585
 
     // Assert resource returned by get
     final ApiGcpGcsObjectResource gotResource =
@@ -284,11 +278,8 @@
         destResourceName,
         sourceBucketName,
         sourceFileName,
-<<<<<<< HEAD
+        /*expectedCreatedBy=*/ userAccessUtils.getDefaultUserEmail(),
         /*expectedLastUpdatedBy=*/ userAccessUtils.getDefaultUserEmail());
-=======
-        userAccessUtils.getDefaultUserEmail());
->>>>>>> 27e3f585
 
     // Assert resource returned by get
     final ApiGcpGcsObjectResource gotResource =
@@ -356,11 +347,8 @@
       String expectedResourceName,
       String expectedBucketName,
       String expectedFileName,
-<<<<<<< HEAD
+      String expectedCreatedBy,
       String expectedLastUpdatedBy) {
-=======
-      String expectedCreatedBy) {
->>>>>>> 27e3f585
     mockMvcUtils.assertResourceMetadata(
         actualResource.getMetadata(),
         ApiCloudPlatform.GCP,
@@ -370,11 +358,8 @@
         expectedWorkspaceId,
         expectedResourceName,
         /*expectedResourceLineage=*/ new ApiResourceLineage(),
-<<<<<<< HEAD
+        expectedCreatedBy,
         expectedLastUpdatedBy);
-=======
-        expectedCreatedBy);
->>>>>>> 27e3f585
 
     assertEquals(expectedBucketName, actualResource.getAttributes().getBucketName());
     assertEquals(expectedFileName, actualResource.getAttributes().getFileName());
@@ -388,11 +373,8 @@
       String expectedResourceName,
       String expectedBucketName,
       String expectedFileName,
-<<<<<<< HEAD
+      String expectedCreatedBy,
       String expectedLastUpdatedBy) {
-=======
-      String expectedCreatedBy) {
->>>>>>> 27e3f585
     mockMvcUtils.assertClonedResourceMetadata(
         actualResource.getMetadata(),
         ApiCloudPlatform.GCP,
@@ -403,11 +385,8 @@
         expectedResourceName,
         /*sourceWorkspaceId=*/ workspaceId,
         /*sourceResourceId=*/ sourceResource.getMetadata().getResourceId(),
-<<<<<<< HEAD
-        /*expectedLastUpdatedBy=*/ userAccessUtils.getDefaultUserEmail());
-=======
-        expectedCreatedBy);
->>>>>>> 27e3f585
+        expectedCreatedBy,
+        expectedLastUpdatedBy);
 
     assertEquals(expectedBucketName, actualResource.getAttributes().getBucketName());
     assertEquals(expectedFileName, actualResource.getAttributes().getFileName());
