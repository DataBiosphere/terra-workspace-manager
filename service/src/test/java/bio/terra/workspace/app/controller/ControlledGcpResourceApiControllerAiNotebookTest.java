package bio.terra.workspace.app.controller;

import static bio.terra.workspace.common.utils.MockMvcUtils.assertControlledResourceMetadata;
import static bio.terra.workspace.common.utils.MockMvcUtils.assertResourceMetadata;
import static org.junit.jupiter.api.Assertions.assertEquals;

import bio.terra.stairway.FlightDebugInfo;
import bio.terra.workspace.common.BaseConnectedTest;
import bio.terra.workspace.common.StairwayTestUtils;
import bio.terra.workspace.common.utils.MockMvcUtils;
import bio.terra.workspace.connected.UserAccessUtils;
import bio.terra.workspace.generated.model.ApiAccessScope;
import bio.terra.workspace.generated.model.ApiCloudPlatform;
import bio.terra.workspace.generated.model.ApiGcpAiNotebookInstanceResource;
import bio.terra.workspace.generated.model.ApiManagedBy;
import bio.terra.workspace.generated.model.ApiPrivateResourceState;
import bio.terra.workspace.generated.model.ApiPrivateResourceUser;
import bio.terra.workspace.generated.model.ApiProperty;
import bio.terra.workspace.generated.model.ApiResourceLineage;
import bio.terra.workspace.generated.model.ApiResourceType;
import bio.terra.workspace.generated.model.ApiStewardshipType;
import bio.terra.workspace.service.job.JobService;
import bio.terra.workspace.service.workspace.model.WorkspaceConstants;
import java.util.List;
import java.util.UUID;
import org.junit.jupiter.api.AfterAll;
import org.junit.jupiter.api.AfterEach;
import org.junit.jupiter.api.BeforeAll;
import org.junit.jupiter.api.Tag;
import org.junit.jupiter.api.Test;
import org.junit.jupiter.api.TestInstance;
import org.junit.jupiter.api.TestInstance.Lifecycle;
import org.springframework.beans.factory.annotation.Autowired;
import org.springframework.test.web.servlet.MockMvc;

/** Connected tests for controlled AI notebooks. */
// Per-class lifecycle on this test to allow a shared workspace object across tests, which saves
// time creating and deleting GCP contexts.

@Tag("connected")
@TestInstance(Lifecycle.PER_CLASS)
public class ControlledGcpResourceApiControllerAiNotebookTest extends BaseConnectedTest {
  @Autowired MockMvc mockMvc;
  @Autowired MockMvcUtils mockMvcUtils;
  @Autowired UserAccessUtils userAccessUtils;
  @Autowired JobService jobService;

  private UUID workspaceId;

  @BeforeAll
  public void setup() throws Exception {
    workspaceId =
        mockMvcUtils
            .createWorkspaceWithCloudContext(userAccessUtils.defaultUserAuthRequest())
            .getId();
  }

  /**
   * Reset the {@link FlightDebugInfo} on the {@link JobService} to not interfere with other tests.
   */
  @AfterEach
  public void resetFlightDebugInfo() {
    StairwayTestUtils.enumerateJobsDump(
        jobService, workspaceId, userAccessUtils.defaultUserAuthRequest());
    jobService.setFlightDebugInfoForTest(null);
  }

  @AfterAll
  public void cleanup() throws Exception {
    mockMvcUtils.deleteWorkspace(userAccessUtils.defaultUserAuthRequest(), workspaceId);
  }

  @Test
  public void createAiNotebookInstance_correctZone() throws Exception {
    mockMvcUtils.updateWorkspaceProperties(
        userAccessUtils.defaultUserAuthRequest(),
        workspaceId,
        List.of(
            new ApiProperty()
                .key(WorkspaceConstants.Properties.DEFAULT_RESOURCE_LOCATION)
                .value("asia-east1")));

    ApiGcpAiNotebookInstanceResource notebook =
        mockMvcUtils
            .createAiNotebookInstance(userAccessUtils.defaultUserAuthRequest(), workspaceId, null)
            .getAiNotebookInstance();

    assertEquals("asia-east1-a", notebook.getAttributes().getLocation());
    assertAiNotebook(
<<<<<<< HEAD
        notebook, workspaceId, "asia-east1-a", "asia-east1", userAccessUtils.getDefaultUserEmail());
=======
        notebook,
        workspaceId,
        "asia-east1-a",
        "asia-east1",
        userAccessUtils.getDefaultUserEmail(),
        userAccessUtils.getDefaultUserEmail());
>>>>>>> b81e2d91

    notebook =
        mockMvcUtils
            .createAiNotebookInstance(
                userAccessUtils.defaultUserAuthRequest(), workspaceId, "europe-west1-b")
            .getAiNotebookInstance();

    assertAiNotebook(
        notebook,
        workspaceId,
        "europe-west1-b",
        "europe-west1",
<<<<<<< HEAD
=======
        userAccessUtils.getDefaultUserEmail(),
>>>>>>> b81e2d91
        userAccessUtils.getDefaultUserEmail());

    mockMvcUtils.deleteWorkspaceProperties(
        userAccessUtils.defaultUserAuthRequest(),
        workspaceId,
        List.of(WorkspaceConstants.Properties.DEFAULT_RESOURCE_LOCATION));
  }

  private void assertAiNotebook(
      ApiGcpAiNotebookInstanceResource actualResource,
      UUID expectedWorkspaceId,
      String expectedLocation,
      String expectedRegion,
<<<<<<< HEAD
      String expectedCreatedBy) {
=======
      String expectedCreatedBy,
      String expectedLastUpdatedBy) {
>>>>>>> b81e2d91
    assertResourceMetadata(
        actualResource.getMetadata(),
        ApiCloudPlatform.GCP,
        ApiResourceType.AI_NOTEBOOK,
        ApiStewardshipType.CONTROLLED,
        actualResource.getMetadata().getCloningInstructions(),
        expectedWorkspaceId,
        actualResource.getMetadata().getName(),
<<<<<<< HEAD
        /*expectedResourceLineage=*/ new ApiResourceLineage(),
        expectedCreatedBy);
=======
        actualResource.getMetadata().getDescription(),
        /*expectedResourceLineage=*/ new ApiResourceLineage(),
        expectedCreatedBy,
        expectedLastUpdatedBy);
>>>>>>> b81e2d91

    assertEquals(expectedLocation, actualResource.getAttributes().getLocation());

    assertControlledResourceMetadata(
        actualResource.getMetadata().getControlledResourceMetadata(),
        ApiAccessScope.PRIVATE_ACCESS,
        ApiManagedBy.USER,
        new ApiPrivateResourceUser().userName(expectedCreatedBy),
        ApiPrivateResourceState.ACTIVE,
        expectedRegion);
  }
}<|MERGE_RESOLUTION|>--- conflicted
+++ resolved
@@ -87,16 +87,12 @@
 
     assertEquals("asia-east1-a", notebook.getAttributes().getLocation());
     assertAiNotebook(
-<<<<<<< HEAD
-        notebook, workspaceId, "asia-east1-a", "asia-east1", userAccessUtils.getDefaultUserEmail());
-=======
         notebook,
         workspaceId,
         "asia-east1-a",
         "asia-east1",
         userAccessUtils.getDefaultUserEmail(),
         userAccessUtils.getDefaultUserEmail());
->>>>>>> b81e2d91
 
     notebook =
         mockMvcUtils
@@ -109,10 +105,7 @@
         workspaceId,
         "europe-west1-b",
         "europe-west1",
-<<<<<<< HEAD
-=======
         userAccessUtils.getDefaultUserEmail(),
->>>>>>> b81e2d91
         userAccessUtils.getDefaultUserEmail());
 
     mockMvcUtils.deleteWorkspaceProperties(
@@ -126,12 +119,8 @@
       UUID expectedWorkspaceId,
       String expectedLocation,
       String expectedRegion,
-<<<<<<< HEAD
-      String expectedCreatedBy) {
-=======
       String expectedCreatedBy,
       String expectedLastUpdatedBy) {
->>>>>>> b81e2d91
     assertResourceMetadata(
         actualResource.getMetadata(),
         ApiCloudPlatform.GCP,
@@ -140,15 +129,10 @@
         actualResource.getMetadata().getCloningInstructions(),
         expectedWorkspaceId,
         actualResource.getMetadata().getName(),
-<<<<<<< HEAD
-        /*expectedResourceLineage=*/ new ApiResourceLineage(),
-        expectedCreatedBy);
-=======
         actualResource.getMetadata().getDescription(),
         /*expectedResourceLineage=*/ new ApiResourceLineage(),
         expectedCreatedBy,
         expectedLastUpdatedBy);
->>>>>>> b81e2d91
 
     assertEquals(expectedLocation, actualResource.getAttributes().getLocation());
 
