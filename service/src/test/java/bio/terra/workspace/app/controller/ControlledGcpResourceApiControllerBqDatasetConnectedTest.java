--- conflicted
+++ resolved
@@ -108,12 +108,7 @@
   // https://github.com/DataBiosphere/terra-workspace-manager#for-local-runs-skip-workspacecontext-creation
   @BeforeAll
   public void setup() throws Exception {
-<<<<<<< HEAD
-    AuthenticatedUserRequest defaultUserRequest =
-        userAccessTestUtils.defaultUser().getAuthenticatedRequest();
-=======
     AuthenticatedUserRequest defaultUserRequest = userAccessTestUtils.defaultUserAuthRequest();
->>>>>>> 3d179ed1
 
     // See note in ControlledGcpResourceApiControllerGcsBucketTest for details
     // on how we handle the grant permissions and avoid long propagation delays.
@@ -191,12 +186,7 @@
    */
   @AfterEach
   public void resetFlightDebugInfo() {
-<<<<<<< HEAD
-    AuthenticatedUserRequest defaultUserRequest =
-        userAccessTestUtils.defaultUser().getAuthenticatedRequest();
-=======
     AuthenticatedUserRequest defaultUserRequest = userAccessTestUtils.defaultUserAuthRequest();
->>>>>>> 3d179ed1
     jobService.setFlightDebugInfoForTest(null);
     StairwayTestUtils.enumerateJobsDump(jobService, workspaceId, defaultUserRequest);
     StairwayTestUtils.enumerateJobsDump(jobService, workspaceId2, defaultUserRequest);
@@ -204,24 +194,14 @@
 
   @AfterAll
   public void cleanup() throws Exception {
-<<<<<<< HEAD
-    AuthenticatedUserRequest defaultUserRequest =
-        userAccessTestUtils.defaultUser().getAuthenticatedRequest();
-=======
     AuthenticatedUserRequest defaultUserRequest = userAccessTestUtils.defaultUserAuthRequest();
->>>>>>> 3d179ed1
     mockMvcUtils.deleteWorkspace(defaultUserRequest, workspaceId);
     mockMvcUtils.deleteWorkspace(defaultUserRequest, workspaceId2);
   }
 
   @Test
   public void create() throws Exception {
-<<<<<<< HEAD
-    AuthenticatedUserRequest defaultUserRequest =
-        userAccessTestUtils.defaultUser().getAuthenticatedRequest();
-=======
     AuthenticatedUserRequest defaultUserRequest = userAccessTestUtils.defaultUserAuthRequest();
->>>>>>> 3d179ed1
 
     // Assert resource returned by create
     assertBqDataset(
@@ -260,15 +240,8 @@
     var newName = TestUtils.appendRandomNumber("newdatatableresourcename");
     var newDescription = "This is an updated description";
     var newCloningInstruction = ApiCloningInstructionsEnum.REFERENCE;
-<<<<<<< HEAD
-    AuthenticatedUserRequest ownerUserRequest =
-        userAccessTestUtils.defaultUser().getAuthenticatedRequest();
-    AuthenticatedUserRequest writerUserRequest =
-        userAccessTestUtils.secondUser().getAuthenticatedRequest();
-=======
     AuthenticatedUserRequest ownerUserRequest = userAccessTestUtils.defaultUserAuthRequest();
     AuthenticatedUserRequest writerUserRequest = userAccessTestUtils.secondUserAuthRequest();
->>>>>>> 3d179ed1
 
     ApiGcpBigQueryDatasetResource updatedResource =
         mockMvcUtils.updateControlledBqDataset(
@@ -324,11 +297,7 @@
   @Test
   public void clone_requesterNoWriteAccessOnDestWorkspace_throws403() throws Exception {
     mockMvcUtils.cloneControlledBqDatasetAsync(
-<<<<<<< HEAD
-        userAccessTestUtils.secondUser().getAuthenticatedRequest(),
-=======
         userAccessTestUtils.secondUserAuthRequest(),
->>>>>>> 3d179ed1
         /*sourceWorkspaceId=*/ workspaceId,
         /*sourceResourceId=*/ sourceResource.getMetadata().getResourceId(),
         /*destWorkspaceId=*/ workspaceId2,
@@ -345,12 +314,7 @@
   @Test
   public void clone_userWithWriteAccessOnDestWorkspace_succeeds() throws Exception {
     var destResourceName = TestUtils.appendRandomNumber("clonedbq");
-<<<<<<< HEAD
-    AuthenticatedUserRequest userRequest =
-        userAccessTestUtils.secondUser().getAuthenticatedRequest();
-=======
     AuthenticatedUserRequest userRequest = userAccessTestUtils.secondUserAuthRequest();
->>>>>>> 3d179ed1
     logger.info(">>Cloning user is {}", userRequest.getEmail());
     ApiGcpBigQueryDatasetResource clonedBqDataset =
         mockMvcUtils.cloneControlledBqDataset(
@@ -653,12 +617,7 @@
     if (!features.isTpsEnabled()) {
       return;
     }
-<<<<<<< HEAD
-    AuthenticatedUserRequest userRequest =
-        userAccessTestUtils.defaultUser().getAuthenticatedRequest();
-=======
     AuthenticatedUserRequest userRequest = userAccessTestUtils.defaultUserAuthRequest();
->>>>>>> 3d179ed1
 
     // Clean up policies from previous runs, if any exist
     mockMvcUtils.deletePolicies(userRequest, workspaceId);
