--- conflicted
+++ resolved
@@ -279,26 +279,15 @@
             .getGcpBucket();
 
     // Assert resource returned in clone flight response
-    assertClonedGcsBucket(
+    assertClonedControlledGcsBucket(
         clonedResource,
-        ApiStewardshipType.CONTROLLED,
-        ApiCloningInstructionsEnum.DEFINITION,
         workspaceId2,
         destResourceName,
         ControlledGcsBucketHandler.getHandler()
             .generateCloudName(workspaceId2, "cloned-" + destResourceName),
-<<<<<<< HEAD
+        LOCATION,
         /*expectedCreatedBy=*/ userAccessUtils.getSecondUserEmail(),
         /*expectedLastUpdatedBy=*/ userAccessUtils.getSecondUserEmail());
-=======
-        userAccessUtils.getSecondUserEmail());
-    mockMvcUtils.assertCloneActivityIsLogged(
-        workspaceId,
-        sourceBucket.getMetadata().getResourceId(),
-        workspaceId2,
-        clonedResource.getMetadata().getResourceId(),
-        userAccessUtils.secondUserAuthRequest());
->>>>>>> beaf0e1b
 
     mockMvcUtils.removeRole(
         userAccessUtils.defaultUserAuthRequest(),
@@ -436,18 +425,12 @@
     // Assert resource returned in clone flight response
     assertClonedControlledGcsBucket(
         clonedResource,
-        ApiStewardshipType.CONTROLLED,
-        ApiCloningInstructionsEnum.DEFINITION,
         workspaceId,
         destResourceName,
         destBucketName,
-<<<<<<< HEAD
+        destLocation,
         /*expectedCreatedBy=*/ userAccessUtils.getDefaultUserEmail(),
         /*expectedLastUpdatedBy=*/ userAccessUtils.getDefaultUserEmail());
-=======
-        destLocation,
-        /*expectedCreatedBy=*/ userAccessUtils.getDefaultUserEmail());
->>>>>>> main
 
     // Assert resource returned by get
     ApiGcpGcsBucketResource gotResource =
@@ -470,12 +453,6 @@
         destLocation,
         STORAGE_CLASS,
         LIFECYCLE_GCP);
-    mockMvcUtils.assertCloneActivityIsLogged(
-        workspaceId,
-        sourceBucket.getMetadata().getResourceId(),
-        workspaceId,
-        clonedResource.getMetadata().getResourceId(),
-        userAccessUtils.defaultUserAuthRequest());
   }
 
   @Test
@@ -503,18 +480,12 @@
     // Assert resource returned in clone flight response
     assertClonedControlledGcsBucket(
         clonedResource,
-        ApiStewardshipType.CONTROLLED,
-        ApiCloningInstructionsEnum.DEFINITION,
         workspaceId2,
         destResourceName,
         destBucketName,
-<<<<<<< HEAD
+        destLocation,
         /*expectedCreatedBy=*/ userAccessUtils.getDefaultUserEmail(),
         /*expectedLastUpdatedBy=*/ userAccessUtils.getDefaultUserEmail());
-=======
-        destLocation,
-        userAccessUtils.getDefaultUserEmail());
->>>>>>> main
 
     // Assert resource returned by get
     ApiGcpGcsBucketResource gotResource =
@@ -682,14 +653,9 @@
       UUID expectedWorkspaceId,
       String expectedResourceName,
       String expectedBucketName,
-<<<<<<< HEAD
       String expectedCreatedBy,
       String expectedLastUpdatedBy) {
-    mockMvcUtils.assertResourceMetadata(
-=======
-      String expectedCreatedBy) {
     assertResourceMetadata(
->>>>>>> main
         actualBucket.getMetadata(),
         ApiCloudPlatform.GCP,
         ApiResourceType.GCS_BUCKET,
@@ -706,21 +672,21 @@
 
   public void assertClonedControlledGcsBucket(
       ApiGcpGcsBucketResource actualBucket,
-      ApiStewardshipType expectedStewardshipType,
-      ApiCloningInstructionsEnum expectedCloningInstructions,
       UUID expectedWorkspaceId,
       String expectedResourceName,
       String expectedBucketName,
       String expectedRegion,
-      String expectedCreatedBy) {
+      String expectedCreatedBy,
+      String expectedLastUpdatedBy) {
     assertClonedGcsBucket(
         actualBucket,
-        expectedStewardshipType,
-        expectedCloningInstructions,
+        ApiStewardshipType.CONTROLLED,
+        ApiCloningInstructionsEnum.DEFINITION,
         expectedWorkspaceId,
         expectedResourceName,
         expectedBucketName,
-        expectedCreatedBy);
+        expectedCreatedBy,
+        expectedLastUpdatedBy);
     mockMvcUtils.assertControlledResourceMetadata(
         actualBucket.getMetadata().getControlledResourceMetadata(),
         ApiAccessScope.SHARED_ACCESS,
@@ -737,14 +703,9 @@
       UUID expectedWorkspaceId,
       String expectedResourceName,
       String expectedBucketName,
-<<<<<<< HEAD
       String expectedCreatedBy,
       String expectedLastUpdatedBy) {
-    mockMvcUtils.assertClonedResourceMetadata(
-=======
-      String expectedCreatedBy) {
     assertClonedResourceMetadata(
->>>>>>> main
         actualBucket.getMetadata(),
         ApiCloudPlatform.GCP,
         ApiResourceType.GCS_BUCKET,
