--- conflicted
+++ resolved
@@ -352,14 +352,9 @@
       UUID expectedWorkspaceId,
       String expectedResourceName,
       String expectedProjectId,
-<<<<<<< HEAD
-      String expectedDatasetName) {
-    assertResourceMetadata(
-=======
       String expectedDatasetName,
       String expectedCreatedBy) {
-    mockMvcUtils.assertResourceMetadata(
->>>>>>> 27cc93a7
+    assertResourceMetadata(
         actualResource.getMetadata(),
         ApiCloudPlatform.GCP,
         ApiResourceType.BIG_QUERY_DATASET,
@@ -381,14 +376,9 @@
       UUID expectedWorkspaceId,
       String expectedResourceName,
       String expectedProjectId,
-<<<<<<< HEAD
-      String expectedDatasetName) {
-    assertClonedResourceMetadata(
-=======
       String expectedDatasetName,
       String expectedCreatedBy) {
-    mockMvcUtils.assertClonedResourceMetadata(
->>>>>>> 27cc93a7
+    assertClonedResourceMetadata(
         actualResource.getMetadata(),
         ApiCloudPlatform.GCP,
         ApiResourceType.BIG_QUERY_DATASET,
