package bio.terra.workspace.app.controller;

<<<<<<< HEAD
=======
import static bio.terra.workspace.common.fixtures.ControlledResourceFixtures.RESOURCE_DESCRIPTION;
import static bio.terra.workspace.common.utils.MockMvcUtils.assertApiBqDatasetEquals;
>>>>>>> b81e2d91
import static bio.terra.workspace.common.utils.MockMvcUtils.assertClonedResourceMetadata;
import static bio.terra.workspace.common.utils.MockMvcUtils.assertResourceMetadata;
import static org.hamcrest.MatcherAssert.assertThat;
import static org.hamcrest.Matchers.containsInAnyOrder;
import static org.junit.jupiter.api.Assertions.assertEquals;
import static org.junit.jupiter.api.Assertions.assertNull;

import bio.terra.workspace.app.configuration.external.FeatureConfiguration;
import bio.terra.workspace.common.BaseConnectedTest;
import bio.terra.workspace.common.fixtures.PolicyFixtures;
import bio.terra.workspace.common.utils.MockMvcUtils;
import bio.terra.workspace.common.utils.TestUtils;
import bio.terra.workspace.connected.UserAccessUtils;
import bio.terra.workspace.generated.model.ApiCloningInstructionsEnum;
import bio.terra.workspace.generated.model.ApiCloudPlatform;
import bio.terra.workspace.generated.model.ApiGcpBigQueryDatasetResource;
import bio.terra.workspace.generated.model.ApiResourceLineage;
import bio.terra.workspace.generated.model.ApiResourceType;
import bio.terra.workspace.generated.model.ApiStewardshipType;
import bio.terra.workspace.generated.model.ApiWorkspaceDescription;
import bio.terra.workspace.service.iam.SamService;
import bio.terra.workspace.service.iam.model.WsmIamRole;
import bio.terra.workspace.service.logging.WorkspaceActivityLogService;
import bio.terra.workspace.service.resource.model.StewardshipType;
import com.fasterxml.jackson.databind.ObjectMapper;
import com.google.common.collect.ImmutableList;
import java.util.UUID;
import org.apache.http.HttpStatus;
import org.junit.jupiter.api.AfterAll;
import org.junit.jupiter.api.BeforeAll;
import org.junit.jupiter.api.Disabled;
import org.junit.jupiter.api.Tag;
import org.junit.jupiter.api.Test;
import org.junit.jupiter.api.TestInstance;
import org.junit.jupiter.api.TestInstance.Lifecycle;
import org.slf4j.Logger;
import org.slf4j.LoggerFactory;
import org.springframework.beans.factory.annotation.Autowired;
import org.springframework.test.web.servlet.MockMvc;

/** Connected tests for referenced BQ datasets. */
// Per-class lifecycle on this test to allow a shared workspace object across tests, which saves
// time creating and deleting GCP contexts.
@Tag("connected")
@TestInstance(Lifecycle.PER_CLASS)
public class ReferencedGcpResourceControllerBqDatasetTest extends BaseConnectedTest {
  private static final Logger logger =
      LoggerFactory.getLogger(ReferencedGcpResourceControllerBqDatasetTest.class);

  @Autowired MockMvc mockMvc;
  @Autowired MockMvcUtils mockMvcUtils;
  @Autowired ObjectMapper objectMapper;
  @Autowired UserAccessUtils userAccessUtils;
  @Autowired FeatureConfiguration features;
  @Autowired WorkspaceActivityLogService activityLogService;
  @Autowired SamService samService;

  private UUID workspaceId;
  private String projectId;
  private UUID workspaceId2;

  private String sourceResourceName = TestUtils.appendRandomNumber("source-resource-name");
  private String sourceDatasetName = TestUtils.appendRandomNumber("source-dataset-name");
  private ApiGcpBigQueryDatasetResource sourceResource;

  // See here for how to skip workspace creation for local runs:
  // https://github.com/DataBiosphere/terra-workspace-manager/blob/main/DEVELOPMENT.md#for-local-runs-skip-workspacecontext-creation
  @BeforeAll
  public void setup() throws Exception {
    workspaceId =
        mockMvcUtils
            .createWorkspaceWithCloudContext(userAccessUtils.defaultUserAuthRequest())
            .getId();
    ApiWorkspaceDescription workspace =
        mockMvcUtils.getWorkspace(userAccessUtils.defaultUserAuthRequest(), workspaceId);
    projectId = workspace.getGcpContext().getProjectId();
    workspaceId2 =
        mockMvcUtils
            .createWorkspaceWithCloudContext(userAccessUtils.defaultUserAuthRequest())
            .getId();
    sourceResource =
        mockMvcUtils.createReferencedBqDataset(
            userAccessUtils.defaultUserAuthRequest(),
            workspaceId,
            sourceResourceName,
            projectId,
            sourceDatasetName);
  }

  @AfterAll
  public void cleanup() throws Exception {
    mockMvcUtils.deleteWorkspace(userAccessUtils.defaultUserAuthRequest(), workspaceId);
    mockMvcUtils.deleteWorkspace(userAccessUtils.defaultUserAuthRequest(), workspaceId2);
  }

  @Test
  public void create() throws Exception {
    // Resource was created in setup()

    // Assert resource returned by create
    assertBqDataset(
        sourceResource,
        ApiCloningInstructionsEnum.NOTHING,
        workspaceId,
        sourceResourceName,
        sourceResource.getMetadata().getDescription(),
        projectId,
        sourceDatasetName,
        /*expectedCreatedBy=*/ userAccessUtils.getDefaultUserEmail(),
        /*expectedLastUpdatedBy=*/ userAccessUtils.getDefaultUserEmail());

    // Assert resource returned by get
    ApiGcpBigQueryDatasetResource gotResource =
        mockMvcUtils.getReferencedBqDataset(
            userAccessUtils.defaultUserAuthRequest(),
            workspaceId,
            sourceResource.getMetadata().getResourceId());
    assertApiBqDatasetEquals(sourceResource, gotResource);
  }

  @Test
  public void update() throws Exception {
    mockMvcUtils.grantRole(
        userAccessUtils.defaultUserAuthRequest(),
        workspaceId,
        WsmIamRole.WRITER,
        userAccessUtils.getSecondUserEmail());

    var newName = TestUtils.appendRandomNumber("newdatatableresourcename");
    var newDescription = "This is an updated description";
    var newCloningInstruction = ApiCloningInstructionsEnum.REFERENCE;
    var newDataset = TestUtils.appendRandomNumber("newdataset");
    ApiGcpBigQueryDatasetResource updatedResource =
        mockMvcUtils.updateReferencedBqDataset(
            userAccessUtils.secondUserAuthRequest(),
            workspaceId,
            sourceResource.getMetadata().getResourceId(),
            newName,
            newDescription,
            newCloningInstruction,
            newDataset);

    ApiGcpBigQueryDatasetResource gotResource =
        mockMvcUtils.getReferencedBqDataset(
            userAccessUtils.defaultUserAuthRequest(),
            workspaceId,
            sourceResource.getMetadata().getResourceId());
    assertEquals(updatedResource, gotResource);
    assertBqDataset(
        updatedResource,
        newCloningInstruction,
        workspaceId,
        newName,
        newDescription,
        projectId,
        newDataset,
        userAccessUtils.getDefaultUserEmail(),
        userAccessUtils.getSecondUserEmail());

    mockMvcUtils.removeRole(
        userAccessUtils.defaultUserAuthRequest(),
        workspaceId,
        WsmIamRole.WRITER,
        userAccessUtils.getSecondUserEmail());
    mockMvcUtils.updateReferencedBqDataset(
        userAccessUtils.defaultUserAuthRequest(),
        workspaceId,
        sourceResource.getMetadata().getResourceId(),
        sourceResourceName,
        RESOURCE_DESCRIPTION,
        ApiCloningInstructionsEnum.NOTHING,
        sourceDatasetName);
  }

  @Test
  public void clone_requesterNoReadAccessOnSourceWorkspace_throws403() throws Exception {
    mockMvcUtils.cloneReferencedBqDataset(
        userAccessUtils.secondUserAuthRequest(),
        /*sourceWorkspaceId=*/ workspaceId,
        /*sourceResourceId=*/ sourceResource.getMetadata().getResourceId(),
        /*destWorkspaceId=*/ workspaceId2,
        ApiCloningInstructionsEnum.REFERENCE,
        /*destResourceName=*/ null,
        HttpStatus.SC_FORBIDDEN);
  }

  @Test
  public void clone_requesterNoWriteAccessOnDestWorkspace_throws403() throws Exception {
    mockMvcUtils.grantRole(
        userAccessUtils.defaultUserAuthRequest(),
        workspaceId,
        WsmIamRole.READER,
        userAccessUtils.getSecondUserEmail());
    mockMvcUtils.grantRole(
        userAccessUtils.defaultUserAuthRequest(),
        workspaceId2,
        WsmIamRole.READER,
        userAccessUtils.getSecondUserEmail());

    mockMvcUtils.cloneReferencedBqDataset(
        userAccessUtils.secondUserAuthRequest(),
        /*sourceWorkspaceId=*/ workspaceId,
        /*sourceResourceId=*/ sourceResource.getMetadata().getResourceId(),
        /*destWorkspaceId=*/ workspaceId2,
        ApiCloningInstructionsEnum.REFERENCE,
        /*destResourceName=*/ null,
        HttpStatus.SC_FORBIDDEN);

    mockMvcUtils.removeRole(
        userAccessUtils.defaultUserAuthRequest(),
        workspaceId,
        WsmIamRole.READER,
        userAccessUtils.getSecondUserEmail());
    mockMvcUtils.removeRole(
        userAccessUtils.defaultUserAuthRequest(),
        workspaceId2,
        WsmIamRole.READER,
        userAccessUtils.getSecondUserEmail());
  }

  @Test
  public void clone_secondUserHasWriteAccessOnDestWorkspace_succeeds() throws Exception {
    mockMvcUtils.grantRole(
        userAccessUtils.defaultUserAuthRequest(),
        workspaceId,
        WsmIamRole.READER,
        userAccessUtils.getSecondUserEmail());
    mockMvcUtils.grantRole(
        userAccessUtils.defaultUserAuthRequest(),
        workspaceId2,
        WsmIamRole.WRITER,
        userAccessUtils.getSecondUserEmail());

    ApiGcpBigQueryDatasetResource clonedResource =
        mockMvcUtils.cloneReferencedBqDataset(
            userAccessUtils.secondUserAuthRequest(),
            /*sourceWorkspaceId=*/ workspaceId,
            /*sourceResourceId=*/ sourceResource.getMetadata().getResourceId(),
            /*destWorkspaceId=*/ workspaceId2,
            ApiCloningInstructionsEnum.REFERENCE,
            /*destResourceName=*/ null);

    assertClonedBqDataset(
        clonedResource,
        ApiStewardshipType.REFERENCED,
        ApiCloningInstructionsEnum.NOTHING,
        workspaceId2,
        sourceResourceName,
        sourceResource.getMetadata().getDescription(),
        projectId,
        sourceDatasetName,
        /*expectedCreatedBy=*/ userAccessUtils.getSecondUserEmail(),
        /*expectedLastUpdatedBy=*/ userAccessUtils.getSecondUserEmail());

    mockMvcUtils.removeRole(
        userAccessUtils.defaultUserAuthRequest(),
        workspaceId,
        WsmIamRole.READER,
        userAccessUtils.getSecondUserEmail());
    mockMvcUtils.removeRole(
        userAccessUtils.defaultUserAuthRequest(),
        workspaceId2,
        WsmIamRole.WRITER,
        userAccessUtils.getSecondUserEmail());
    mockMvcUtils.deleteBqDataset(
        userAccessUtils.defaultUserAuthRequest(),
        workspaceId2,
        clonedResource.getMetadata().getResourceId(),
        StewardshipType.REFERENCED);
  }

  @Test
  void clone_copyNothing() throws Exception {
    String destResourceName = TestUtils.appendRandomNumber("dest-resource-name");
    ApiGcpBigQueryDatasetResource clonedResource =
        mockMvcUtils.cloneReferencedBqDataset(
            userAccessUtils.defaultUserAuthRequest(),
            /*sourceWorkspaceId=*/ workspaceId,
            sourceResource.getMetadata().getResourceId(),
            /*destWorkspaceId=*/ workspaceId,
            ApiCloningInstructionsEnum.NOTHING,
            destResourceName);

    // Assert clone result has no resource
    assertNull(clonedResource);

    // Assert clone doesn't exist. There's no resource ID, so search on resource name.
    mockMvcUtils.assertNoResourceWithName(
        userAccessUtils.defaultUserAuthRequest(), workspaceId, destResourceName);
  }

  @Test
  void clone_copyReference_sameWorkspace() throws Exception {
    // Clone resource
    String destResourceName = TestUtils.appendRandomNumber("dest-resource-name");
    ApiGcpBigQueryDatasetResource clonedResource =
        mockMvcUtils.cloneReferencedBqDataset(
            userAccessUtils.defaultUserAuthRequest(),
            /*sourceWorkspaceId=*/ workspaceId,
            sourceResource.getMetadata().getResourceId(),
            /*destWorkspaceId=*/ workspaceId,
            ApiCloningInstructionsEnum.REFERENCE,
            destResourceName);

    // Assert resource returned in clone flight response
    assertClonedBqDataset(
        clonedResource,
        ApiStewardshipType.REFERENCED,
        ApiCloningInstructionsEnum.NOTHING,
        workspaceId,
        destResourceName,
        sourceResource.getMetadata().getDescription(),
        projectId,
        sourceDatasetName,
        /*expectedCreatedBy=*/ userAccessUtils.getDefaultUserEmail(),
        /*expectedLastUpdatedBy=*/ userAccessUtils.getDefaultUserEmail());

    // Assert resource returned by get
    final ApiGcpBigQueryDatasetResource gotResource =
        mockMvcUtils.getReferencedBqDataset(
            userAccessUtils.defaultUserAuthRequest(),
            workspaceId,
            clonedResource.getMetadata().getResourceId());
    assertApiBqDatasetEquals(clonedResource, gotResource);
  }

  @Test
  void clone_copyReference_differentWorkspace() throws Exception {
    // Clone resource
    String destResourceName = TestUtils.appendRandomNumber("dest-resource-name");
    ApiGcpBigQueryDatasetResource clonedResource =
        mockMvcUtils.cloneReferencedBqDataset(
            userAccessUtils.defaultUserAuthRequest(),
            /*sourceWorkspaceId=*/ workspaceId,
            sourceResource.getMetadata().getResourceId(),
            /*destWorkspaceId=*/ workspaceId2,
            ApiCloningInstructionsEnum.REFERENCE,
            destResourceName);

    // Assert resource returned in clone flight response
    assertClonedBqDataset(
        clonedResource,
        ApiStewardshipType.REFERENCED,
        ApiCloningInstructionsEnum.NOTHING,
        workspaceId2,
        destResourceName,
        sourceResource.getMetadata().getDescription(),
        projectId,
        sourceDatasetName,
        /*expectedCreatedBy=*/ userAccessUtils.getDefaultUserEmail(),
        /*expectedLastUpdatedBy=*/ userAccessUtils.getDefaultUserEmail());

    // Assert resource returned by get
    final ApiGcpBigQueryDatasetResource gotResource =
        mockMvcUtils.getReferencedBqDataset(
            userAccessUtils.defaultUserAuthRequest(),
            workspaceId2,
            clonedResource.getMetadata().getResourceId());
    assertApiBqDatasetEquals(clonedResource, gotResource);
  }

  // Destination workspace policy is the merge of source workspace policy and pre-clone destination
  // workspace policy
  @Test
  @Disabled("Enable after PF-2217 is fixed")
  void clone_policiesMerged() throws Exception {
    logger.info("features.isTpsEnabled(): %s".formatted(features.isTpsEnabled()));
    // Don't run the test if TPS is disabled
    if (!features.isTpsEnabled()) {
      return;
    }

    // Clean up policies from previous runs, if any exist
    mockMvcUtils.deletePolicies(userAccessUtils.defaultUserAuthRequest(), workspaceId);
    mockMvcUtils.deletePolicies(userAccessUtils.defaultUserAuthRequest(), workspaceId2);

    // Add group policy to source workspace. Add region policy to dest workspace.
    mockMvcUtils.updatePolicies(
        userAccessUtils.defaultUserAuthRequest(),
        workspaceId,
        /*policiesToAdd=*/ ImmutableList.of(PolicyFixtures.GROUP_POLICY),
        /*policiesToRemove=*/ null);
    mockMvcUtils.updatePolicies(
        userAccessUtils.defaultUserAuthRequest(),
        workspaceId2,
        /*policiesToAdd=*/ ImmutableList.of(PolicyFixtures.REGION_POLICY),
        /*policiesToRemove=*/ null);

    // Clone resource
    String destResourceName = TestUtils.appendRandomNumber("dest-resource-name");
    mockMvcUtils.cloneReferencedBqDataset(
        userAccessUtils.defaultUserAuthRequest(),
        /*sourceWorkspaceId=*/ workspaceId,
        sourceResource.getMetadata().getResourceId(),
        /*destWorkspaceId=*/ workspaceId2,
        ApiCloningInstructionsEnum.REFERENCE,
        destResourceName);

    // Assert dest workspace has group and region policies
    ApiWorkspaceDescription destWorkspace =
        mockMvcUtils.getWorkspace(userAccessUtils.defaultUserAuthRequest(), workspaceId2);
    assertThat(
        destWorkspace.getPolicies(),
        containsInAnyOrder(PolicyFixtures.GROUP_POLICY, PolicyFixtures.REGION_POLICY));

    // Clean up: Delete policies
    mockMvcUtils.deletePolicies(userAccessUtils.defaultUserAuthRequest(), workspaceId);
    mockMvcUtils.deletePolicies(userAccessUtils.defaultUserAuthRequest(), workspaceId2);
  }

  private void assertBqDataset(
      ApiGcpBigQueryDatasetResource actualResource,
      ApiCloningInstructionsEnum expectedCloningInstructions,
      UUID expectedWorkspaceId,
      String expectedResourceName,
      String expectedDescription,
      String expectedProjectId,
      String expectedDatasetName,
<<<<<<< HEAD
      String expectedCreatedBy) {
=======
      String expectedCreatedBy,
      String expectedLastUpdatedBy) {
>>>>>>> b81e2d91
    assertResourceMetadata(
        actualResource.getMetadata(),
        ApiCloudPlatform.GCP,
        ApiResourceType.BIG_QUERY_DATASET,
        ApiStewardshipType.REFERENCED,
        expectedCloningInstructions,
        expectedWorkspaceId,
        expectedResourceName,
        expectedDescription,
        /*expectedResourceLineage=*/ new ApiResourceLineage(),
        expectedCreatedBy,
        expectedLastUpdatedBy);

    assertEquals(expectedProjectId, actualResource.getAttributes().getProjectId());
    assertEquals(expectedDatasetName, actualResource.getAttributes().getDatasetId());
  }

  private void assertClonedBqDataset(
      ApiGcpBigQueryDatasetResource actualResource,
      ApiStewardshipType expectedStewardshipType,
      ApiCloningInstructionsEnum expectedCloningInstructions,
      UUID expectedWorkspaceId,
      String expectedResourceName,
      String expectedResourceDescription,
      String expectedProjectId,
      String expectedDatasetName,
<<<<<<< HEAD
      String expectedCreatedBy) {
=======
      String expectedCreatedBy,
      String expectedLastUpdatedBy) {
>>>>>>> b81e2d91
    assertClonedResourceMetadata(
        actualResource.getMetadata(),
        ApiCloudPlatform.GCP,
        ApiResourceType.BIG_QUERY_DATASET,
        expectedStewardshipType,
        expectedCloningInstructions,
        expectedWorkspaceId,
        expectedResourceName,
        expectedResourceDescription,
        /*sourceWorkspaceId=*/ workspaceId,
        /*sourceResourceId=*/ sourceResource.getMetadata().getResourceId(),
        expectedCreatedBy,
        expectedLastUpdatedBy);

    assertEquals(expectedProjectId, actualResource.getAttributes().getProjectId());
    assertEquals(expectedDatasetName, actualResource.getAttributes().getDatasetId());
  }
}<|MERGE_RESOLUTION|>--- conflicted
+++ resolved
@@ -1,10 +1,7 @@
 package bio.terra.workspace.app.controller;
 
-<<<<<<< HEAD
-=======
 import static bio.terra.workspace.common.fixtures.ControlledResourceFixtures.RESOURCE_DESCRIPTION;
 import static bio.terra.workspace.common.utils.MockMvcUtils.assertApiBqDatasetEquals;
->>>>>>> b81e2d91
 import static bio.terra.workspace.common.utils.MockMvcUtils.assertClonedResourceMetadata;
 import static bio.terra.workspace.common.utils.MockMvcUtils.assertResourceMetadata;
 import static org.hamcrest.MatcherAssert.assertThat;
@@ -423,12 +420,8 @@
       String expectedDescription,
       String expectedProjectId,
       String expectedDatasetName,
-<<<<<<< HEAD
-      String expectedCreatedBy) {
-=======
       String expectedCreatedBy,
       String expectedLastUpdatedBy) {
->>>>>>> b81e2d91
     assertResourceMetadata(
         actualResource.getMetadata(),
         ApiCloudPlatform.GCP,
@@ -455,12 +448,8 @@
       String expectedResourceDescription,
       String expectedProjectId,
       String expectedDatasetName,
-<<<<<<< HEAD
-      String expectedCreatedBy) {
-=======
       String expectedCreatedBy,
       String expectedLastUpdatedBy) {
->>>>>>> b81e2d91
     assertClonedResourceMetadata(
         actualResource.getMetadata(),
         ApiCloudPlatform.GCP,
