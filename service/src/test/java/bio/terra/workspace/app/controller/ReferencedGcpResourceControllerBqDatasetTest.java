package bio.terra.workspace.app.controller;

import static org.hamcrest.MatcherAssert.assertThat;
import static org.hamcrest.Matchers.containsInAnyOrder;
import static org.junit.jupiter.api.Assertions.assertEquals;
import static org.junit.jupiter.api.Assertions.assertNull;

import bio.terra.workspace.app.configuration.external.FeatureConfiguration;
import bio.terra.workspace.common.BaseConnectedTest;
import bio.terra.workspace.common.fixtures.PolicyFixtures;
import bio.terra.workspace.common.utils.MockMvcUtils;
import bio.terra.workspace.common.utils.TestUtils;
import bio.terra.workspace.connected.UserAccessUtils;
import bio.terra.workspace.generated.model.ApiCloningInstructionsEnum;
import bio.terra.workspace.generated.model.ApiCloudPlatform;
import bio.terra.workspace.generated.model.ApiGcpBigQueryDatasetResource;
import bio.terra.workspace.generated.model.ApiResourceLineage;
import bio.terra.workspace.generated.model.ApiResourceType;
import bio.terra.workspace.generated.model.ApiStewardshipType;
import bio.terra.workspace.generated.model.ApiWorkspaceDescription;
import bio.terra.workspace.service.iam.model.WsmIamRole;
import bio.terra.workspace.service.resource.model.StewardshipType;
import com.fasterxml.jackson.databind.ObjectMapper;
import com.google.common.collect.ImmutableList;
import java.util.UUID;
import org.apache.http.HttpStatus;
import org.junit.jupiter.api.AfterAll;
import org.junit.jupiter.api.BeforeAll;
import org.junit.jupiter.api.Disabled;
import org.junit.jupiter.api.Test;
import org.junit.jupiter.api.TestInstance;
import org.junit.jupiter.api.TestInstance.Lifecycle;
import org.slf4j.Logger;
import org.slf4j.LoggerFactory;
import org.springframework.beans.factory.annotation.Autowired;
import org.springframework.test.web.servlet.MockMvc;

/** Connected tests for referenced BQ datasets. */
// Per-class lifecycle on this test to allow a shared workspace object across tests, which saves
// time creating and deleting GCP contexts.
@TestInstance(Lifecycle.PER_CLASS)
public class ReferencedGcpResourceControllerBqDatasetTest extends BaseConnectedTest {
  private static final Logger logger =
      LoggerFactory.getLogger(ReferencedGcpResourceControllerBqDatasetTest.class);

  @Autowired MockMvc mockMvc;
  @Autowired MockMvcUtils mockMvcUtils;
  @Autowired ObjectMapper objectMapper;
  @Autowired UserAccessUtils userAccessUtils;
  @Autowired FeatureConfiguration features;

  private UUID workspaceId;
  private String projectId;
  private UUID workspaceId2;

  private String sourceResourceName = TestUtils.appendRandomNumber("source-resource-name");
  private String sourceDatasetName = TestUtils.appendRandomNumber("source-dataset-name");
  private ApiGcpBigQueryDatasetResource sourceResource;

  // See here for how to skip workspace creation for local runs:
  // https://github.com/DataBiosphere/terra-workspace-manager/blob/main/DEVELOPMENT.md#for-local-runs-skip-workspacecontext-creation
  @BeforeAll
  public void setup() throws Exception {
    workspaceId =
        mockMvcUtils
            .createWorkspaceWithCloudContext(userAccessUtils.defaultUserAuthRequest())
            .getId();
    ApiWorkspaceDescription workspace =
        mockMvcUtils.getWorkspace(userAccessUtils.defaultUserAuthRequest(), workspaceId);
    projectId = workspace.getGcpContext().getProjectId();
    workspaceId2 =
        mockMvcUtils
            .createWorkspaceWithCloudContext(userAccessUtils.defaultUserAuthRequest())
            .getId();
    ApiWorkspaceDescription workspace2 =
        mockMvcUtils.getWorkspace(userAccessUtils.defaultUserAuthRequest(), workspaceId2);

    sourceResource =
        mockMvcUtils.createReferencedBqDataset(
            userAccessUtils.defaultUserAuthRequest(),
            workspaceId,
            sourceResourceName,
            projectId,
            sourceDatasetName);
  }

  @AfterAll
  public void cleanup() throws Exception {
    mockMvcUtils.deleteWorkspace(userAccessUtils.defaultUserAuthRequest(), workspaceId);
    mockMvcUtils.deleteWorkspace(userAccessUtils.defaultUserAuthRequest(), workspaceId2);
  }

  @Test
  public void create() throws Exception {
    // Resource was created in setup()

    // Assert resource returned by create
    assertBqDataset(
        sourceResource,
        ApiStewardshipType.REFERENCED,
        ApiCloningInstructionsEnum.NOTHING,
        workspaceId,
        sourceResourceName,
        projectId,
        sourceDatasetName,
<<<<<<< HEAD
        /*expectedLastUpdatedBy=*/ userAccessUtils.getDefaultUserEmail());
=======
        userAccessUtils.getDefaultUserEmail());
>>>>>>> 27e3f585

    // Assert resource returned by get
    ApiGcpBigQueryDatasetResource gotResource =
        mockMvcUtils.getReferencedBqDataset(
            userAccessUtils.defaultUserAuthRequest(),
            workspaceId,
            sourceResource.getMetadata().getResourceId());
    assertEquals(sourceResource, gotResource);
  }

  @Test
  public void clone_requesterNoReadAccessOnSourceWorkspace_throws403() throws Exception {
    mockMvcUtils.cloneReferencedBqDataset(
        userAccessUtils.secondUserAuthRequest(),
        /*sourceWorkspaceId=*/ workspaceId,
        /*sourceResourceId=*/ sourceResource.getMetadata().getResourceId(),
        /*destWorkspaceId=*/ workspaceId2,
        ApiCloningInstructionsEnum.REFERENCE,
        /*destResourceName=*/ null,
        HttpStatus.SC_FORBIDDEN);
  }

  @Test
  public void clone_requesterNoWriteAccessOnDestWorkspace_throws403() throws Exception {
    mockMvcUtils.grantRole(
        userAccessUtils.defaultUserAuthRequest(),
        workspaceId,
        WsmIamRole.READER,
        userAccessUtils.getSecondUserEmail());
    mockMvcUtils.grantRole(
        userAccessUtils.defaultUserAuthRequest(),
        workspaceId2,
        WsmIamRole.READER,
        userAccessUtils.getSecondUserEmail());

    mockMvcUtils.cloneReferencedBqDataset(
        userAccessUtils.secondUserAuthRequest(),
        /*sourceWorkspaceId=*/ workspaceId,
        /*sourceResourceId=*/ sourceResource.getMetadata().getResourceId(),
        /*destWorkspaceId=*/ workspaceId2,
        ApiCloningInstructionsEnum.REFERENCE,
        /*destResourceName=*/ null,
        HttpStatus.SC_FORBIDDEN);

    mockMvcUtils.removeRole(
        userAccessUtils.defaultUserAuthRequest(),
        workspaceId,
        WsmIamRole.READER,
        userAccessUtils.getSecondUserEmail());
    mockMvcUtils.removeRole(
        userAccessUtils.defaultUserAuthRequest(),
        workspaceId2,
        WsmIamRole.READER,
        userAccessUtils.getSecondUserEmail());
  }

  @Test
  public void clone_secondUserHasWriteAccessOnDestWorkspace_succeeds() throws Exception {
    mockMvcUtils.grantRole(
        userAccessUtils.defaultUserAuthRequest(),
        workspaceId,
        WsmIamRole.READER,
        userAccessUtils.getSecondUserEmail());
    mockMvcUtils.grantRole(
        userAccessUtils.defaultUserAuthRequest(),
        workspaceId2,
        WsmIamRole.WRITER,
        userAccessUtils.getSecondUserEmail());

    ApiGcpBigQueryDatasetResource clonedResource =
        mockMvcUtils.cloneReferencedBqDataset(
            userAccessUtils.secondUserAuthRequest(),
            /*sourceWorkspaceId=*/ workspaceId,
            /*sourceResourceId=*/ sourceResource.getMetadata().getResourceId(),
            /*destWorkspaceId=*/ workspaceId2,
            ApiCloningInstructionsEnum.REFERENCE,
            /*destResourceName=*/ null);

    assertClonedBqDataset(
        clonedResource,
        ApiStewardshipType.REFERENCED,
        ApiCloningInstructionsEnum.NOTHING,
        workspaceId2,
        sourceResourceName,
        projectId,
        sourceDatasetName,
        userAccessUtils.getSecondUserEmail());
    mockMvcUtils.removeRole(
        userAccessUtils.defaultUserAuthRequest(),
        workspaceId,
        WsmIamRole.READER,
        userAccessUtils.getSecondUserEmail());
    mockMvcUtils.removeRole(
        userAccessUtils.defaultUserAuthRequest(),
        workspaceId2,
        WsmIamRole.WRITER,
        userAccessUtils.getSecondUserEmail());
    mockMvcUtils.deleteBqDataset(
        userAccessUtils.defaultUserAuthRequest(),
        workspaceId2,
        clonedResource.getMetadata().getResourceId(),
        StewardshipType.REFERENCED);
  }

  @Test
  void clone_copyNothing() throws Exception {
    String destResourceName = TestUtils.appendRandomNumber("dest-resource-name");
    ApiGcpBigQueryDatasetResource clonedResource =
        mockMvcUtils.cloneReferencedBqDataset(
            userAccessUtils.defaultUserAuthRequest(),
            /*sourceWorkspaceId=*/ workspaceId,
            sourceResource.getMetadata().getResourceId(),
            /*destWorkspaceId=*/ workspaceId,
            ApiCloningInstructionsEnum.NOTHING,
            destResourceName);

    // Assert clone result has no resource
    assertNull(clonedResource);

    // Assert clone doesn't exist. There's no resource ID, so search on resource name.
    mockMvcUtils.assertNoResourceWithName(
        userAccessUtils.defaultUserAuthRequest(), workspaceId, destResourceName);
  }

  @Test
  void clone_copyReference_sameWorkspace() throws Exception {
    // Clone resource
    String destResourceName = TestUtils.appendRandomNumber("dest-resource-name");
    ApiGcpBigQueryDatasetResource clonedResource =
        mockMvcUtils.cloneReferencedBqDataset(
            userAccessUtils.defaultUserAuthRequest(),
            /*sourceWorkspaceId=*/ workspaceId,
            sourceResource.getMetadata().getResourceId(),
            /*destWorkspaceId=*/ workspaceId,
            ApiCloningInstructionsEnum.REFERENCE,
            destResourceName);

    // Assert resource returned in clone flight response
    assertClonedBqDataset(
        clonedResource,
        ApiStewardshipType.REFERENCED,
        ApiCloningInstructionsEnum.NOTHING,
        workspaceId,
        destResourceName,
        projectId,
        sourceDatasetName,
<<<<<<< HEAD
        /*expectedLastUpdatedBy=*/ userAccessUtils.getDefaultUserEmail());
=======
        userAccessUtils.getDefaultUserEmail());
>>>>>>> 27e3f585

    // Assert resource returned by get
    final ApiGcpBigQueryDatasetResource gotResource =
        mockMvcUtils.getReferencedBqDataset(
            userAccessUtils.defaultUserAuthRequest(),
            workspaceId,
            clonedResource.getMetadata().getResourceId());
    assertEquals(clonedResource, gotResource);
  }

  @Test
  void clone_copyReference_differentWorkspace() throws Exception {
    // Clone resource
    String destResourceName = TestUtils.appendRandomNumber("dest-resource-name");
    ApiGcpBigQueryDatasetResource clonedResource =
        mockMvcUtils.cloneReferencedBqDataset(
            userAccessUtils.defaultUserAuthRequest(),
            /*sourceWorkspaceId=*/ workspaceId,
            sourceResource.getMetadata().getResourceId(),
            /*destWorkspaceId=*/ workspaceId2,
            ApiCloningInstructionsEnum.REFERENCE,
            destResourceName);

    // Assert resource returned in clone flight response
    assertClonedBqDataset(
        clonedResource,
        ApiStewardshipType.REFERENCED,
        ApiCloningInstructionsEnum.NOTHING,
        workspaceId2,
        destResourceName,
        projectId,
        sourceDatasetName,
<<<<<<< HEAD
        /*expectedLastUpdatedBy=*/ userAccessUtils.getDefaultUserEmail());
=======
        userAccessUtils.getDefaultUserEmail());
>>>>>>> 27e3f585

    // Assert resource returned by get
    final ApiGcpBigQueryDatasetResource gotResource =
        mockMvcUtils.getReferencedBqDataset(
            userAccessUtils.defaultUserAuthRequest(),
            workspaceId2,
            clonedResource.getMetadata().getResourceId());
    assertEquals(clonedResource, gotResource);
  }

  // Destination workspace policy is the merge of source workspace policy and pre-clone destination
  // workspace policy
  @Test
  @Disabled("Enable after PF-2217 is fixed")
  void clone_policiesMerged() throws Exception {
    logger.info("features.isTpsEnabled(): %s".formatted(features.isTpsEnabled()));
    // Don't run the test if TPS is disabled
    if (!features.isTpsEnabled()) {
      return;
    }

    // Clean up policies from previous runs, if any exist
    mockMvcUtils.deletePolicies(userAccessUtils.defaultUserAuthRequest(), workspaceId);
    mockMvcUtils.deletePolicies(userAccessUtils.defaultUserAuthRequest(), workspaceId2);

    // Add group policy to source workspace. Add region policy to dest workspace.
    mockMvcUtils.updatePolicies(
        userAccessUtils.defaultUserAuthRequest(),
        workspaceId,
        /*policiesToAdd=*/ ImmutableList.of(PolicyFixtures.GROUP_POLICY),
        /*policiesToRemove=*/ null);
    mockMvcUtils.updatePolicies(
        userAccessUtils.defaultUserAuthRequest(),
        workspaceId2,
        /*policiesToAdd=*/ ImmutableList.of(PolicyFixtures.REGION_POLICY),
        /*policiesToRemove=*/ null);

    // Clone resource
    String destResourceName = TestUtils.appendRandomNumber("dest-resource-name");
    mockMvcUtils.cloneReferencedBqDataset(
        userAccessUtils.defaultUserAuthRequest(),
        /*sourceWorkspaceId=*/ workspaceId,
        sourceResource.getMetadata().getResourceId(),
        /*destWorkspaceId=*/ workspaceId2,
        ApiCloningInstructionsEnum.REFERENCE,
        destResourceName);

    // Assert dest workspace has group and region policies
    ApiWorkspaceDescription destWorkspace =
        mockMvcUtils.getWorkspace(userAccessUtils.defaultUserAuthRequest(), workspaceId2);
    assertThat(
        destWorkspace.getPolicies(),
        containsInAnyOrder(PolicyFixtures.GROUP_POLICY, PolicyFixtures.REGION_POLICY));

    // Clean up: Delete policies
    mockMvcUtils.deletePolicies(userAccessUtils.defaultUserAuthRequest(), workspaceId);
    mockMvcUtils.deletePolicies(userAccessUtils.defaultUserAuthRequest(), workspaceId2);
  }

  private void assertBqDataset(
      ApiGcpBigQueryDatasetResource actualResource,
      ApiStewardshipType expectedStewardshipType,
      ApiCloningInstructionsEnum expectedCloningInstructions,
      UUID expectedWorkspaceId,
      String expectedResourceName,
      String expectedProjectId,
      String expectedDatasetName,
<<<<<<< HEAD
      String expectedLastUpdatedBy) {
=======
      String expectedCreatedBy) {
>>>>>>> 27e3f585
    mockMvcUtils.assertResourceMetadata(
        actualResource.getMetadata(),
        ApiCloudPlatform.GCP,
        ApiResourceType.BIG_QUERY_DATASET,
        expectedStewardshipType,
        expectedCloningInstructions,
        expectedWorkspaceId,
        expectedResourceName,
        /*expectedResourceLineage=*/ new ApiResourceLineage(),
<<<<<<< HEAD
        expectedLastUpdatedBy);
=======
        expectedCreatedBy);
>>>>>>> 27e3f585

    assertEquals(expectedProjectId, actualResource.getAttributes().getProjectId());
    assertEquals(expectedDatasetName, actualResource.getAttributes().getDatasetId());
  }

  private void assertClonedBqDataset(
      ApiGcpBigQueryDatasetResource actualResource,
      ApiStewardshipType expectedStewardshipType,
      ApiCloningInstructionsEnum expectedCloningInstructions,
      UUID expectedWorkspaceId,
      String expectedResourceName,
      String expectedProjectId,
      String expectedDatasetName,
<<<<<<< HEAD
      String expectedLastUpdatedBy) {
=======
      String expectedCreatedBy) {
>>>>>>> 27e3f585
    mockMvcUtils.assertClonedResourceMetadata(
        actualResource.getMetadata(),
        ApiCloudPlatform.GCP,
        ApiResourceType.BIG_QUERY_DATASET,
        expectedStewardshipType,
        expectedCloningInstructions,
        expectedWorkspaceId,
        expectedResourceName,
        /*sourceWorkspaceId=*/ workspaceId,
        /*sourceResourceId=*/ sourceResource.getMetadata().getResourceId(),
<<<<<<< HEAD
        expectedLastUpdatedBy);
=======
        expectedCreatedBy);
>>>>>>> 27e3f585

    assertEquals(expectedProjectId, actualResource.getAttributes().getProjectId());
    assertEquals(expectedDatasetName, actualResource.getAttributes().getDatasetId());
  }
}<|MERGE_RESOLUTION|>--- conflicted
+++ resolved
@@ -103,11 +103,8 @@
         sourceResourceName,
         projectId,
         sourceDatasetName,
-<<<<<<< HEAD
+        /*expectedCreatedBy=*/ userAccessUtils.getDefaultUserEmail(),
         /*expectedLastUpdatedBy=*/ userAccessUtils.getDefaultUserEmail());
-=======
-        userAccessUtils.getDefaultUserEmail());
->>>>>>> 27e3f585
 
     // Assert resource returned by get
     ApiGcpBigQueryDatasetResource gotResource =
@@ -254,11 +251,8 @@
         destResourceName,
         projectId,
         sourceDatasetName,
-<<<<<<< HEAD
+        /*expectedCreatedBy=*/ userAccessUtils.getDefaultUserEmail(),
         /*expectedLastUpdatedBy=*/ userAccessUtils.getDefaultUserEmail());
-=======
-        userAccessUtils.getDefaultUserEmail());
->>>>>>> 27e3f585
 
     // Assert resource returned by get
     final ApiGcpBigQueryDatasetResource gotResource =
@@ -291,11 +285,8 @@
         destResourceName,
         projectId,
         sourceDatasetName,
-<<<<<<< HEAD
+        /*expectedCreatedBy=*/ userAccessUtils.getDefaultUserEmail(),
         /*expectedLastUpdatedBy=*/ userAccessUtils.getDefaultUserEmail());
-=======
-        userAccessUtils.getDefaultUserEmail());
->>>>>>> 27e3f585
 
     // Assert resource returned by get
     final ApiGcpBigQueryDatasetResource gotResource =
@@ -363,11 +354,8 @@
       String expectedResourceName,
       String expectedProjectId,
       String expectedDatasetName,
-<<<<<<< HEAD
+      String expectedCreatedBy,
       String expectedLastUpdatedBy) {
-=======
-      String expectedCreatedBy) {
->>>>>>> 27e3f585
     mockMvcUtils.assertResourceMetadata(
         actualResource.getMetadata(),
         ApiCloudPlatform.GCP,
@@ -377,11 +365,8 @@
         expectedWorkspaceId,
         expectedResourceName,
         /*expectedResourceLineage=*/ new ApiResourceLineage(),
-<<<<<<< HEAD
+        expectedCreatedBy,
         expectedLastUpdatedBy);
-=======
-        expectedCreatedBy);
->>>>>>> 27e3f585
 
     assertEquals(expectedProjectId, actualResource.getAttributes().getProjectId());
     assertEquals(expectedDatasetName, actualResource.getAttributes().getDatasetId());
@@ -395,11 +380,8 @@
       String expectedResourceName,
       String expectedProjectId,
       String expectedDatasetName,
-<<<<<<< HEAD
+      String expectedCreatedBy,
       String expectedLastUpdatedBy) {
-=======
-      String expectedCreatedBy) {
->>>>>>> 27e3f585
     mockMvcUtils.assertClonedResourceMetadata(
         actualResource.getMetadata(),
         ApiCloudPlatform.GCP,
@@ -410,11 +392,8 @@
         expectedResourceName,
         /*sourceWorkspaceId=*/ workspaceId,
         /*sourceResourceId=*/ sourceResource.getMetadata().getResourceId(),
-<<<<<<< HEAD
+        expectedCreatedBy,
         expectedLastUpdatedBy);
-=======
-        expectedCreatedBy);
->>>>>>> 27e3f585
 
     assertEquals(expectedProjectId, actualResource.getAttributes().getProjectId());
     assertEquals(expectedDatasetName, actualResource.getAttributes().getDatasetId());
