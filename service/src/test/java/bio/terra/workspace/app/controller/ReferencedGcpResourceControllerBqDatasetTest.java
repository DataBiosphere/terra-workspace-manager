package bio.terra.workspace.app.controller;

import static bio.terra.workspace.common.utils.MockMvcUtils.assertClonedResourceMetadata;
import static bio.terra.workspace.common.utils.MockMvcUtils.assertResourceMetadata;
import static org.hamcrest.MatcherAssert.assertThat;
import static org.hamcrest.Matchers.containsInAnyOrder;
import static org.junit.jupiter.api.Assertions.assertEquals;
import static org.junit.jupiter.api.Assertions.assertNull;

import bio.terra.workspace.app.configuration.external.FeatureConfiguration;
import bio.terra.workspace.common.BaseConnectedTest;
import bio.terra.workspace.common.fixtures.PolicyFixtures;
import bio.terra.workspace.common.utils.MockMvcUtils;
import bio.terra.workspace.common.utils.TestUtils;
import bio.terra.workspace.connected.UserAccessUtils;
import bio.terra.workspace.generated.model.ApiCloningInstructionsEnum;
import bio.terra.workspace.generated.model.ApiCloudPlatform;
import bio.terra.workspace.generated.model.ApiGcpBigQueryDatasetResource;
import bio.terra.workspace.generated.model.ApiResourceLineage;
import bio.terra.workspace.generated.model.ApiResourceType;
import bio.terra.workspace.generated.model.ApiStewardshipType;
import bio.terra.workspace.generated.model.ApiWorkspaceDescription;
import bio.terra.workspace.service.iam.SamService;
import bio.terra.workspace.service.iam.model.WsmIamRole;
import bio.terra.workspace.service.logging.WorkspaceActivityLogService;
import bio.terra.workspace.service.resource.model.StewardshipType;
import com.fasterxml.jackson.databind.ObjectMapper;
import com.google.common.collect.ImmutableList;
import java.util.UUID;
import org.apache.http.HttpStatus;
import org.junit.jupiter.api.AfterAll;
import org.junit.jupiter.api.BeforeAll;
import org.junit.jupiter.api.Disabled;
import org.junit.jupiter.api.Test;
import org.junit.jupiter.api.TestInstance;
import org.junit.jupiter.api.TestInstance.Lifecycle;
import org.slf4j.Logger;
import org.slf4j.LoggerFactory;
import org.springframework.beans.factory.annotation.Autowired;
import org.springframework.test.web.servlet.MockMvc;

/** Connected tests for referenced BQ datasets. */
// Per-class lifecycle on this test to allow a shared workspace object across tests, which saves
// time creating and deleting GCP contexts.
@TestInstance(Lifecycle.PER_CLASS)
public class ReferencedGcpResourceControllerBqDatasetTest extends BaseConnectedTest {
  private static final Logger logger =
      LoggerFactory.getLogger(ReferencedGcpResourceControllerBqDatasetTest.class);

  @Autowired MockMvc mockMvc;
  @Autowired MockMvcUtils mockMvcUtils;
  @Autowired ObjectMapper objectMapper;
  @Autowired UserAccessUtils userAccessUtils;
  @Autowired FeatureConfiguration features;
  @Autowired WorkspaceActivityLogService activityLogService;
  @Autowired SamService samService;

  private UUID workspaceId;
  private String projectId;
  private UUID workspaceId2;

  private String sourceResourceName = TestUtils.appendRandomNumber("source-resource-name");
  private String sourceDatasetName = TestUtils.appendRandomNumber("source-dataset-name");
  private ApiGcpBigQueryDatasetResource sourceResource;

  // See here for how to skip workspace creation for local runs:
  // https://github.com/DataBiosphere/terra-workspace-manager/blob/main/DEVELOPMENT.md#for-local-runs-skip-workspacecontext-creation
  @BeforeAll
  public void setup() throws Exception {
    workspaceId =
        mockMvcUtils
            .createWorkspaceWithCloudContext(userAccessUtils.defaultUserAuthRequest())
            .getId();
    ApiWorkspaceDescription workspace =
        mockMvcUtils.getWorkspace(userAccessUtils.defaultUserAuthRequest(), workspaceId);
    projectId = workspace.getGcpContext().getProjectId();
    workspaceId2 =
        mockMvcUtils
            .createWorkspaceWithCloudContext(userAccessUtils.defaultUserAuthRequest())
            .getId();
    ApiWorkspaceDescription workspace2 =
        mockMvcUtils.getWorkspace(userAccessUtils.defaultUserAuthRequest(), workspaceId2);

    sourceResource =
        mockMvcUtils.createReferencedBqDataset(
            userAccessUtils.defaultUserAuthRequest(),
            workspaceId,
            sourceResourceName,
            projectId,
            sourceDatasetName);
  }

  @AfterAll
  public void cleanup() throws Exception {
    mockMvcUtils.deleteWorkspace(userAccessUtils.defaultUserAuthRequest(), workspaceId);
    mockMvcUtils.deleteWorkspace(userAccessUtils.defaultUserAuthRequest(), workspaceId2);
  }

  @Test
  public void create() throws Exception {
    // Resource was created in setup()

    // Assert resource returned by create
    assertBqDataset(
        sourceResource,
        ApiStewardshipType.REFERENCED,
        ApiCloningInstructionsEnum.NOTHING,
        workspaceId,
        sourceResourceName,
        projectId,
        sourceDatasetName,
        /*expectedCreatedBy=*/ userAccessUtils.getDefaultUserEmail(),
        /*expectedLastUpdatedBy=*/ userAccessUtils.getDefaultUserEmail());

    // Assert resource returned by get
    ApiGcpBigQueryDatasetResource gotResource =
        mockMvcUtils.getReferencedBqDataset(
            userAccessUtils.defaultUserAuthRequest(),
            workspaceId,
            sourceResource.getMetadata().getResourceId());
    assertEquals(sourceResource, gotResource);
  }

  @Test
  public void clone_requesterNoReadAccessOnSourceWorkspace_throws403() throws Exception {
    mockMvcUtils.cloneReferencedBqDataset(
        userAccessUtils.secondUserAuthRequest(),
        /*sourceWorkspaceId=*/ workspaceId,
        /*sourceResourceId=*/ sourceResource.getMetadata().getResourceId(),
        /*destWorkspaceId=*/ workspaceId2,
        ApiCloningInstructionsEnum.REFERENCE,
        /*destResourceName=*/ null,
        HttpStatus.SC_FORBIDDEN);
  }

  @Test
  public void clone_requesterNoWriteAccessOnDestWorkspace_throws403() throws Exception {
    mockMvcUtils.grantRole(
        userAccessUtils.defaultUserAuthRequest(),
        workspaceId,
        WsmIamRole.READER,
        userAccessUtils.getSecondUserEmail());
    mockMvcUtils.grantRole(
        userAccessUtils.defaultUserAuthRequest(),
        workspaceId2,
        WsmIamRole.READER,
        userAccessUtils.getSecondUserEmail());

    mockMvcUtils.cloneReferencedBqDataset(
        userAccessUtils.secondUserAuthRequest(),
        /*sourceWorkspaceId=*/ workspaceId,
        /*sourceResourceId=*/ sourceResource.getMetadata().getResourceId(),
        /*destWorkspaceId=*/ workspaceId2,
        ApiCloningInstructionsEnum.REFERENCE,
        /*destResourceName=*/ null,
        HttpStatus.SC_FORBIDDEN);

    mockMvcUtils.removeRole(
        userAccessUtils.defaultUserAuthRequest(),
        workspaceId,
        WsmIamRole.READER,
        userAccessUtils.getSecondUserEmail());
    mockMvcUtils.removeRole(
        userAccessUtils.defaultUserAuthRequest(),
        workspaceId2,
        WsmIamRole.READER,
        userAccessUtils.getSecondUserEmail());
  }

  @Test
  public void clone_secondUserHasWriteAccessOnDestWorkspace_succeeds() throws Exception {
    mockMvcUtils.grantRole(
        userAccessUtils.defaultUserAuthRequest(),
        workspaceId,
        WsmIamRole.READER,
        userAccessUtils.getSecondUserEmail());
    mockMvcUtils.grantRole(
        userAccessUtils.defaultUserAuthRequest(),
        workspaceId2,
        WsmIamRole.WRITER,
        userAccessUtils.getSecondUserEmail());

    ApiGcpBigQueryDatasetResource clonedResource =
        mockMvcUtils.cloneReferencedBqDataset(
            userAccessUtils.secondUserAuthRequest(),
            /*sourceWorkspaceId=*/ workspaceId,
            /*sourceResourceId=*/ sourceResource.getMetadata().getResourceId(),
            /*destWorkspaceId=*/ workspaceId2,
            ApiCloningInstructionsEnum.REFERENCE,
            /*destResourceName=*/ null);

    assertClonedBqDataset(
        clonedResource,
        ApiStewardshipType.REFERENCED,
        ApiCloningInstructionsEnum.NOTHING,
        workspaceId2,
        sourceResourceName,
        projectId,
        sourceDatasetName,
<<<<<<< HEAD
        /*expectedCreatedBy=*/ userAccessUtils.getSecondUserEmail(),
        /*expectedLastUpdatedBy=*/ userAccessUtils.getSecondUserEmail());
=======
        userAccessUtils.getSecondUserEmail());
    mockMvcUtils.assertCloneActivityIsLogged(
        workspaceId,
        sourceResource.getMetadata().getResourceId(),
        workspaceId2,
        clonedResource.getMetadata().getResourceId(),
        userAccessUtils.secondUserAuthRequest());

>>>>>>> beaf0e1b
    mockMvcUtils.removeRole(
        userAccessUtils.defaultUserAuthRequest(),
        workspaceId,
        WsmIamRole.READER,
        userAccessUtils.getSecondUserEmail());
    mockMvcUtils.removeRole(
        userAccessUtils.defaultUserAuthRequest(),
        workspaceId2,
        WsmIamRole.WRITER,
        userAccessUtils.getSecondUserEmail());
    mockMvcUtils.deleteBqDataset(
        userAccessUtils.defaultUserAuthRequest(),
        workspaceId2,
        clonedResource.getMetadata().getResourceId(),
        StewardshipType.REFERENCED);
  }

  @Test
  void clone_copyNothing() throws Exception {
    String destResourceName = TestUtils.appendRandomNumber("dest-resource-name");
    ApiGcpBigQueryDatasetResource clonedResource =
        mockMvcUtils.cloneReferencedBqDataset(
            userAccessUtils.defaultUserAuthRequest(),
            /*sourceWorkspaceId=*/ workspaceId,
            sourceResource.getMetadata().getResourceId(),
            /*destWorkspaceId=*/ workspaceId,
            ApiCloningInstructionsEnum.NOTHING,
            destResourceName);

    // Assert clone result has no resource
    assertNull(clonedResource);

    // Assert clone doesn't exist. There's no resource ID, so search on resource name.
    mockMvcUtils.assertNoResourceWithName(
        userAccessUtils.defaultUserAuthRequest(), workspaceId, destResourceName);
  }

  @Test
  void clone_copyReference_sameWorkspace() throws Exception {
    // Clone resource
    String destResourceName = TestUtils.appendRandomNumber("dest-resource-name");
    ApiGcpBigQueryDatasetResource clonedResource =
        mockMvcUtils.cloneReferencedBqDataset(
            userAccessUtils.defaultUserAuthRequest(),
            /*sourceWorkspaceId=*/ workspaceId,
            sourceResource.getMetadata().getResourceId(),
            /*destWorkspaceId=*/ workspaceId,
            ApiCloningInstructionsEnum.REFERENCE,
            destResourceName);

    // Assert resource returned in clone flight response
    assertClonedBqDataset(
        clonedResource,
        ApiStewardshipType.REFERENCED,
        ApiCloningInstructionsEnum.NOTHING,
        workspaceId,
        destResourceName,
        projectId,
        sourceDatasetName,
        /*expectedCreatedBy=*/ userAccessUtils.getDefaultUserEmail(),
        /*expectedLastUpdatedBy=*/ userAccessUtils.getDefaultUserEmail());

    // Assert resource returned by get
    final ApiGcpBigQueryDatasetResource gotResource =
        mockMvcUtils.getReferencedBqDataset(
            userAccessUtils.defaultUserAuthRequest(),
            workspaceId,
            clonedResource.getMetadata().getResourceId());
    assertEquals(clonedResource, gotResource);
    mockMvcUtils.assertCloneActivityIsLogged(
        workspaceId,
        sourceResource.getMetadata().getResourceId(),
        workspaceId,
        clonedResource.getMetadata().getResourceId(),
        userAccessUtils.defaultUserAuthRequest());
  }

  @Test
  void clone_copyReference_differentWorkspace() throws Exception {
    // Clone resource
    String destResourceName = TestUtils.appendRandomNumber("dest-resource-name");
    ApiGcpBigQueryDatasetResource clonedResource =
        mockMvcUtils.cloneReferencedBqDataset(
            userAccessUtils.defaultUserAuthRequest(),
            /*sourceWorkspaceId=*/ workspaceId,
            sourceResource.getMetadata().getResourceId(),
            /*destWorkspaceId=*/ workspaceId2,
            ApiCloningInstructionsEnum.REFERENCE,
            destResourceName);

    // Assert resource returned in clone flight response
    assertClonedBqDataset(
        clonedResource,
        ApiStewardshipType.REFERENCED,
        ApiCloningInstructionsEnum.NOTHING,
        workspaceId2,
        destResourceName,
        projectId,
        sourceDatasetName,
        /*expectedCreatedBy=*/ userAccessUtils.getDefaultUserEmail(),
        /*expectedLastUpdatedBy=*/ userAccessUtils.getDefaultUserEmail());

    // Assert resource returned by get
    final ApiGcpBigQueryDatasetResource gotResource =
        mockMvcUtils.getReferencedBqDataset(
            userAccessUtils.defaultUserAuthRequest(),
            workspaceId2,
            clonedResource.getMetadata().getResourceId());
    assertEquals(clonedResource, gotResource);
    mockMvcUtils.assertCloneActivityIsLogged(
        workspaceId,
        sourceResource.getMetadata().getResourceId(),
        workspaceId2,
        clonedResource.getMetadata().getResourceId(),
        userAccessUtils.defaultUserAuthRequest());
  }

  // Destination workspace policy is the merge of source workspace policy and pre-clone destination
  // workspace policy
  @Test
  @Disabled("Enable after PF-2217 is fixed")
  void clone_policiesMerged() throws Exception {
    logger.info("features.isTpsEnabled(): %s".formatted(features.isTpsEnabled()));
    // Don't run the test if TPS is disabled
    if (!features.isTpsEnabled()) {
      return;
    }

    // Clean up policies from previous runs, if any exist
    mockMvcUtils.deletePolicies(userAccessUtils.defaultUserAuthRequest(), workspaceId);
    mockMvcUtils.deletePolicies(userAccessUtils.defaultUserAuthRequest(), workspaceId2);

    // Add group policy to source workspace. Add region policy to dest workspace.
    mockMvcUtils.updatePolicies(
        userAccessUtils.defaultUserAuthRequest(),
        workspaceId,
        /*policiesToAdd=*/ ImmutableList.of(PolicyFixtures.GROUP_POLICY),
        /*policiesToRemove=*/ null);
    mockMvcUtils.updatePolicies(
        userAccessUtils.defaultUserAuthRequest(),
        workspaceId2,
        /*policiesToAdd=*/ ImmutableList.of(PolicyFixtures.REGION_POLICY),
        /*policiesToRemove=*/ null);

    // Clone resource
    String destResourceName = TestUtils.appendRandomNumber("dest-resource-name");
    mockMvcUtils.cloneReferencedBqDataset(
        userAccessUtils.defaultUserAuthRequest(),
        /*sourceWorkspaceId=*/ workspaceId,
        sourceResource.getMetadata().getResourceId(),
        /*destWorkspaceId=*/ workspaceId2,
        ApiCloningInstructionsEnum.REFERENCE,
        destResourceName);

    // Assert dest workspace has group and region policies
    ApiWorkspaceDescription destWorkspace =
        mockMvcUtils.getWorkspace(userAccessUtils.defaultUserAuthRequest(), workspaceId2);
    assertThat(
        destWorkspace.getPolicies(),
        containsInAnyOrder(PolicyFixtures.GROUP_POLICY, PolicyFixtures.REGION_POLICY));

    // Clean up: Delete policies
    mockMvcUtils.deletePolicies(userAccessUtils.defaultUserAuthRequest(), workspaceId);
    mockMvcUtils.deletePolicies(userAccessUtils.defaultUserAuthRequest(), workspaceId2);
  }

  private void assertBqDataset(
      ApiGcpBigQueryDatasetResource actualResource,
      ApiStewardshipType expectedStewardshipType,
      ApiCloningInstructionsEnum expectedCloningInstructions,
      UUID expectedWorkspaceId,
      String expectedResourceName,
      String expectedProjectId,
      String expectedDatasetName,
<<<<<<< HEAD
      String expectedCreatedBy,
      String expectedLastUpdatedBy) {
    mockMvcUtils.assertResourceMetadata(
=======
      String expectedCreatedBy) {
    assertResourceMetadata(
>>>>>>> main
        actualResource.getMetadata(),
        ApiCloudPlatform.GCP,
        ApiResourceType.BIG_QUERY_DATASET,
        expectedStewardshipType,
        expectedCloningInstructions,
        expectedWorkspaceId,
        expectedResourceName,
        /*expectedResourceLineage=*/ new ApiResourceLineage(),
        expectedCreatedBy,
        expectedLastUpdatedBy);

    assertEquals(expectedProjectId, actualResource.getAttributes().getProjectId());
    assertEquals(expectedDatasetName, actualResource.getAttributes().getDatasetId());
  }

  private void assertClonedBqDataset(
      ApiGcpBigQueryDatasetResource actualResource,
      ApiStewardshipType expectedStewardshipType,
      ApiCloningInstructionsEnum expectedCloningInstructions,
      UUID expectedWorkspaceId,
      String expectedResourceName,
      String expectedProjectId,
      String expectedDatasetName,
<<<<<<< HEAD
      String expectedCreatedBy,
      String expectedLastUpdatedBy) {
    mockMvcUtils.assertClonedResourceMetadata(
=======
      String expectedCreatedBy) {
    assertClonedResourceMetadata(
>>>>>>> main
        actualResource.getMetadata(),
        ApiCloudPlatform.GCP,
        ApiResourceType.BIG_QUERY_DATASET,
        expectedStewardshipType,
        expectedCloningInstructions,
        expectedWorkspaceId,
        expectedResourceName,
        /*sourceWorkspaceId=*/ workspaceId,
        /*sourceResourceId=*/ sourceResource.getMetadata().getResourceId(),
        expectedCreatedBy,
        expectedLastUpdatedBy);

    assertEquals(expectedProjectId, actualResource.getAttributes().getProjectId());
    assertEquals(expectedDatasetName, actualResource.getAttributes().getDatasetId());
  }
}<|MERGE_RESOLUTION|>--- conflicted
+++ resolved
@@ -197,19 +197,9 @@
         sourceResourceName,
         projectId,
         sourceDatasetName,
-<<<<<<< HEAD
         /*expectedCreatedBy=*/ userAccessUtils.getSecondUserEmail(),
         /*expectedLastUpdatedBy=*/ userAccessUtils.getSecondUserEmail());
-=======
-        userAccessUtils.getSecondUserEmail());
-    mockMvcUtils.assertCloneActivityIsLogged(
-        workspaceId,
-        sourceResource.getMetadata().getResourceId(),
-        workspaceId2,
-        clonedResource.getMetadata().getResourceId(),
-        userAccessUtils.secondUserAuthRequest());
-
->>>>>>> beaf0e1b
+
     mockMvcUtils.removeRole(
         userAccessUtils.defaultUserAuthRequest(),
         workspaceId,
@@ -384,14 +374,9 @@
       String expectedResourceName,
       String expectedProjectId,
       String expectedDatasetName,
-<<<<<<< HEAD
       String expectedCreatedBy,
       String expectedLastUpdatedBy) {
-    mockMvcUtils.assertResourceMetadata(
-=======
-      String expectedCreatedBy) {
     assertResourceMetadata(
->>>>>>> main
         actualResource.getMetadata(),
         ApiCloudPlatform.GCP,
         ApiResourceType.BIG_QUERY_DATASET,
@@ -415,14 +400,9 @@
       String expectedResourceName,
       String expectedProjectId,
       String expectedDatasetName,
-<<<<<<< HEAD
       String expectedCreatedBy,
       String expectedLastUpdatedBy) {
-    mockMvcUtils.assertClonedResourceMetadata(
-=======
-      String expectedCreatedBy) {
     assertClonedResourceMetadata(
->>>>>>> main
         actualResource.getMetadata(),
         ApiCloudPlatform.GCP,
         ApiResourceType.BIG_QUERY_DATASET,
