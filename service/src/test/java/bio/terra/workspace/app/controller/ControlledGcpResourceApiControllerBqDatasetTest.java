package bio.terra.workspace.app.controller;

<<<<<<< HEAD
=======
import static bio.terra.workspace.common.fixtures.ControlledResourceFixtures.RESOURCE_DESCRIPTION;
import static bio.terra.workspace.common.utils.MockMvcUtils.assertApiBqDatasetEquals;
>>>>>>> b81e2d91
import static bio.terra.workspace.common.utils.MockMvcUtils.assertClonedResourceMetadata;
import static bio.terra.workspace.common.utils.MockMvcUtils.assertControlledResourceMetadata;
import static bio.terra.workspace.common.utils.MockMvcUtils.assertResourceMetadata;
import static org.hamcrest.MatcherAssert.assertThat;
import static org.hamcrest.Matchers.containsInAnyOrder;
import static org.hamcrest.Matchers.equalTo;
import static org.junit.jupiter.api.Assertions.assertEquals;
import static org.junit.jupiter.api.Assertions.assertNull;

import bio.terra.stairway.FlightDebugInfo;
import bio.terra.workspace.app.configuration.external.FeatureConfiguration;
import bio.terra.workspace.common.BaseConnectedTest;
import bio.terra.workspace.common.GcpCloudUtils;
import bio.terra.workspace.common.StairwayTestUtils;
import bio.terra.workspace.common.fixtures.PolicyFixtures;
import bio.terra.workspace.common.utils.MockMvcUtils;
import bio.terra.workspace.common.utils.TestUtils;
import bio.terra.workspace.connected.UserAccessUtils;
import bio.terra.workspace.generated.model.ApiAccessScope;
import bio.terra.workspace.generated.model.ApiCloningInstructionsEnum;
import bio.terra.workspace.generated.model.ApiCloudPlatform;
import bio.terra.workspace.generated.model.ApiErrorReport;
import bio.terra.workspace.generated.model.ApiGcpBigQueryDatasetResource;
import bio.terra.workspace.generated.model.ApiManagedBy;
import bio.terra.workspace.generated.model.ApiPrivateResourceState;
import bio.terra.workspace.generated.model.ApiPrivateResourceUser;
import bio.terra.workspace.generated.model.ApiResourceLineage;
import bio.terra.workspace.generated.model.ApiResourceType;
import bio.terra.workspace.generated.model.ApiStewardshipType;
import bio.terra.workspace.generated.model.ApiWorkspaceDescription;
import bio.terra.workspace.service.crl.CrlService;
import bio.terra.workspace.service.iam.SamService;
import bio.terra.workspace.service.iam.model.WsmIamRole;
import bio.terra.workspace.service.job.JobService;
import bio.terra.workspace.service.logging.WorkspaceActivityLogService;
import bio.terra.workspace.service.resource.model.StewardshipType;
import com.fasterxml.jackson.databind.ObjectMapper;
import com.google.api.services.bigquery.model.Dataset;
import com.google.common.collect.ImmutableList;
import java.util.List;
import java.util.UUID;
import javax.annotation.Nullable;
import org.apache.http.HttpStatus;
import org.junit.jupiter.api.AfterAll;
import org.junit.jupiter.api.AfterEach;
import org.junit.jupiter.api.BeforeAll;
import org.junit.jupiter.api.Disabled;
import org.junit.jupiter.api.Tag;
import org.junit.jupiter.api.Test;
import org.junit.jupiter.api.TestInstance;
import org.junit.jupiter.api.TestInstance.Lifecycle;
import org.slf4j.Logger;
import org.slf4j.LoggerFactory;
import org.springframework.beans.factory.annotation.Autowired;
import org.springframework.test.web.servlet.MockMvc;

/** Connected tests for controlled BQ datasets. */
// Per-class lifecycle on this test to allow a shared workspace object across tests, which saves
// time creating and deleting GCP contexts.
@Disabled("With the permission propagation delay, this test is just too unstable.")
@Tag("connected")
@TestInstance(Lifecycle.PER_CLASS)
public class ControlledGcpResourceApiControllerBqDatasetTest extends BaseConnectedTest {
  private static final Logger logger =
      LoggerFactory.getLogger(ControlledGcpResourceApiControllerBqDatasetTest.class);

  // GCP default is us-central1. Use something different, so we know this is copied to clone
  // correctly.
  private static final String LOCATION = "us-west4";
  // GCP default is to not set this. Set this, so we know this is copied to clone correctly.
  private static final long DEFAULT_TABLE_LIFETIME = 10000000;
  // GCP default is to not set this. Set this, so we know this is copied to clone correctly.
  private static final long DEFAULT_PARTITION_LIFETIME = 10000001;

  @Autowired MockMvc mockMvc;
  @Autowired MockMvcUtils mockMvcUtils;
  @Autowired ObjectMapper objectMapper;
  @Autowired UserAccessUtils userAccessUtils;
  @Autowired JobService jobService;
  @Autowired GcpCloudUtils cloudUtils;
  @Autowired FeatureConfiguration features;
  @Autowired CrlService crlService;
  @Autowired WorkspaceActivityLogService activityLogService;
  @Autowired SamService samService;

  // Store workspace ID instead of workspace, we can easily use existing workspaces
  // for local development.
  private UUID workspaceId;
  private String projectId;
  private UUID workspaceId2;
  private String projectId2;

  private String sourceResourceName = TestUtils.appendRandomNumber("sourceresourcename");
  private String sourceDatasetName = TestUtils.appendRandomNumber("sourcedatasetname");
  private ApiGcpBigQueryDatasetResource sourceResource;

  // See here for how to skip workspace creation for local runs:
  // https://github.com/DataBiosphere/terra-workspace-manager#for-local-runs-skip-workspacecontext-creation
  @BeforeAll
  public void setup() throws Exception {
    workspaceId =
        mockMvcUtils
            .createWorkspaceWithCloudContext(userAccessUtils.defaultUserAuthRequest())
            .getId();
    ApiWorkspaceDescription workspace =
        mockMvcUtils.getWorkspace(userAccessUtils.defaultUserAuthRequest(), workspaceId);
    projectId = workspace.getGcpContext().getProjectId();
    workspaceId2 =
        mockMvcUtils
            .createWorkspaceWithCloudContext(userAccessUtils.defaultUserAuthRequest())
            .getId();
    ApiWorkspaceDescription workspace2 =
        mockMvcUtils.getWorkspace(userAccessUtils.defaultUserAuthRequest(), workspaceId2);
    projectId2 = workspace2.getGcpContext().getProjectId();

    // Note to resource authors: Set all request fields (to non-default values).
    sourceResource =
        mockMvcUtils
            .createControlledBqDataset(
                userAccessUtils.defaultUserAuthRequest(),
                workspaceId,
                sourceResourceName,
                sourceDatasetName,
                LOCATION,
                DEFAULT_TABLE_LIFETIME,
                DEFAULT_PARTITION_LIFETIME)
            .getBigQueryDataset();
    cloudUtils.populateBqTable(
        userAccessUtils.defaultUser().getGoogleCredentials(),
        sourceResource.getAttributes().getProjectId(),
        sourceDatasetName);
  }

  /**
   * Reset the {@link FlightDebugInfo} on the {@link JobService} to not interfere with other tests.
   */
  @AfterEach
  public void resetFlightDebugInfo() {
    jobService.setFlightDebugInfoForTest(null);
    StairwayTestUtils.enumerateJobsDump(
        jobService, workspaceId, userAccessUtils.defaultUserAuthRequest());
    StairwayTestUtils.enumerateJobsDump(
        jobService, workspaceId2, userAccessUtils.defaultUserAuthRequest());
  }

  @AfterAll
  public void cleanup() throws Exception {
    mockMvcUtils.deleteWorkspace(userAccessUtils.defaultUserAuthRequest(), workspaceId);
    mockMvcUtils.deleteWorkspace(userAccessUtils.defaultUserAuthRequest(), workspaceId2);
  }

  @Test
  public void create() throws Exception {
    // Resource was created in setup()

    // Assert resource returned by create
    assertBqDataset(
        sourceResource,
        ApiStewardshipType.CONTROLLED,
        ApiCloningInstructionsEnum.DEFINITION,
        workspaceId,
        sourceResourceName,
        RESOURCE_DESCRIPTION,
        projectId,
        sourceDatasetName,
        /*expectedCreatedBy=*/ userAccessUtils.getDefaultUserEmail(),
        /*expectedLastUpdatedBy=*/ userAccessUtils.getDefaultUserEmail());
    // Assert resource returned by get
    ApiGcpBigQueryDatasetResource gotResource =
        mockMvcUtils.getControlledBqDataset(
            userAccessUtils.defaultUserAuthRequest(),
            workspaceId,
            sourceResource.getMetadata().getResourceId());
    assertApiBqDatasetEquals(sourceResource, gotResource);

    // Call GCP directly
    cloudUtils.assertBqTableContents(
        userAccessUtils.defaultUser().getGoogleCredentials(),
        gotResource.getAttributes().getProjectId(),
        gotResource.getAttributes().getDatasetId());
    assertBqDatasetAttributes(
        projectId,
        gotResource.getAttributes().getDatasetId(),
        LOCATION,
        DEFAULT_TABLE_LIFETIME,
        DEFAULT_PARTITION_LIFETIME);
  }

  @Test
  public void update() throws Exception {
    mockMvcUtils.grantRole(
        userAccessUtils.defaultUserAuthRequest(),
        workspaceId,
        WsmIamRole.WRITER,
        userAccessUtils.getSecondUserEmail());

    var newName = TestUtils.appendRandomNumber("newdatatableresourcename");
    var newDescription = "This is an updated description";
    var newCloningInstruction = ApiCloningInstructionsEnum.REFERENCE;
    ApiGcpBigQueryDatasetResource updatedResource =
        mockMvcUtils.updateControlledBqDataset(
            userAccessUtils.secondUserAuthRequest(),
            workspaceId,
            sourceResource.getMetadata().getResourceId(),
            newName,
            newDescription,
            newCloningInstruction);

    ApiGcpBigQueryDatasetResource gotResource =
        mockMvcUtils.getControlledBqDataset(
            userAccessUtils.defaultUserAuthRequest(),
            workspaceId,
            sourceResource.getMetadata().getResourceId());
    assertEquals(updatedResource, gotResource);
    assertBqDataset(
        gotResource,
        ApiStewardshipType.CONTROLLED,
        newCloningInstruction,
        workspaceId,
        newName,
        newDescription,
        projectId,
        sourceDatasetName,
        userAccessUtils.getDefaultUserEmail(),
        userAccessUtils.getSecondUserEmail());

    mockMvcUtils.removeRole(
        userAccessUtils.defaultUserAuthRequest(),
        workspaceId,
        WsmIamRole.WRITER,
        userAccessUtils.getSecondUserEmail());
    mockMvcUtils.updateControlledBqDataset(
        userAccessUtils.defaultUserAuthRequest(),
        workspaceId,
        sourceResource.getMetadata().getResourceId(),
        sourceResourceName,
        RESOURCE_DESCRIPTION,
        ApiCloningInstructionsEnum.DEFINITION);
  }

  @Test
  public void clone_requesterNoReadAccessOnSourceWorkspace_throws403() throws Exception {
    mockMvcUtils.cloneControlledBqDatasetAsync(
        userAccessUtils.secondUserAuthRequest(),
        /*sourceWorkspaceId=*/ workspaceId,
        /*sourceResourceId=*/ sourceResource.getMetadata().getResourceId(),
        /*destWorkspaceId=*/ workspaceId2,
        ApiCloningInstructionsEnum.RESOURCE,
        /*destResourceName=*/ null,
        /*destDatasetName=*/ null,
        /*destLocation=*/ null,
        List.of(HttpStatus.SC_FORBIDDEN),
        /*shouldUndo=*/ false);
  }

  @Test
  public void clone_requesterNoWriteAccessOnDestWorkspace_throws403() throws Exception {
    mockMvcUtils.grantRole(
        userAccessUtils.defaultUserAuthRequest(),
        workspaceId,
        WsmIamRole.READER,
        userAccessUtils.getSecondUserEmail());
    mockMvcUtils.grantRole(
        userAccessUtils.defaultUserAuthRequest(),
        workspaceId2,
        WsmIamRole.READER,
        userAccessUtils.getSecondUserEmail());

    mockMvcUtils.cloneControlledBqDatasetAsync(
        userAccessUtils.secondUserAuthRequest(),
        /*sourceWorkspaceId=*/ workspaceId,
        /*sourceResourceId=*/ sourceResource.getMetadata().getResourceId(),
        /*destWorkspaceId=*/ workspaceId2,
        ApiCloningInstructionsEnum.RESOURCE,
        /*destResourceName=*/ null,
        /*destDatasetName=*/ null,
        /*destLocation=*/ null,
        List.of(HttpStatus.SC_FORBIDDEN),
        /*shouldUndo=*/ false);

    mockMvcUtils.removeRole(
        userAccessUtils.defaultUserAuthRequest(),
        workspaceId,
        WsmIamRole.READER,
        userAccessUtils.getSecondUserEmail());
    mockMvcUtils.removeRole(
        userAccessUtils.defaultUserAuthRequest(),
        workspaceId2,
        WsmIamRole.READER,
        userAccessUtils.getSecondUserEmail());
  }

  @Test
  public void clone_SecondUserHasWriteAccessOnDestWorkspace_succeeds() throws Exception {
    mockMvcUtils.grantRole(
        userAccessUtils.defaultUserAuthRequest(),
        workspaceId,
        WsmIamRole.READER,
        userAccessUtils.getSecondUserEmail());
    mockMvcUtils.grantRole(
        userAccessUtils.defaultUserAuthRequest(),
        workspaceId2,
        WsmIamRole.WRITER,
        userAccessUtils.getSecondUserEmail());

    ApiGcpBigQueryDatasetResource clonedBqDataset =
        mockMvcUtils.cloneControlledBqDataset(
            userAccessUtils.secondUserAuthRequest(),
            workspaceId,
            sourceResource.getMetadata().getResourceId(),
            workspaceId2,
            ApiCloningInstructionsEnum.RESOURCE,
            /*destResourceName=*/ null,
            /*destDatasetName=*/ null,
            /*destLocation=*/ null);

    assertClonedControlledBqDataset(
        clonedBqDataset,
        workspaceId2,
        sourceResourceName,
        sourceResource.getMetadata().getDescription(),
        projectId2,
        sourceDatasetName,
        LOCATION,
        /*expectedCreatedBy=*/ userAccessUtils.getSecondUserEmail(),
        /*expectedLastUpdatedBy=*/ userAccessUtils.getSecondUserEmail());

    mockMvcUtils.removeRole(
        userAccessUtils.defaultUserAuthRequest(),
        workspaceId,
        WsmIamRole.READER,
        userAccessUtils.getSecondUserEmail());
    mockMvcUtils.removeRole(
        userAccessUtils.defaultUserAuthRequest(),
        workspaceId2,
        WsmIamRole.WRITER,
        userAccessUtils.getSecondUserEmail());
    mockMvcUtils.deleteBqDataset(
        userAccessUtils.defaultUserAuthRequest(),
        workspaceId2,
        clonedBqDataset.getMetadata().getResourceId(),
        StewardshipType.CONTROLLED);
  }

  // Tests getUniquenessCheckAttributes() works
  @Test
  void clone_duplicateDatasetName_jobThrows409() throws Exception {
    ApiErrorReport errorReport =
        mockMvcUtils.cloneControlledBqDataset_jobError(
            userAccessUtils.defaultUserAuthRequest(),
            /*sourceWorkspaceId=*/ workspaceId,
            sourceResource.getMetadata().getResourceId(),
            /*destWorkspaceId=*/ workspaceId,
            ApiCloningInstructionsEnum.RESOURCE,
            /*destResourceName=*/ null,
            /*destDatasetName=*/ sourceDatasetName,
            HttpStatus.SC_CONFLICT);
    assertThat(
        errorReport.getMessage(), equalTo("A resource with matching attributes already exists"));
  }

  @Test
  void clone_copyNothing() throws Exception {
    String destResourceName = TestUtils.appendRandomNumber("dest-resource-name");
    ApiGcpBigQueryDatasetResource clonedResource =
        mockMvcUtils.cloneControlledBqDataset(
            userAccessUtils.defaultUserAuthRequest(),
            /*sourceWorkspaceId=*/ workspaceId,
            sourceResource.getMetadata().getResourceId(),
            /*destWorkspaceId=*/ workspaceId,
            ApiCloningInstructionsEnum.NOTHING,
            destResourceName,
            /*destDatasetName=*/ null);

    // Assert clone result has no resource
    assertNull(clonedResource);

    // Assert clone doesn't exist. There's no resource ID, so search on resource name.
    mockMvcUtils.assertNoResourceWithName(
        userAccessUtils.defaultUserAuthRequest(), workspaceId, destResourceName);
  }

  @Test
  void clone_copyDefinition() throws Exception {
    // Source resource is in us-west4

    // Clone resource to europe-west1
    // Note to resource authors: Set all request fields, eg BQ dataset location.
    // TODO(PF-2184): Set location to europe-west1 after PF-2184 is fixed.
    String destResourceName = TestUtils.appendRandomNumber("dest-resource-name");
    ApiGcpBigQueryDatasetResource clonedResource =
        mockMvcUtils.cloneControlledBqDataset(
            userAccessUtils.defaultUserAuthRequest(),
            /*sourceWorkspaceId=*/ workspaceId,
            sourceResource.getMetadata().getResourceId(),
            /*destWorkspaceId=*/ workspaceId2,
            ApiCloningInstructionsEnum.DEFINITION,
            destResourceName,
            /*destDatasetName=*/ null);

    // Assert resource returned in clone flight response
    assertClonedControlledBqDataset(
        clonedResource,
        /*expectedDestWorkspaceId=*/ workspaceId2,
        destResourceName,
        sourceResource.getMetadata().getDescription(),
        /*expectedProjectId=*/ projectId2,
        /*expectedDatasetName=*/ sourceDatasetName,
        LOCATION,
        /*expectedCreatedBy=*/ userAccessUtils.getDefaultUserEmail(),
        /*expectedLastUpdatedBy=*/ userAccessUtils.getDefaultUserEmail());

    // Assert resource returned by get
    final ApiGcpBigQueryDatasetResource gotResource =
        mockMvcUtils.getControlledBqDataset(
            userAccessUtils.defaultUserAuthRequest(),
            workspaceId2,
            clonedResource.getMetadata().getResourceId());
    assertApiBqDatasetEquals(clonedResource, gotResource);

    // Call GCP directly
    cloudUtils.assertDatasetHasNoTables(
        userAccessUtils.defaultUserAuthRequest(),
        projectId2,
        gotResource.getAttributes().getDatasetId());
    assertBqDatasetAttributes(
        projectId2,
        gotResource.getAttributes().getDatasetId(),
        LOCATION,
        // TODO(PF-2269): Change to DEFAULT_TABLE_LIFETIME after PF-2269 is fixed
        /*defaultTableLifetime*/ null,
        // TODO(PF-2269): Change to DEFAULT_PARTITION_LIFETIME after PF-2269 is fixed
        /*defaultPartitionLifetime*/ null);
    mockMvcUtils.deleteBqDataset(
        userAccessUtils.defaultUserAuthRequest(),
        workspaceId2,
        gotResource.getMetadata().getResourceId(),
        /*isControlled=*/ StewardshipType.REFERENCED);
  }

  @Test
  void clone_copyResource_sameWorkspace() throws Exception {
    // Source resource is in us-west4

    // Clone resource to europe-west1
    // Note to resource authors: Set all request fields, eg BQ dataset location.
    // TODO(PF-2184): Set location to europe-west1 after PF-2184 is fixed.
    // destLocation = "europe-west1";
    String destResourceName = TestUtils.appendRandomNumber("dest-resource-name");
    String destDatasetName = TestUtils.appendRandomNumber("dest-dataset-name");
    ApiGcpBigQueryDatasetResource clonedResource =
        mockMvcUtils.cloneControlledBqDataset(
            userAccessUtils.defaultUserAuthRequest(),
            /*sourceWorkspaceId=*/ workspaceId,
            sourceResource.getMetadata().getResourceId(),
            /*destWorkspaceId=*/ workspaceId,
            ApiCloningInstructionsEnum.RESOURCE,
            destResourceName,
            destDatasetName);
    // destDatasetName,
    // destLocation);

    // Assert resource returned in clone flight response
    assertClonedControlledBqDataset(
        clonedResource,
        /*expectedDestWorkspaceId=*/ workspaceId,
        destResourceName,
        sourceResource.getMetadata().getDescription(),
        /*expectedProjectId=*/ projectId,
        /*expectedDatasetName=*/ destDatasetName,
        LOCATION,
<<<<<<< HEAD
        userAccessUtils.getDefaultUserEmail());
=======
        /*expectedCreatedBy=*/ userAccessUtils.getDefaultUserEmail(),
        /*expectedLastUpdatedBy=*/ userAccessUtils.getDefaultUserEmail());
>>>>>>> b81e2d91

    // Assert resource returned by get
    final ApiGcpBigQueryDatasetResource gotResource =
        mockMvcUtils.getControlledBqDataset(
            userAccessUtils.defaultUserAuthRequest(),
            workspaceId,
            clonedResource.getMetadata().getResourceId());
    assertApiBqDatasetEquals(clonedResource, gotResource);

    // Call GCP directly
    cloudUtils.assertBqTableContents(
        userAccessUtils.defaultUser().getGoogleCredentials(),
        projectId,
        gotResource.getAttributes().getDatasetId());
    assertBqDatasetAttributes(
        projectId,
        gotResource.getAttributes().getDatasetId(),
        LOCATION,
        // TODO(PF-2269): Change to DEFAULT_TABLE_LIFETIME after PF-2269 is fixed
        /*defaultTableLifetime*/ null,
        // TODO(PF-2269): Change to DEFAULT_PARTITION_LIFETIME after PF-2269 is fixed
        /*defaultPartitionLifetime*/ null);
  }

  @Test
  void clone_copyResource_differentWorkspace() throws Exception {
    // Source resource is in us-west4

    // Clone resource to europe-west1
    // Note to resource authors: Set all request fields, eg BQ dataset location.
    // TODO(PF-2184): Set location to europe-west1 after PF-2184 is fixed.
    // String destLocation = "europe-west1";
    String destResourceName = TestUtils.appendRandomNumber("dest-resource-name");
    String destDatasetName = TestUtils.appendRandomNumber("dest-dataset-name");
    ApiGcpBigQueryDatasetResource clonedResource =
        mockMvcUtils.cloneControlledBqDataset(
            userAccessUtils.defaultUserAuthRequest(),
            /*sourceWorkspaceId=*/ workspaceId,
            sourceResource.getMetadata().getResourceId(),
            /*destWorkspaceId=*/ workspaceId2,
            ApiCloningInstructionsEnum.RESOURCE,
            destResourceName,
            destDatasetName);
    // destDatasetName,
    // destLocation);

    // Assert resource returned in clone flight response
    assertClonedControlledBqDataset(
        clonedResource,
        /*expectedDestWorkspaceId=*/ workspaceId2,
        destResourceName,
        sourceResource.getMetadata().getDescription(),
        /*expectedProjectId=*/ projectId2,
        /*expectedDatasetName=*/ destDatasetName,
        LOCATION,
<<<<<<< HEAD
        userAccessUtils.getDefaultUserEmail());
=======
        userAccessUtils.getDefaultUserEmail(),
        /*expectedLastUpdatedBy=*/ userAccessUtils.getDefaultUserEmail());
>>>>>>> b81e2d91

    // Assert resource returned by get
    final ApiGcpBigQueryDatasetResource gotResource =
        mockMvcUtils.getControlledBqDataset(
            userAccessUtils.defaultUserAuthRequest(),
            workspaceId2,
            clonedResource.getMetadata().getResourceId());
    assertApiBqDatasetEquals(clonedResource, gotResource);

    // Call GCP directly
    cloudUtils.assertBqTableContents(
        userAccessUtils.defaultUser().getGoogleCredentials(),
        projectId2,
        gotResource.getAttributes().getDatasetId());
    assertBqDatasetAttributes(
        projectId2,
        gotResource.getAttributes().getDatasetId(),
        LOCATION,
        // TODO(PF-2269): Change to DEFAULT_TABLE_LIFETIME after PF-2269 is fixed
        /*defaultTableLifetime*/ null,
        // TODO(PF-2269): Change to DEFAULT_PARTITION_LIFETIME after PF-2269 is fixed
        /*defaultPartitionLifetime*/ null);
  }

  @Test
  void clone_copyReference() throws Exception {
    // Source resource is COPY_DEFINITION

    // Clone resource
    String destResourceName = TestUtils.appendRandomNumber("dest-resource-name");
    ApiGcpBigQueryDatasetResource clonedResource =
        mockMvcUtils.cloneControlledBqDataset(
            userAccessUtils.defaultUserAuthRequest(),
            /*sourceWorkspaceId=*/ workspaceId,
            sourceResource.getMetadata().getResourceId(),
            /*destWorkspaceId=*/ workspaceId,
            ApiCloningInstructionsEnum.REFERENCE,
            destResourceName,
            /*destDatasetName*/ null);

    // Assert resource returned in clone flight response
    assertClonedBqDataset(
        clonedResource,
        ApiStewardshipType.REFERENCED,
        // COPY_DEFINITION doesn't make sense for referenced resources. COPY_DEFINITION was
        // converted to COPY_REFERENCE.
        ApiCloningInstructionsEnum.REFERENCE,
        /*expectedDestWorkspaceId=*/ workspaceId,
        destResourceName,
        sourceResource.getMetadata().getDescription(),
        /*expectedProjectId=*/ projectId,
        /*expectedDatasetName=*/ sourceDatasetName,
        /*expectedCreatedBy=*/ userAccessUtils.getDefaultUserEmail(),
        /*expectedLastUpdatedBy=*/ userAccessUtils.getDefaultUserEmail());

    // Assert resource returned by get
    final ApiGcpBigQueryDatasetResource gotResource =
        mockMvcUtils.getReferencedBqDataset(
            userAccessUtils.defaultUserAuthRequest(),
            workspaceId,
            clonedResource.getMetadata().getResourceId());
    assertApiBqDatasetEquals(clonedResource, gotResource);
  }

  // Destination workspace policy is the merge of source workspace policy and pre-clone destination
  // workspace policy
  @Test
  @Disabled("Enable after PF-2217 is fixed")
  void clone_policiesMerged() throws Exception {
    logger.info("features.isTpsEnabled(): %s".formatted(features.isTpsEnabled()));
    // Don't run the test if TPS is disabled
    if (!features.isTpsEnabled()) {
      return;
    }

    // Clean up policies from previous runs, if any exist
    mockMvcUtils.deletePolicies(userAccessUtils.defaultUserAuthRequest(), workspaceId);
    mockMvcUtils.deletePolicies(userAccessUtils.defaultUserAuthRequest(), workspaceId2);

    // Add group policy to source workspace. Add region policy to dest workspace.
    mockMvcUtils.updatePolicies(
        userAccessUtils.defaultUserAuthRequest(),
        workspaceId,
        /*policiesToAdd=*/ ImmutableList.of(PolicyFixtures.GROUP_POLICY),
        /*policiesToRemove=*/ null);
    mockMvcUtils.updatePolicies(
        userAccessUtils.defaultUserAuthRequest(),
        workspaceId2,
        /*policiesToAdd=*/ ImmutableList.of(PolicyFixtures.REGION_POLICY),
        /*policiesToRemove=*/ null);

    // Clone resource
    String destResourceName = TestUtils.appendRandomNumber("dest-resource-name");
    mockMvcUtils.cloneControlledBqDataset(
        userAccessUtils.defaultUserAuthRequest(),
        /*sourceWorkspaceId=*/ workspaceId,
        sourceResource.getMetadata().getResourceId(),
        /*destWorkspaceId=*/ workspaceId2,
        ApiCloningInstructionsEnum.REFERENCE,
        destResourceName,
        /*destDatasetName*/ null);

    // Assert dest workspace has group and region policies
    ApiWorkspaceDescription destWorkspace =
        mockMvcUtils.getWorkspace(userAccessUtils.defaultUserAuthRequest(), workspaceId2);
    assertThat(
        destWorkspace.getPolicies(),
        containsInAnyOrder(PolicyFixtures.GROUP_POLICY, PolicyFixtures.REGION_POLICY));

    // Clean up: Delete policies
    mockMvcUtils.deletePolicies(userAccessUtils.defaultUserAuthRequest(), workspaceId);
    mockMvcUtils.deletePolicies(userAccessUtils.defaultUserAuthRequest(), workspaceId2);
  }

  @Test
  void clone_copyResource_undo() throws Exception {
    String destResourceName = TestUtils.appendRandomNumber("dest-resource-name");
    mockMvcUtils.cloneControlledBqDataset_undo(
        userAccessUtils.defaultUserAuthRequest(),
        /*sourceWorkspaceId=*/ workspaceId,
        sourceResource.getMetadata().getResourceId(),
        /*destWorkspaceId=*/ workspaceId2,
        ApiCloningInstructionsEnum.RESOURCE,
        destResourceName);

    // Assert clone doesn't exist. There's no resource ID, so search on resource name.
    mockMvcUtils.assertNoResourceWithName(
        userAccessUtils.defaultUserAuthRequest(), workspaceId2, destResourceName);
  }

  @Test
  void clone_copyReference_undo() throws Exception {
    String destResourceName = TestUtils.appendRandomNumber("dest-resource-name");
    mockMvcUtils.cloneControlledBqDataset_undo(
        userAccessUtils.defaultUserAuthRequest(),
        /*sourceWorkspaceId=*/ workspaceId,
        sourceResource.getMetadata().getResourceId(),
        /*destWorkspaceId=*/ workspaceId2,
        ApiCloningInstructionsEnum.REFERENCE,
        destResourceName);

    // Assert clone doesn't exist. There's no resource ID, so search on resource name.
    mockMvcUtils.assertNoResourceWithName(
        userAccessUtils.defaultUserAuthRequest(), workspaceId, destResourceName);
  }

  private void assertBqDataset(
      ApiGcpBigQueryDatasetResource actualDataset,
      ApiStewardshipType expectedStewardshipType,
      ApiCloningInstructionsEnum expectedCloningInstructions,
      UUID expectedWorkspaceId,
      String expectedResourceName,
      String expectedResourceDescription,
      String expectedProjectId,
      String expectedDatasetName,
<<<<<<< HEAD
      String expectedCreatedBy) {
=======
      String expectedCreatedBy,
      String expectedLastUpdatedBy) {
>>>>>>> b81e2d91
    assertResourceMetadata(
        actualDataset.getMetadata(),
        ApiCloudPlatform.GCP,
        ApiResourceType.BIG_QUERY_DATASET,
        expectedStewardshipType,
        expectedCloningInstructions,
        expectedWorkspaceId,
        expectedResourceName,
        expectedResourceDescription,
        /*expectedResourceLineage=*/ new ApiResourceLineage(),
        expectedCreatedBy,
        expectedLastUpdatedBy);

    assertEquals(expectedProjectId, actualDataset.getAttributes().getProjectId());
    assertEquals(expectedDatasetName, actualDataset.getAttributes().getDatasetId());
  }

  private void assertClonedControlledBqDataset(
      ApiGcpBigQueryDatasetResource actualDataset,
<<<<<<< HEAD
      ApiStewardshipType expectedStewardshipType,
      ApiCloningInstructionsEnum expectedCloningInstructions,
      UUID expectedWorkspaceId,
      String expectedResourceName,
      String expectedProjectId,
      String expectedDatasetName,
      String expectedRegion,
      String expectedCreatedBy) {
    assertClonedBqDataset(
        actualDataset,
        expectedStewardshipType,
        expectedCloningInstructions,
        expectedWorkspaceId,
        expectedResourceName,
        expectedProjectId,
        expectedDatasetName,
        expectedCreatedBy);
=======
      UUID expectedWorkspaceId,
      String expectedResourceName,
      String expectedResourceDescription,
      String expectedProjectId,
      String expectedDatasetName,
      String expectedRegion,
      String expectedCreatedBy,
      String expectedLastUpdatedBy) {
    assertClonedBqDataset(
        actualDataset,
        ApiStewardshipType.CONTROLLED,
        ApiCloningInstructionsEnum.DEFINITION,
        expectedWorkspaceId,
        expectedResourceName,
        expectedResourceDescription,
        expectedProjectId,
        expectedDatasetName,
        expectedCreatedBy,
        expectedLastUpdatedBy);
>>>>>>> b81e2d91

    assertControlledResourceMetadata(
        actualDataset.getMetadata().getControlledResourceMetadata(),
        ApiAccessScope.SHARED_ACCESS,
        ApiManagedBy.USER,
        new ApiPrivateResourceUser(),
        ApiPrivateResourceState.NOT_APPLICABLE,
        expectedRegion);
  }

  private void assertClonedBqDataset(
      ApiGcpBigQueryDatasetResource actualDataset,
      ApiStewardshipType expectedStewardshipType,
      ApiCloningInstructionsEnum expectedCloningInstructions,
      UUID expectedWorkspaceId,
      String expectedResourceName,
      String expectedResourceDescription,
      String expectedProjectId,
      String expectedDatasetName,
<<<<<<< HEAD
      String expectedCreatedBy) {
=======
      String expectedCreatedBy,
      String expectedLastUpdatedBy) {
>>>>>>> b81e2d91
    assertClonedResourceMetadata(
        actualDataset.getMetadata(),
        ApiCloudPlatform.GCP,
        ApiResourceType.BIG_QUERY_DATASET,
        expectedStewardshipType,
        expectedCloningInstructions,
        expectedWorkspaceId,
        expectedResourceName,
        expectedResourceDescription,
        /*sourceWorkspaceId=*/ workspaceId,
        /*sourceResourceId=*/ sourceResource.getMetadata().getResourceId(),
        expectedCreatedBy,
        expectedLastUpdatedBy);

    assertEquals(expectedProjectId, actualDataset.getAttributes().getProjectId());
    assertEquals(expectedDatasetName, actualDataset.getAttributes().getDatasetId());
  }

  /** Calls GCP directly to assert dataset location, table lifetimes. */
  private void assertBqDatasetAttributes(
      String projectId,
      String datasetId,
      String expectedLocation,
      @Nullable Long expectedDefaultTableLifetime,
      @Nullable Long expectedDefaultPartitionLifetime)
      throws Exception {
    Dataset dataset =
        crlService.createWsmSaBigQueryCow().datasets().get(projectId, datasetId).execute();
    assertEquals(expectedLocation, dataset.getLocation());
    if (expectedDefaultTableLifetime == null) {
      assertEquals(null, dataset.getDefaultTableExpirationMs());
    } else {
      assertEquals(expectedDefaultTableLifetime, dataset.getDefaultTableExpirationMs() / 1000);
    }
    if (expectedDefaultPartitionLifetime == null) {
      assertEquals(null, dataset.getDefaultPartitionExpirationMs());
    } else {
      assertEquals(
          expectedDefaultPartitionLifetime, dataset.getDefaultPartitionExpirationMs() / 1000);
    }
  }
}<|MERGE_RESOLUTION|>--- conflicted
+++ resolved
@@ -1,10 +1,7 @@
 package bio.terra.workspace.app.controller;
 
-<<<<<<< HEAD
-=======
 import static bio.terra.workspace.common.fixtures.ControlledResourceFixtures.RESOURCE_DESCRIPTION;
 import static bio.terra.workspace.common.utils.MockMvcUtils.assertApiBqDatasetEquals;
->>>>>>> b81e2d91
 import static bio.terra.workspace.common.utils.MockMvcUtils.assertClonedResourceMetadata;
 import static bio.terra.workspace.common.utils.MockMvcUtils.assertControlledResourceMetadata;
 import static bio.terra.workspace.common.utils.MockMvcUtils.assertResourceMetadata;
@@ -476,12 +473,8 @@
         /*expectedProjectId=*/ projectId,
         /*expectedDatasetName=*/ destDatasetName,
         LOCATION,
-<<<<<<< HEAD
-        userAccessUtils.getDefaultUserEmail());
-=======
         /*expectedCreatedBy=*/ userAccessUtils.getDefaultUserEmail(),
         /*expectedLastUpdatedBy=*/ userAccessUtils.getDefaultUserEmail());
->>>>>>> b81e2d91
 
     // Assert resource returned by get
     final ApiGcpBigQueryDatasetResource gotResource =
@@ -537,12 +530,8 @@
         /*expectedProjectId=*/ projectId2,
         /*expectedDatasetName=*/ destDatasetName,
         LOCATION,
-<<<<<<< HEAD
-        userAccessUtils.getDefaultUserEmail());
-=======
         userAccessUtils.getDefaultUserEmail(),
         /*expectedLastUpdatedBy=*/ userAccessUtils.getDefaultUserEmail());
->>>>>>> b81e2d91
 
     // Assert resource returned by get
     final ApiGcpBigQueryDatasetResource gotResource =
@@ -698,12 +687,8 @@
       String expectedResourceDescription,
       String expectedProjectId,
       String expectedDatasetName,
-<<<<<<< HEAD
-      String expectedCreatedBy) {
-=======
       String expectedCreatedBy,
       String expectedLastUpdatedBy) {
->>>>>>> b81e2d91
     assertResourceMetadata(
         actualDataset.getMetadata(),
         ApiCloudPlatform.GCP,
@@ -723,30 +708,11 @@
 
   private void assertClonedControlledBqDataset(
       ApiGcpBigQueryDatasetResource actualDataset,
-<<<<<<< HEAD
-      ApiStewardshipType expectedStewardshipType,
-      ApiCloningInstructionsEnum expectedCloningInstructions,
       UUID expectedWorkspaceId,
       String expectedResourceName,
       String expectedProjectId,
       String expectedDatasetName,
-      String expectedRegion,
-      String expectedCreatedBy) {
-    assertClonedBqDataset(
-        actualDataset,
-        expectedStewardshipType,
-        expectedCloningInstructions,
-        expectedWorkspaceId,
-        expectedResourceName,
-        expectedProjectId,
-        expectedDatasetName,
-        expectedCreatedBy);
-=======
-      UUID expectedWorkspaceId,
-      String expectedResourceName,
       String expectedResourceDescription,
-      String expectedProjectId,
-      String expectedDatasetName,
       String expectedRegion,
       String expectedCreatedBy,
       String expectedLastUpdatedBy) {
@@ -761,7 +727,6 @@
         expectedDatasetName,
         expectedCreatedBy,
         expectedLastUpdatedBy);
->>>>>>> b81e2d91
 
     assertControlledResourceMetadata(
         actualDataset.getMetadata().getControlledResourceMetadata(),
@@ -781,12 +746,8 @@
       String expectedResourceDescription,
       String expectedProjectId,
       String expectedDatasetName,
-<<<<<<< HEAD
-      String expectedCreatedBy) {
-=======
       String expectedCreatedBy,
       String expectedLastUpdatedBy) {
->>>>>>> b81e2d91
     assertClonedResourceMetadata(
         actualDataset.getMetadata(),
         ApiCloudPlatform.GCP,
