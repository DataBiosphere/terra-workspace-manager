package bio.terra.workspace.app.controller;

import static org.hamcrest.MatcherAssert.assertThat;
import static org.hamcrest.Matchers.containsInAnyOrder;
import static org.hamcrest.Matchers.equalTo;
import static org.junit.jupiter.api.Assertions.assertEquals;
import static org.junit.jupiter.api.Assertions.assertNull;

import bio.terra.stairway.FlightDebugInfo;
import bio.terra.workspace.app.configuration.external.FeatureConfiguration;
import bio.terra.workspace.common.BaseConnectedTest;
import bio.terra.workspace.common.GcpCloudUtils;
import bio.terra.workspace.common.StairwayTestUtils;
import bio.terra.workspace.common.fixtures.PolicyFixtures;
import bio.terra.workspace.common.utils.MockMvcUtils;
import bio.terra.workspace.common.utils.TestUtils;
import bio.terra.workspace.connected.UserAccessUtils;
import bio.terra.workspace.generated.model.ApiCloningInstructionsEnum;
import bio.terra.workspace.generated.model.ApiCloudPlatform;
import bio.terra.workspace.generated.model.ApiErrorReport;
import bio.terra.workspace.generated.model.ApiGcpBigQueryDatasetResource;
import bio.terra.workspace.generated.model.ApiResourceLineage;
import bio.terra.workspace.generated.model.ApiResourceType;
import bio.terra.workspace.generated.model.ApiStewardshipType;
import bio.terra.workspace.generated.model.ApiWorkspaceDescription;
import bio.terra.workspace.service.crl.CrlService;
import bio.terra.workspace.service.iam.model.WsmIamRole;
import bio.terra.workspace.service.job.JobService;
<<<<<<< HEAD
import bio.terra.workspace.service.logging.WorkspaceActivityLogService;
=======
import bio.terra.workspace.service.resource.model.StewardshipType;
>>>>>>> 27cc93a7
import com.fasterxml.jackson.databind.ObjectMapper;
import com.google.api.services.bigquery.model.Dataset;
import com.google.common.collect.ImmutableList;
import java.util.List;
import java.util.UUID;
import javax.annotation.Nullable;
import org.apache.http.HttpStatus;
import org.junit.jupiter.api.AfterAll;
import org.junit.jupiter.api.AfterEach;
import org.junit.jupiter.api.BeforeAll;
import org.junit.jupiter.api.Disabled;
import org.junit.jupiter.api.Test;
import org.junit.jupiter.api.TestInstance;
import org.junit.jupiter.api.TestInstance.Lifecycle;
import org.slf4j.Logger;
import org.slf4j.LoggerFactory;
import org.springframework.beans.factory.annotation.Autowired;
import org.springframework.test.web.servlet.MockMvc;

/** Connected tests for controlled BQ datasets. */
// Per-class lifecycle on this test to allow a shared workspace object across tests, which saves
// time creating and deleting GCP contexts.
@TestInstance(Lifecycle.PER_CLASS)
public class ControlledGcpResourceApiControllerBqDatasetTest extends BaseConnectedTest {
  private static final Logger logger =
      LoggerFactory.getLogger(ControlledGcpResourceApiControllerBqDatasetTest.class);

  // GCP default is us-central1. Use something different, so we know this is copied to clone
  // correctly.
  private static final String LOCATION = "us-west4";
  // GCP default is to not set this. Set this, so we know this is copied to clone correctly.
  private static final long DEFAULT_TABLE_LIFETIME = 10000000;
  // GCP default is to not set this. Set this, so we know this is copied to clone correctly.
  private static final long DEFAULT_PARTITION_LIFETIME = 10000001;

  @Autowired MockMvc mockMvc;
  @Autowired MockMvcUtils mockMvcUtils;
  @Autowired ObjectMapper objectMapper;
  @Autowired UserAccessUtils userAccessUtils;
  @Autowired JobService jobService;
  @Autowired GcpCloudUtils cloudUtils;
  @Autowired FeatureConfiguration features;
  @Autowired CrlService crlService;
  @Autowired WorkspaceActivityLogService activityLogService;

  // Store workspace ID instead of workspace, we can easily use existing workspaces
  // for local development.
  private UUID workspaceId;
  private String projectId;
  private UUID workspaceId2;
  private String projectId2;

  private String sourceResourceName = TestUtils.appendRandomNumber("source-resource-name");
  private String sourceDatasetName = TestUtils.appendRandomNumber("source-dataset-name");
  private ApiGcpBigQueryDatasetResource sourceResource;

  // See here for how to skip workspace creation for local runs:
  // https://github.com/DataBiosphere/terra-workspace-manager#for-local-runs-skip-workspacecontext-creation
  @BeforeAll
  public void setup() throws Exception {
    workspaceId =
        mockMvcUtils
            .createWorkspaceWithCloudContext(userAccessUtils.defaultUserAuthRequest())
            .getId();
    ApiWorkspaceDescription workspace =
        mockMvcUtils.getWorkspace(userAccessUtils.defaultUserAuthRequest(), workspaceId);
    projectId = workspace.getGcpContext().getProjectId();
    workspaceId2 =
        mockMvcUtils
            .createWorkspaceWithCloudContext(userAccessUtils.defaultUserAuthRequest())
            .getId();
    ApiWorkspaceDescription workspace2 =
        mockMvcUtils.getWorkspace(userAccessUtils.defaultUserAuthRequest(), workspaceId2);
    projectId2 = workspace2.getGcpContext().getProjectId();

    // Note to resource authors: Set all request fields (to non-default values).
    sourceResource =
        mockMvcUtils
            .createControlledBqDataset(
                userAccessUtils.defaultUserAuthRequest(),
                workspaceId,
                sourceResourceName,
                sourceDatasetName,
                LOCATION,
                DEFAULT_TABLE_LIFETIME,
                DEFAULT_PARTITION_LIFETIME)
            .getBigQueryDataset();
    cloudUtils.populateBqTable(
        userAccessUtils.defaultUser().getGoogleCredentials(),
        sourceResource.getAttributes().getProjectId(),
        sourceDatasetName);
  }

  /**
   * Reset the {@link FlightDebugInfo} on the {@link JobService} to not interfere with other tests.
   */
  @AfterEach
  public void resetFlightDebugInfo() {
    StairwayTestUtils.enumerateJobsDump(
        jobService, workspaceId, userAccessUtils.defaultUserAuthRequest());
    StairwayTestUtils.enumerateJobsDump(
        jobService, workspaceId2, userAccessUtils.defaultUserAuthRequest());
    jobService.setFlightDebugInfoForTest(null);
  }

  @AfterAll
  public void cleanup() throws Exception {
    mockMvcUtils.deleteWorkspace(userAccessUtils.defaultUserAuthRequest(), workspaceId);
    mockMvcUtils.deleteWorkspace(userAccessUtils.defaultUserAuthRequest(), workspaceId2);
  }

  @Test
  public void create() throws Exception {
    // Resource was created in setup()

    // Assert resource returned by create
    assertBqDataset(
        sourceResource,
        ApiStewardshipType.CONTROLLED,
        ApiCloningInstructionsEnum.DEFINITION,
        workspaceId,
        sourceResourceName,
        projectId,
        sourceDatasetName,
        userAccessUtils.getDefaultUserEmail());

    // Assert resource returned by get
    ApiGcpBigQueryDatasetResource gotResource =
        mockMvcUtils.getControlledBqDataset(
            userAccessUtils.defaultUserAuthRequest(),
            workspaceId,
            sourceResource.getMetadata().getResourceId());
    assertEquals(sourceResource, gotResource);

    // Call GCP directly
    cloudUtils.assertBqTableContents(
        userAccessUtils.defaultUser().getGoogleCredentials(),
        gotResource.getAttributes().getProjectId(),
        gotResource.getAttributes().getDatasetId());
    assertBqDatasetAttributes(
        projectId,
        gotResource.getAttributes().getDatasetId(),
        LOCATION,
        DEFAULT_TABLE_LIFETIME,
        DEFAULT_PARTITION_LIFETIME);
  }

  @Test
  public void clone_requesterNoReadAccessOnSourceWorkspace_throws403() throws Exception {
    mockMvcUtils.cloneControlledBqDatasetAsync(
        userAccessUtils.secondUserAuthRequest(),
        /*sourceWorkspaceId=*/ workspaceId,
        /*sourceResourceId=*/ sourceResource.getMetadata().getResourceId(),
        /*destWorkspaceId=*/ workspaceId2,
        ApiCloningInstructionsEnum.RESOURCE,
        /*destResourceName=*/ null,
        /*destDatasetName=*/ null,
        /*destLocation=*/ null,
        List.of(HttpStatus.SC_FORBIDDEN),
        /*shouldUndo=*/ false);
  }

  @Test
  public void clone_requesterNoWriteAccessOnDestWorkspace_throws403() throws Exception {
    mockMvcUtils.grantRole(
        userAccessUtils.defaultUserAuthRequest(),
        workspaceId,
        WsmIamRole.READER,
        userAccessUtils.getSecondUserEmail());
    mockMvcUtils.grantRole(
        userAccessUtils.defaultUserAuthRequest(),
        workspaceId2,
        WsmIamRole.READER,
        userAccessUtils.getSecondUserEmail());

    mockMvcUtils.cloneControlledBqDatasetAsync(
        userAccessUtils.secondUserAuthRequest(),
        /*sourceWorkspaceId=*/ workspaceId,
        /*sourceResourceId=*/ sourceResource.getMetadata().getResourceId(),
        /*destWorkspaceId=*/ workspaceId2,
        ApiCloningInstructionsEnum.RESOURCE,
        /*destResourceName=*/ null,
        /*destDatasetName=*/ null,
        /*destLocation=*/ null,
        List.of(HttpStatus.SC_FORBIDDEN),
        /*shouldUndo=*/ false);

    mockMvcUtils.removeRole(
        userAccessUtils.defaultUserAuthRequest(),
        workspaceId,
        WsmIamRole.READER,
        userAccessUtils.getSecondUserEmail());
    mockMvcUtils.removeRole(
        userAccessUtils.defaultUserAuthRequest(),
        workspaceId2,
        WsmIamRole.READER,
        userAccessUtils.getSecondUserEmail());
  }

  @Test
  public void clone_SecondUserHasWriteAccessOnDestWorkspace_succeeds() throws Exception {
    mockMvcUtils.grantRole(
        userAccessUtils.defaultUserAuthRequest(),
        workspaceId,
        WsmIamRole.READER,
        userAccessUtils.getSecondUserEmail());
    mockMvcUtils.grantRole(
        userAccessUtils.defaultUserAuthRequest(),
        workspaceId2,
        WsmIamRole.WRITER,
        userAccessUtils.getSecondUserEmail());

    ApiGcpBigQueryDatasetResource clonedBqDataset =
        mockMvcUtils.cloneControlledBqDataset(
            userAccessUtils.secondUserAuthRequest(),
            workspaceId,
            sourceResource.getMetadata().getResourceId(),
            workspaceId2,
            ApiCloningInstructionsEnum.RESOURCE,
            /*destResourceName=*/ null,
            /*destDatasetName=*/ null,
            /*destLocation=*/ null);

    assertClonedBqDataset(
        clonedBqDataset,
        ApiStewardshipType.CONTROLLED,
        ApiCloningInstructionsEnum.DEFINITION,
        workspaceId2,
        sourceResourceName,
        projectId2,
        sourceDatasetName,
        userAccessUtils.getSecondUserEmail());

    mockMvcUtils.removeRole(
        userAccessUtils.defaultUserAuthRequest(),
        workspaceId,
        WsmIamRole.READER,
        userAccessUtils.getSecondUserEmail());
    mockMvcUtils.removeRole(
        userAccessUtils.defaultUserAuthRequest(),
        workspaceId2,
        WsmIamRole.WRITER,
        userAccessUtils.getSecondUserEmail());
    mockMvcUtils.deleteBqDataset(
        userAccessUtils.defaultUserAuthRequest(),
        workspaceId2,
        clonedBqDataset.getMetadata().getResourceId(),
        StewardshipType.CONTROLLED);
  }

  // Tests getUniquenessCheckAttributes() works
  @Test
  void clone_duplicateDatasetName_jobThrows409() throws Exception {
    ApiErrorReport errorReport =
        mockMvcUtils.cloneControlledBqDataset_jobError(
            userAccessUtils.defaultUserAuthRequest(),
            /*sourceWorkspaceId=*/ workspaceId,
            sourceResource.getMetadata().getResourceId(),
            /*destWorkspaceId=*/ workspaceId,
            ApiCloningInstructionsEnum.RESOURCE,
            /*destResourceName=*/ null,
            /*destDatasetName=*/ sourceDatasetName,
            HttpStatus.SC_CONFLICT);
    assertThat(
        errorReport.getMessage(), equalTo("A resource with matching attributes already exists"));
  }

  @Test
  void clone_copyNothing() throws Exception {
    String destResourceName = TestUtils.appendRandomNumber("dest-resource-name");
    ApiGcpBigQueryDatasetResource clonedResource =
        mockMvcUtils.cloneControlledBqDataset(
            userAccessUtils.defaultUserAuthRequest(),
            /*sourceWorkspaceId=*/ workspaceId,
            sourceResource.getMetadata().getResourceId(),
            /*destWorkspaceId=*/ workspaceId,
            ApiCloningInstructionsEnum.NOTHING,
            destResourceName,
            /*destDatasetName=*/ null);

    // Assert clone result has no resource
    assertNull(clonedResource);

    // Assert clone doesn't exist. There's no resource ID, so search on resource name.
    mockMvcUtils.assertNoResourceWithName(
        userAccessUtils.defaultUserAuthRequest(), workspaceId, destResourceName);
  }

  @Test
  void clone_copyDefinition() throws Exception {
    // Source resource is in us-west4

    // Clone resource to europe-west1
    // Note to resource authors: Set all request fields, eg BQ dataset location.
    // TODO(PF-2184): Set location to europe-west1 after PF-2184 is fixed.
    String destResourceName = TestUtils.appendRandomNumber("dest-resource-name");
    ApiGcpBigQueryDatasetResource clonedResource =
        mockMvcUtils.cloneControlledBqDataset(
            userAccessUtils.defaultUserAuthRequest(),
            /*sourceWorkspaceId=*/ workspaceId,
            sourceResource.getMetadata().getResourceId(),
            /*destWorkspaceId=*/ workspaceId2,
            ApiCloningInstructionsEnum.DEFINITION,
            destResourceName,
            /*destDatasetName=*/ null);

    // Assert resource returned in clone flight response
    assertClonedBqDataset(
        clonedResource,
        ApiStewardshipType.CONTROLLED,
        ApiCloningInstructionsEnum.DEFINITION,
        /*expectedDestWorkspaceId=*/ workspaceId2,
        destResourceName,
        /*expectedProjectId=*/ projectId2,
        /*expectedDatasetName=*/ sourceDatasetName,
        userAccessUtils.getDefaultUserEmail());

    // Assert resource returned by get
    final ApiGcpBigQueryDatasetResource gotResource =
        mockMvcUtils.getControlledBqDataset(
            userAccessUtils.defaultUserAuthRequest(),
            workspaceId2,
            clonedResource.getMetadata().getResourceId());
    assertEquals(clonedResource, gotResource);

    // Call GCP directly
    cloudUtils.assertDatasetHasNoTables(
        userAccessUtils.defaultUserAuthRequest(),
        projectId2,
        gotResource.getAttributes().getDatasetId());
    assertBqDatasetAttributes(
        projectId2,
        gotResource.getAttributes().getDatasetId(),
        LOCATION,
        // TODO(PF-2269): Change to DEFAULT_TABLE_LIFETIME after PF-2269 is fixed
        /*defaultTableLifetime*/ null,
        // TODO(PF-2269): Change to DEFAULT_PARTITION_LIFETIME after PF-2269 is fixed
        /*defaultPartitionLifetime*/ null);
<<<<<<< HEAD
    activityLogService.getLastUpdatedDetails()
=======
    mockMvcUtils.deleteBqDataset(
        userAccessUtils.defaultUserAuthRequest(),
        workspaceId2,
        gotResource.getMetadata().getResourceId(),
        /*isControlled=*/ StewardshipType.REFERENCED);
>>>>>>> 27cc93a7
  }

  @Test
  void clone_copyResource_sameWorkspace() throws Exception {
    // Source resource is in us-west4

    // Clone resource to europe-west1
    // Note to resource authors: Set all request fields, eg BQ dataset location.
    // TODO(PF-2184): Set location to europe-west1 after PF-2184 is fixed.
    // String destLocation = "europe-west1";
    String destResourceName = TestUtils.appendRandomNumber("dest-resource-name");
    String destDatasetName = TestUtils.appendRandomNumber("dest-dataset-name");
    ApiGcpBigQueryDatasetResource clonedResource =
        mockMvcUtils.cloneControlledBqDataset(
            userAccessUtils.defaultUserAuthRequest(),
            /*sourceWorkspaceId=*/ workspaceId,
            sourceResource.getMetadata().getResourceId(),
            /*destWorkspaceId=*/ workspaceId,
            ApiCloningInstructionsEnum.RESOURCE,
            destResourceName,
            destDatasetName);
    // destDatasetName,
    // destLocation);

    // Assert resource returned in clone flight response
    assertClonedBqDataset(
        clonedResource,
        ApiStewardshipType.CONTROLLED,
        ApiCloningInstructionsEnum.DEFINITION,
        /*expectedDestWorkspaceId=*/ workspaceId,
        destResourceName,
        /*expectedProjectId=*/ projectId,
        /*expectedDatasetName=*/ destDatasetName,
        userAccessUtils.getDefaultUserEmail());

    // Assert resource returned by get
    final ApiGcpBigQueryDatasetResource gotResource =
        mockMvcUtils.getControlledBqDataset(
            userAccessUtils.defaultUserAuthRequest(),
            workspaceId,
            clonedResource.getMetadata().getResourceId());
    assertEquals(clonedResource, gotResource);

    // Call GCP directly
    cloudUtils.assertBqTableContents(
        userAccessUtils.defaultUser().getGoogleCredentials(),
        projectId,
        gotResource.getAttributes().getDatasetId());
    assertBqDatasetAttributes(
        projectId,
        gotResource.getAttributes().getDatasetId(),
        LOCATION,
        // TODO(PF-2269): Change to DEFAULT_TABLE_LIFETIME after PF-2269 is fixed
        /*defaultTableLifetime*/ null,
        // TODO(PF-2269): Change to DEFAULT_PARTITION_LIFETIME after PF-2269 is fixed
        /*defaultPartitionLifetime*/ null);
  }

  @Test
  void clone_copyResource_differentWorkspace() throws Exception {
    // Source resource is in us-west4

    // Clone resource to europe-west1
    // Note to resource authors: Set all request fields, eg BQ dataset location.
    // TODO(PF-2184): Set location to europe-west1 after PF-2184 is fixed.
    // String destLocation = "europe-west1";
    String destResourceName = TestUtils.appendRandomNumber("dest-resource-name");
    String destDatasetName = TestUtils.appendRandomNumber("dest-dataset-name");
    ApiGcpBigQueryDatasetResource clonedResource =
        mockMvcUtils.cloneControlledBqDataset(
            userAccessUtils.defaultUserAuthRequest(),
            /*sourceWorkspaceId=*/ workspaceId,
            sourceResource.getMetadata().getResourceId(),
            /*destWorkspaceId=*/ workspaceId2,
            ApiCloningInstructionsEnum.RESOURCE,
            destResourceName,
            destDatasetName);
    // destDatasetName,
    // destLocation);

    // Assert resource returned in clone flight response
    assertClonedBqDataset(
        clonedResource,
        ApiStewardshipType.CONTROLLED,
        ApiCloningInstructionsEnum.DEFINITION,
        /*expectedDestWorkspaceId=*/ workspaceId2,
        destResourceName,
        /*expectedProjectId=*/ projectId2,
        /*expectedDatasetName=*/ destDatasetName,
        userAccessUtils.getDefaultUserEmail());

    // Assert resource returned by get
    final ApiGcpBigQueryDatasetResource gotResource =
        mockMvcUtils.getControlledBqDataset(
            userAccessUtils.defaultUserAuthRequest(),
            workspaceId2,
            clonedResource.getMetadata().getResourceId());
    assertEquals(clonedResource, gotResource);

    // Call GCP directly
    cloudUtils.assertBqTableContents(
        userAccessUtils.defaultUser().getGoogleCredentials(),
        projectId2,
        gotResource.getAttributes().getDatasetId());
    assertBqDatasetAttributes(
        projectId2,
        gotResource.getAttributes().getDatasetId(),
        LOCATION,
        // TODO(PF-2269): Change to DEFAULT_TABLE_LIFETIME after PF-2269 is fixed
        /*defaultTableLifetime*/ null,
        // TODO(PF-2269): Change to DEFAULT_PARTITION_LIFETIME after PF-2269 is fixed
        /*defaultPartitionLifetime*/ null);
  }

  @Test
  void clone_copyReference() throws Exception {
    // Source resource is COPY_DEFINITION

    // Clone resource
    String destResourceName = TestUtils.appendRandomNumber("dest-resource-name");
    ApiGcpBigQueryDatasetResource clonedResource =
        mockMvcUtils.cloneControlledBqDataset(
            userAccessUtils.defaultUserAuthRequest(),
            /*sourceWorkspaceId=*/ workspaceId,
            sourceResource.getMetadata().getResourceId(),
            /*destWorkspaceId=*/ workspaceId,
            ApiCloningInstructionsEnum.REFERENCE,
            destResourceName,
            /*destDatasetName*/ null);

    // Assert resource returned in clone flight response
    assertClonedBqDataset(
        clonedResource,
        ApiStewardshipType.REFERENCED,
        // COPY_DEFINITION doesn't make sense for referenced resources. COPY_DEFINITION was
        // converted to COPY_REFERENCE.
        ApiCloningInstructionsEnum.REFERENCE,
        /*expectedDestWorkspaceId=*/ workspaceId,
        destResourceName,
        /*expectedProjectId=*/ projectId,
        /*expectedDatasetName=*/ sourceDatasetName,
        userAccessUtils.getDefaultUserEmail());

    // Assert resource returned by get
    final ApiGcpBigQueryDatasetResource gotResource =
        mockMvcUtils.getReferencedBqDataset(
            userAccessUtils.defaultUserAuthRequest(),
            workspaceId,
            clonedResource.getMetadata().getResourceId());
    assertEquals(clonedResource, gotResource);
  }

  // Destination workspace policy is the merge of source workspace policy and pre-clone destination
  // workspace policy
  @Test
  @Disabled("Enable after PF-2217 is fixed")
  void clone_policiesMerged() throws Exception {
    logger.info("features.isTpsEnabled(): %s".formatted(features.isTpsEnabled()));
    // Don't run the test if TPS is disabled
    if (!features.isTpsEnabled()) {
      return;
    }

    // Clean up policies from previous runs, if any exist
    mockMvcUtils.deletePolicies(userAccessUtils.defaultUserAuthRequest(), workspaceId);
    mockMvcUtils.deletePolicies(userAccessUtils.defaultUserAuthRequest(), workspaceId2);

    // Add group policy to source workspace. Add region policy to dest workspace.
    mockMvcUtils.updatePolicies(
        userAccessUtils.defaultUserAuthRequest(),
        workspaceId,
        /*policiesToAdd=*/ ImmutableList.of(PolicyFixtures.GROUP_POLICY),
        /*policiesToRemove=*/ null);
    mockMvcUtils.updatePolicies(
        userAccessUtils.defaultUserAuthRequest(),
        workspaceId2,
        /*policiesToAdd=*/ ImmutableList.of(PolicyFixtures.REGION_POLICY),
        /*policiesToRemove=*/ null);

    // Clone resource
    String destResourceName = TestUtils.appendRandomNumber("dest-resource-name");
    mockMvcUtils.cloneControlledBqDataset(
        userAccessUtils.defaultUserAuthRequest(),
        /*sourceWorkspaceId=*/ workspaceId,
        sourceResource.getMetadata().getResourceId(),
        /*destWorkspaceId=*/ workspaceId2,
        ApiCloningInstructionsEnum.REFERENCE,
        destResourceName,
        /*destDatasetName*/ null);

    // Assert dest workspace has group and region policies
    ApiWorkspaceDescription destWorkspace =
        mockMvcUtils.getWorkspace(userAccessUtils.defaultUserAuthRequest(), workspaceId2);
    assertThat(
        destWorkspace.getPolicies(),
        containsInAnyOrder(PolicyFixtures.GROUP_POLICY, PolicyFixtures.REGION_POLICY));

    // Clean up: Delete policies
    mockMvcUtils.deletePolicies(userAccessUtils.defaultUserAuthRequest(), workspaceId);
    mockMvcUtils.deletePolicies(userAccessUtils.defaultUserAuthRequest(), workspaceId2);
  }

  @Test
  void clone_copyResource_undo() throws Exception {
    String destResourceName = TestUtils.appendRandomNumber("dest-resource-name");
    mockMvcUtils.cloneControlledBqDataset_undo(
        userAccessUtils.defaultUserAuthRequest(),
        /*sourceWorkspaceId=*/ workspaceId,
        sourceResource.getMetadata().getResourceId(),
        /*destWorkspaceId=*/ workspaceId2,
        ApiCloningInstructionsEnum.RESOURCE,
        destResourceName);

    // Assert clone doesn't exist. There's no resource ID, so search on resource name.
    mockMvcUtils.assertNoResourceWithName(
        userAccessUtils.defaultUserAuthRequest(), workspaceId2, destResourceName);
  }

  @Test
  void clone_copyReference_undo() throws Exception {
    String destResourceName = TestUtils.appendRandomNumber("dest-resource-name");
    mockMvcUtils.cloneControlledBqDataset_undo(
        userAccessUtils.defaultUserAuthRequest(),
        /*sourceWorkspaceId=*/ workspaceId,
        sourceResource.getMetadata().getResourceId(),
        /*destWorkspaceId=*/ workspaceId2,
        ApiCloningInstructionsEnum.REFERENCE,
        destResourceName);

    // Assert clone doesn't exist. There's no resource ID, so search on resource name.
    mockMvcUtils.assertNoResourceWithName(
        userAccessUtils.defaultUserAuthRequest(), workspaceId, destResourceName);
  }

  private void assertBqDataset(
      ApiGcpBigQueryDatasetResource actualDataset,
      ApiStewardshipType expectedStewardshipType,
      ApiCloningInstructionsEnum expectedCloningInstructions,
      UUID expectedWorkspaceId,
      String expectedResourceName,
      String expectedProjectId,
      String expectedDatasetName,
      String expectedCreatedBy) {
    mockMvcUtils.assertResourceMetadata(
        actualDataset.getMetadata(),
        ApiCloudPlatform.GCP,
        ApiResourceType.BIG_QUERY_DATASET,
        expectedStewardshipType,
        expectedCloningInstructions,
        expectedWorkspaceId,
        expectedResourceName,
        /*expectedResourceLineage=*/ new ApiResourceLineage(),
        expectedCreatedBy);

    assertEquals(expectedProjectId, actualDataset.getAttributes().getProjectId());
    assertEquals(expectedDatasetName, actualDataset.getAttributes().getDatasetId());
  }

  private void assertClonedBqDataset(
      ApiGcpBigQueryDatasetResource actualDataset,
      ApiStewardshipType expectedStewardshipType,
      ApiCloningInstructionsEnum expectedCloningInstructions,
      UUID expectedWorkspaceId,
      String expectedResourceName,
      String expectedProjectId,
      String expectedDatasetName,
      String expectedCreatedBy) {
    mockMvcUtils.assertClonedResourceMetadata(
        actualDataset.getMetadata(),
        ApiCloudPlatform.GCP,
        ApiResourceType.BIG_QUERY_DATASET,
        expectedStewardshipType,
        expectedCloningInstructions,
        expectedWorkspaceId,
        expectedResourceName,
        /*sourceWorkspaceId=*/ workspaceId,
        /*sourceResourceId=*/ sourceResource.getMetadata().getResourceId(),
        expectedCreatedBy);

    assertEquals(expectedProjectId, actualDataset.getAttributes().getProjectId());
    assertEquals(expectedDatasetName, actualDataset.getAttributes().getDatasetId());
  }

  /** Calls GCP directly to assert dataset location, table lifetimes. */
  private void assertBqDatasetAttributes(
      String projectId,
      String datasetId,
      String expectedLocation,
      @Nullable Long expectedDefaultTableLifetime,
      @Nullable Long expectedDefaultPartitionLifetime)
      throws Exception {
    Dataset dataset =
        crlService.createWsmSaBigQueryCow().datasets().get(projectId, datasetId).execute();
    assertEquals(expectedLocation, dataset.getLocation());
    if (expectedDefaultTableLifetime == null) {
      assertEquals(null, dataset.getDefaultTableExpirationMs());
    } else {
      assertEquals(expectedDefaultTableLifetime, dataset.getDefaultTableExpirationMs() / 1000);
    }
    if (expectedDefaultPartitionLifetime == null) {
      assertEquals(null, dataset.getDefaultPartitionExpirationMs());
    } else {
      assertEquals(
          expectedDefaultPartitionLifetime, dataset.getDefaultPartitionExpirationMs() / 1000);
    }
  }
}<|MERGE_RESOLUTION|>--- conflicted
+++ resolved
@@ -24,13 +24,11 @@
 import bio.terra.workspace.generated.model.ApiStewardshipType;
 import bio.terra.workspace.generated.model.ApiWorkspaceDescription;
 import bio.terra.workspace.service.crl.CrlService;
+import bio.terra.workspace.service.iam.SamService;
 import bio.terra.workspace.service.iam.model.WsmIamRole;
 import bio.terra.workspace.service.job.JobService;
-<<<<<<< HEAD
 import bio.terra.workspace.service.logging.WorkspaceActivityLogService;
-=======
 import bio.terra.workspace.service.resource.model.StewardshipType;
->>>>>>> 27cc93a7
 import com.fasterxml.jackson.databind.ObjectMapper;
 import com.google.api.services.bigquery.model.Dataset;
 import com.google.common.collect.ImmutableList;
@@ -75,6 +73,7 @@
   @Autowired FeatureConfiguration features;
   @Autowired CrlService crlService;
   @Autowired WorkspaceActivityLogService activityLogService;
+  @Autowired SamService samService;
 
   // Store workspace ID instead of workspace, we can easily use existing workspaces
   // for local development.
@@ -369,15 +368,17 @@
         /*defaultTableLifetime*/ null,
         // TODO(PF-2269): Change to DEFAULT_PARTITION_LIFETIME after PF-2269 is fixed
         /*defaultPartitionLifetime*/ null);
-<<<<<<< HEAD
-    activityLogService.getLastUpdatedDetails()
-=======
+    mockMvcUtils.assertCloneActivityIsLogged(
+        workspaceId,
+        sourceResource.getMetadata().getResourceId(),
+        workspaceId2,
+        clonedResource.getMetadata().getResourceId(),
+        userAccessUtils.defaultUserAuthRequest());
     mockMvcUtils.deleteBqDataset(
         userAccessUtils.defaultUserAuthRequest(),
         workspaceId2,
         gotResource.getMetadata().getResourceId(),
         /*isControlled=*/ StewardshipType.REFERENCED);
->>>>>>> 27cc93a7
   }
 
   @Test
@@ -434,6 +435,12 @@
         /*defaultTableLifetime*/ null,
         // TODO(PF-2269): Change to DEFAULT_PARTITION_LIFETIME after PF-2269 is fixed
         /*defaultPartitionLifetime*/ null);
+    mockMvcUtils.assertCloneActivityIsLogged(
+        workspaceId,
+        sourceResource.getMetadata().getResourceId(),
+        workspaceId,
+        clonedResource.getMetadata().getResourceId(),
+        userAccessUtils.defaultUserAuthRequest());
   }
 
   @Test
@@ -490,6 +497,12 @@
         /*defaultTableLifetime*/ null,
         // TODO(PF-2269): Change to DEFAULT_PARTITION_LIFETIME after PF-2269 is fixed
         /*defaultPartitionLifetime*/ null);
+    mockMvcUtils.assertCloneActivityIsLogged(
+        workspaceId,
+        sourceResource.getMetadata().getResourceId(),
+        workspaceId2,
+        clonedResource.getMetadata().getResourceId(),
+        userAccessUtils.defaultUserAuthRequest());
   }
 
   @Test
@@ -528,6 +541,12 @@
             workspaceId,
             clonedResource.getMetadata().getResourceId());
     assertEquals(clonedResource, gotResource);
+    mockMvcUtils.assertCloneActivityIsLogged(
+        workspaceId,
+        sourceResource.getMetadata().getResourceId(),
+        workspaceId,
+        clonedResource.getMetadata().getResourceId(),
+        userAccessUtils.defaultUserAuthRequest());
   }
 
   // Destination workspace policy is the merge of source workspace policy and pre-clone destination
