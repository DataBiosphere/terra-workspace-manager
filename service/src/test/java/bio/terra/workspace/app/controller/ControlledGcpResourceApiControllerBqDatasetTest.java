package bio.terra.workspace.app.controller;

import static org.hamcrest.MatcherAssert.assertThat;
import static org.hamcrest.Matchers.containsInAnyOrder;
import static org.hamcrest.Matchers.equalTo;
import static org.junit.jupiter.api.Assertions.assertEquals;
import static org.junit.jupiter.api.Assertions.assertNull;

import bio.terra.stairway.FlightDebugInfo;
import bio.terra.workspace.app.configuration.external.FeatureConfiguration;
import bio.terra.workspace.common.BaseConnectedTest;
import bio.terra.workspace.common.GcpCloudUtils;
import bio.terra.workspace.common.StairwayTestUtils;
import bio.terra.workspace.common.fixtures.PolicyFixtures;
import bio.terra.workspace.common.utils.MockMvcUtils;
import bio.terra.workspace.common.utils.TestUtils;
import bio.terra.workspace.connected.UserAccessUtils;
import bio.terra.workspace.generated.model.ApiCloningInstructionsEnum;
import bio.terra.workspace.generated.model.ApiCloudPlatform;
import bio.terra.workspace.generated.model.ApiErrorReport;
import bio.terra.workspace.generated.model.ApiGcpBigQueryDatasetResource;
import bio.terra.workspace.generated.model.ApiResourceLineage;
import bio.terra.workspace.generated.model.ApiResourceType;
import bio.terra.workspace.generated.model.ApiStewardshipType;
import bio.terra.workspace.generated.model.ApiWorkspaceDescription;
import bio.terra.workspace.service.crl.CrlService;
import bio.terra.workspace.service.iam.model.WsmIamRole;
import bio.terra.workspace.service.job.JobService;
import bio.terra.workspace.service.resource.model.StewardshipType;
import com.fasterxml.jackson.databind.ObjectMapper;
import com.google.api.services.bigquery.model.Dataset;
import com.google.common.collect.ImmutableList;
import java.util.List;
import java.util.UUID;
import javax.annotation.Nullable;
import org.apache.http.HttpStatus;
import org.junit.jupiter.api.AfterAll;
import org.junit.jupiter.api.AfterEach;
import org.junit.jupiter.api.BeforeAll;
import org.junit.jupiter.api.Disabled;
import org.junit.jupiter.api.Test;
import org.junit.jupiter.api.TestInstance;
import org.junit.jupiter.api.TestInstance.Lifecycle;
import org.slf4j.Logger;
import org.slf4j.LoggerFactory;
import org.springframework.beans.factory.annotation.Autowired;
import org.springframework.test.web.servlet.MockMvc;

/** Connected tests for controlled BQ datasets. */
// Per-class lifecycle on this test to allow a shared workspace object across tests, which saves
// time creating and deleting GCP contexts.
@TestInstance(Lifecycle.PER_CLASS)
public class ControlledGcpResourceApiControllerBqDatasetTest extends BaseConnectedTest {
  private static final Logger logger =
      LoggerFactory.getLogger(ControlledGcpResourceApiControllerBqDatasetTest.class);

  // GCP default is us-central1. Use something different, so we know this is copied to clone
  // correctly.
  private static final String LOCATION = "us-west4";
  // GCP default is to not set this. Set this, so we know this is copied to clone correctly.
  private static final long DEFAULT_TABLE_LIFETIME = 10000000;
  // GCP default is to not set this. Set this, so we know this is copied to clone correctly.
  private static final long DEFAULT_PARTITION_LIFETIME = 10000001;

  @Autowired MockMvc mockMvc;
  @Autowired MockMvcUtils mockMvcUtils;
  @Autowired ObjectMapper objectMapper;
  @Autowired UserAccessUtils userAccessUtils;
  @Autowired JobService jobService;
  @Autowired GcpCloudUtils cloudUtils;
  @Autowired FeatureConfiguration features;
  @Autowired CrlService crlService;

  // Store workspace ID instead of workspace, we can easily use existing workspaces
  // for local development.
  private UUID workspaceId;
  private String projectId;
  private UUID workspaceId2;
  private String projectId2;

  private String sourceResourceName = TestUtils.appendRandomNumber("source-resource-name");
  private String sourceDatasetName = TestUtils.appendRandomNumber("source-dataset-name");
  private ApiGcpBigQueryDatasetResource sourceResource;

  // See here for how to skip workspace creation for local runs:
  // https://github.com/DataBiosphere/terra-workspace-manager#for-local-runs-skip-workspacecontext-creation
  @BeforeAll
  public void setup() throws Exception {
    workspaceId =
        mockMvcUtils
            .createWorkspaceWithCloudContext(userAccessUtils.defaultUserAuthRequest())
            .getId();
    ApiWorkspaceDescription workspace =
        mockMvcUtils.getWorkspace(userAccessUtils.defaultUserAuthRequest(), workspaceId);
    projectId = workspace.getGcpContext().getProjectId();
    workspaceId2 =
        mockMvcUtils
            .createWorkspaceWithCloudContext(userAccessUtils.defaultUserAuthRequest())
            .getId();
    ApiWorkspaceDescription workspace2 =
        mockMvcUtils.getWorkspace(userAccessUtils.defaultUserAuthRequest(), workspaceId2);
    projectId2 = workspace2.getGcpContext().getProjectId();

    // Note to resource authors: Set all request fields (to non-default values).
    sourceResource =
        mockMvcUtils
            .createControlledBqDataset(
                userAccessUtils.defaultUserAuthRequest(),
                workspaceId,
                sourceResourceName,
                sourceDatasetName,
                LOCATION,
                DEFAULT_TABLE_LIFETIME,
                DEFAULT_PARTITION_LIFETIME)
            .getBigQueryDataset();
    cloudUtils.populateBqTable(
        userAccessUtils.defaultUser().getGoogleCredentials(),
        sourceResource.getAttributes().getProjectId(),
        sourceDatasetName);
  }

  /**
   * Reset the {@link FlightDebugInfo} on the {@link JobService} to not interfere with other tests.
   */
  @AfterEach
  public void resetFlightDebugInfo() {
    StairwayTestUtils.enumerateJobsDump(
        jobService, workspaceId, userAccessUtils.defaultUserAuthRequest());
    StairwayTestUtils.enumerateJobsDump(
        jobService, workspaceId2, userAccessUtils.defaultUserAuthRequest());
    jobService.setFlightDebugInfoForTest(null);
  }

  @AfterAll
  public void cleanup() throws Exception {
    mockMvcUtils.deleteWorkspace(userAccessUtils.defaultUserAuthRequest(), workspaceId);
    mockMvcUtils.deleteWorkspace(userAccessUtils.defaultUserAuthRequest(), workspaceId2);
  }

  @Test
  public void create() throws Exception {
    // Resource was created in setup()

    // Assert resource returned by create
    assertBqDataset(
        sourceResource,
        ApiStewardshipType.CONTROLLED,
        ApiCloningInstructionsEnum.DEFINITION,
        workspaceId,
        sourceResourceName,
        projectId,
        sourceDatasetName,
<<<<<<< HEAD
        /*expectedLastUpdatedBy=*/ userAccessUtils.getDefaultUserEmail());
=======
        userAccessUtils.getDefaultUserEmail());
>>>>>>> 27e3f585

    // Assert resource returned by get
    ApiGcpBigQueryDatasetResource gotResource =
        mockMvcUtils.getControlledBqDataset(
            userAccessUtils.defaultUserAuthRequest(),
            workspaceId,
            sourceResource.getMetadata().getResourceId());
    assertEquals(sourceResource, gotResource);

    // Call GCP directly
    cloudUtils.assertBqTableContents(
        userAccessUtils.defaultUser().getGoogleCredentials(),
        gotResource.getAttributes().getProjectId(),
        gotResource.getAttributes().getDatasetId());
    assertBqDatasetAttributes(
        projectId,
        gotResource.getAttributes().getDatasetId(),
        LOCATION,
        DEFAULT_TABLE_LIFETIME,
        DEFAULT_PARTITION_LIFETIME);
  }

  @Test
  public void clone_requesterNoReadAccessOnSourceWorkspace_throws403() throws Exception {
    mockMvcUtils.cloneControlledBqDatasetAsync(
        userAccessUtils.secondUserAuthRequest(),
        /*sourceWorkspaceId=*/ workspaceId,
        /*sourceResourceId=*/ sourceResource.getMetadata().getResourceId(),
        /*destWorkspaceId=*/ workspaceId2,
        ApiCloningInstructionsEnum.RESOURCE,
        /*destResourceName=*/ null,
        /*destDatasetName=*/ null,
        /*destLocation=*/ null,
        List.of(HttpStatus.SC_FORBIDDEN),
        /*shouldUndo=*/ false);
  }

  @Test
  public void clone_requesterNoWriteAccessOnDestWorkspace_throws403() throws Exception {
    mockMvcUtils.grantRole(
        userAccessUtils.defaultUserAuthRequest(),
        workspaceId,
        WsmIamRole.READER,
        userAccessUtils.getSecondUserEmail());
    mockMvcUtils.grantRole(
        userAccessUtils.defaultUserAuthRequest(),
        workspaceId2,
        WsmIamRole.READER,
        userAccessUtils.getSecondUserEmail());

    mockMvcUtils.cloneControlledBqDatasetAsync(
        userAccessUtils.secondUserAuthRequest(),
        /*sourceWorkspaceId=*/ workspaceId,
        /*sourceResourceId=*/ sourceResource.getMetadata().getResourceId(),
        /*destWorkspaceId=*/ workspaceId2,
        ApiCloningInstructionsEnum.RESOURCE,
        /*destResourceName=*/ null,
        /*destDatasetName=*/ null,
        /*destLocation=*/ null,
        List.of(HttpStatus.SC_FORBIDDEN),
        /*shouldUndo=*/ false);

    mockMvcUtils.removeRole(
        userAccessUtils.defaultUserAuthRequest(),
        workspaceId,
        WsmIamRole.READER,
        userAccessUtils.getSecondUserEmail());
    mockMvcUtils.removeRole(
        userAccessUtils.defaultUserAuthRequest(),
        workspaceId2,
        WsmIamRole.READER,
        userAccessUtils.getSecondUserEmail());
  }

  @Test
  public void clone_SecondUserHasWriteAccessOnDestWorkspace_succeeds() throws Exception {
    mockMvcUtils.grantRole(
        userAccessUtils.defaultUserAuthRequest(),
        workspaceId,
        WsmIamRole.READER,
        userAccessUtils.getSecondUserEmail());
    mockMvcUtils.grantRole(
        userAccessUtils.defaultUserAuthRequest(),
        workspaceId2,
        WsmIamRole.WRITER,
        userAccessUtils.getSecondUserEmail());

    ApiGcpBigQueryDatasetResource clonedBqDataset =
        mockMvcUtils.cloneControlledBqDataset(
            userAccessUtils.secondUserAuthRequest(),
            workspaceId,
            sourceResource.getMetadata().getResourceId(),
            workspaceId2,
            ApiCloningInstructionsEnum.RESOURCE,
            /*destResourceName=*/ null,
            /*destDatasetName=*/ null,
            /*destLocation=*/ null);

    assertClonedBqDataset(
        clonedBqDataset,
        ApiStewardshipType.CONTROLLED,
        ApiCloningInstructionsEnum.DEFINITION,
        workspaceId2,
        sourceResourceName,
        projectId2,
        sourceDatasetName,
        userAccessUtils.getSecondUserEmail());

    mockMvcUtils.removeRole(
        userAccessUtils.defaultUserAuthRequest(),
        workspaceId,
        WsmIamRole.READER,
        userAccessUtils.getSecondUserEmail());
    mockMvcUtils.removeRole(
        userAccessUtils.defaultUserAuthRequest(),
        workspaceId2,
        WsmIamRole.WRITER,
        userAccessUtils.getSecondUserEmail());
    mockMvcUtils.deleteBqDataset(
        userAccessUtils.defaultUserAuthRequest(),
        workspaceId2,
        clonedBqDataset.getMetadata().getResourceId(),
        StewardshipType.CONTROLLED);
  }

  // Tests getUniquenessCheckAttributes() works
  @Test
  void clone_duplicateDatasetName_jobThrows409() throws Exception {
    ApiErrorReport errorReport =
        mockMvcUtils.cloneControlledBqDataset_jobError(
            userAccessUtils.defaultUserAuthRequest(),
            /*sourceWorkspaceId=*/ workspaceId,
            sourceResource.getMetadata().getResourceId(),
            /*destWorkspaceId=*/ workspaceId,
            ApiCloningInstructionsEnum.RESOURCE,
            /*destResourceName=*/ null,
            /*destDatasetName=*/ sourceDatasetName,
            HttpStatus.SC_CONFLICT);
    assertThat(
        errorReport.getMessage(), equalTo("A resource with matching attributes already exists"));
  }

  @Test
  void clone_copyNothing() throws Exception {
    String destResourceName = TestUtils.appendRandomNumber("dest-resource-name");
    ApiGcpBigQueryDatasetResource clonedResource =
        mockMvcUtils.cloneControlledBqDataset(
            userAccessUtils.defaultUserAuthRequest(),
            /*sourceWorkspaceId=*/ workspaceId,
            sourceResource.getMetadata().getResourceId(),
            /*destWorkspaceId=*/ workspaceId,
            ApiCloningInstructionsEnum.NOTHING,
            destResourceName,
            /*destDatasetName=*/ null);

    // Assert clone result has no resource
    assertNull(clonedResource);

    // Assert clone doesn't exist. There's no resource ID, so search on resource name.
    mockMvcUtils.assertNoResourceWithName(
        userAccessUtils.defaultUserAuthRequest(), workspaceId, destResourceName);
  }

  @Test
  void clone_copyDefinition() throws Exception {
    // Source resource is in us-west4

    // Clone resource to europe-west1
    // Note to resource authors: Set all request fields, eg BQ dataset location.
    // TODO(PF-2184): Set location to europe-west1 after PF-2184 is fixed.
    String destResourceName = TestUtils.appendRandomNumber("dest-resource-name");
    ApiGcpBigQueryDatasetResource clonedResource =
        mockMvcUtils.cloneControlledBqDataset(
            userAccessUtils.defaultUserAuthRequest(),
            /*sourceWorkspaceId=*/ workspaceId,
            sourceResource.getMetadata().getResourceId(),
            /*destWorkspaceId=*/ workspaceId2,
            ApiCloningInstructionsEnum.DEFINITION,
            destResourceName,
            /*destDatasetName=*/ null);

    // Assert resource returned in clone flight response
    assertClonedBqDataset(
        clonedResource,
        ApiStewardshipType.CONTROLLED,
        ApiCloningInstructionsEnum.DEFINITION,
        /*expectedDestWorkspaceId=*/ workspaceId2,
        destResourceName,
        /*expectedProjectId=*/ projectId2,
        /*expectedDatasetName=*/ sourceDatasetName,
<<<<<<< HEAD
        /*expectedLastUpdatedBy=*/ userAccessUtils.getDefaultUserEmail());
=======
        userAccessUtils.getDefaultUserEmail());
>>>>>>> 27e3f585

    // Assert resource returned by get
    final ApiGcpBigQueryDatasetResource gotResource =
        mockMvcUtils.getControlledBqDataset(
            userAccessUtils.defaultUserAuthRequest(),
            workspaceId2,
            clonedResource.getMetadata().getResourceId());
    assertEquals(clonedResource, gotResource);

    // Call GCP directly
    cloudUtils.assertDatasetHasNoTables(
        userAccessUtils.defaultUserAuthRequest(),
        projectId2,
        gotResource.getAttributes().getDatasetId());
    assertBqDatasetAttributes(
        projectId2,
        gotResource.getAttributes().getDatasetId(),
        LOCATION,
        // TODO(PF-2269): Change to DEFAULT_TABLE_LIFETIME after PF-2269 is fixed
        /*defaultTableLifetime*/ null,
        // TODO(PF-2269): Change to DEFAULT_PARTITION_LIFETIME after PF-2269 is fixed
        /*defaultPartitionLifetime*/ null);
    mockMvcUtils.deleteBqDataset(
        userAccessUtils.defaultUserAuthRequest(),
        workspaceId2,
        gotResource.getMetadata().getResourceId(),
        /*isControlled=*/ StewardshipType.REFERENCED);
  }

  @Test
  void clone_copyResource_sameWorkspace() throws Exception {
    // Source resource is in us-west4

    // Clone resource to europe-west1
    // Note to resource authors: Set all request fields, eg BQ dataset location.
    // TODO(PF-2184): Set location to europe-west1 after PF-2184 is fixed.
    // String destLocation = "europe-west1";
    String destResourceName = TestUtils.appendRandomNumber("dest-resource-name");
    String destDatasetName = TestUtils.appendRandomNumber("dest-dataset-name");
    ApiGcpBigQueryDatasetResource clonedResource =
        mockMvcUtils.cloneControlledBqDataset(
            userAccessUtils.defaultUserAuthRequest(),
            /*sourceWorkspaceId=*/ workspaceId,
            sourceResource.getMetadata().getResourceId(),
            /*destWorkspaceId=*/ workspaceId,
            ApiCloningInstructionsEnum.RESOURCE,
            destResourceName,
            destDatasetName);
    // destDatasetName,
    // destLocation);

    // Assert resource returned in clone flight response
    assertClonedBqDataset(
        clonedResource,
        ApiStewardshipType.CONTROLLED,
        ApiCloningInstructionsEnum.DEFINITION,
        /*expectedDestWorkspaceId=*/ workspaceId,
        destResourceName,
        /*expectedProjectId=*/ projectId,
        /*expectedDatasetName=*/ destDatasetName,
<<<<<<< HEAD
        /*expectedLastUpdatedBy=*/ userAccessUtils.getDefaultUserEmail());
=======
        userAccessUtils.getDefaultUserEmail());
>>>>>>> 27e3f585

    // Assert resource returned by get
    final ApiGcpBigQueryDatasetResource gotResource =
        mockMvcUtils.getControlledBqDataset(
            userAccessUtils.defaultUserAuthRequest(),
            workspaceId,
            clonedResource.getMetadata().getResourceId());
    assertEquals(clonedResource, gotResource);

    // Call GCP directly
    cloudUtils.assertBqTableContents(
        userAccessUtils.defaultUser().getGoogleCredentials(),
        projectId,
        gotResource.getAttributes().getDatasetId());
    assertBqDatasetAttributes(
        projectId,
        gotResource.getAttributes().getDatasetId(),
        LOCATION,
        // TODO(PF-2269): Change to DEFAULT_TABLE_LIFETIME after PF-2269 is fixed
        /*defaultTableLifetime*/ null,
        // TODO(PF-2269): Change to DEFAULT_PARTITION_LIFETIME after PF-2269 is fixed
        /*defaultPartitionLifetime*/ null);
  }

  @Test
  void clone_copyResource_differentWorkspace() throws Exception {
    // Source resource is in us-west4

    // Clone resource to europe-west1
    // Note to resource authors: Set all request fields, eg BQ dataset location.
    // TODO(PF-2184): Set location to europe-west1 after PF-2184 is fixed.
    // String destLocation = "europe-west1";
    String destResourceName = TestUtils.appendRandomNumber("dest-resource-name");
    String destDatasetName = TestUtils.appendRandomNumber("dest-dataset-name");
    ApiGcpBigQueryDatasetResource clonedResource =
        mockMvcUtils.cloneControlledBqDataset(
            userAccessUtils.defaultUserAuthRequest(),
            /*sourceWorkspaceId=*/ workspaceId,
            sourceResource.getMetadata().getResourceId(),
            /*destWorkspaceId=*/ workspaceId2,
            ApiCloningInstructionsEnum.RESOURCE,
            destResourceName,
            destDatasetName);
    // destDatasetName,
    // destLocation);

    // Assert resource returned in clone flight response
    assertClonedBqDataset(
        clonedResource,
        ApiStewardshipType.CONTROLLED,
        ApiCloningInstructionsEnum.DEFINITION,
        /*expectedDestWorkspaceId=*/ workspaceId2,
        destResourceName,
        /*expectedProjectId=*/ projectId2,
        /*expectedDatasetName=*/ destDatasetName,
<<<<<<< HEAD
        /*expectedLastUpdatedBy=*/ userAccessUtils.getDefaultUserEmail());
=======
        userAccessUtils.getDefaultUserEmail());
>>>>>>> 27e3f585

    // Assert resource returned by get
    final ApiGcpBigQueryDatasetResource gotResource =
        mockMvcUtils.getControlledBqDataset(
            userAccessUtils.defaultUserAuthRequest(),
            workspaceId2,
            clonedResource.getMetadata().getResourceId());
    assertEquals(clonedResource, gotResource);

    // Call GCP directly
    cloudUtils.assertBqTableContents(
        userAccessUtils.defaultUser().getGoogleCredentials(),
        projectId2,
        gotResource.getAttributes().getDatasetId());
    assertBqDatasetAttributes(
        projectId2,
        gotResource.getAttributes().getDatasetId(),
        LOCATION,
        // TODO(PF-2269): Change to DEFAULT_TABLE_LIFETIME after PF-2269 is fixed
        /*defaultTableLifetime*/ null,
        // TODO(PF-2269): Change to DEFAULT_PARTITION_LIFETIME after PF-2269 is fixed
        /*defaultPartitionLifetime*/ null);
  }

  @Test
  void clone_copyReference() throws Exception {
    // Source resource is COPY_DEFINITION

    // Clone resource
    String destResourceName = TestUtils.appendRandomNumber("dest-resource-name");
    ApiGcpBigQueryDatasetResource clonedResource =
        mockMvcUtils.cloneControlledBqDataset(
            userAccessUtils.defaultUserAuthRequest(),
            /*sourceWorkspaceId=*/ workspaceId,
            sourceResource.getMetadata().getResourceId(),
            /*destWorkspaceId=*/ workspaceId,
            ApiCloningInstructionsEnum.REFERENCE,
            destResourceName,
            /*destDatasetName*/ null);

    // Assert resource returned in clone flight response
    assertClonedBqDataset(
        clonedResource,
        ApiStewardshipType.REFERENCED,
        // COPY_DEFINITION doesn't make sense for referenced resources. COPY_DEFINITION was
        // converted to COPY_REFERENCE.
        ApiCloningInstructionsEnum.REFERENCE,
        /*expectedDestWorkspaceId=*/ workspaceId,
        destResourceName,
        /*expectedProjectId=*/ projectId,
        /*expectedDatasetName=*/ sourceDatasetName,
<<<<<<< HEAD
        /*expectedLastUpdatedBy=*/ userAccessUtils.getDefaultUserEmail());
=======
        userAccessUtils.getDefaultUserEmail());
>>>>>>> 27e3f585

    // Assert resource returned by get
    final ApiGcpBigQueryDatasetResource gotResource =
        mockMvcUtils.getReferencedBqDataset(
            userAccessUtils.defaultUserAuthRequest(),
            workspaceId,
            clonedResource.getMetadata().getResourceId());
    assertEquals(clonedResource, gotResource);
  }

  // Destination workspace policy is the merge of source workspace policy and pre-clone destination
  // workspace policy
  @Test
  @Disabled("Enable after PF-2217 is fixed")
  void clone_policiesMerged() throws Exception {
    logger.info("features.isTpsEnabled(): %s".formatted(features.isTpsEnabled()));
    // Don't run the test if TPS is disabled
    if (!features.isTpsEnabled()) {
      return;
    }

    // Clean up policies from previous runs, if any exist
    mockMvcUtils.deletePolicies(userAccessUtils.defaultUserAuthRequest(), workspaceId);
    mockMvcUtils.deletePolicies(userAccessUtils.defaultUserAuthRequest(), workspaceId2);

    // Add group policy to source workspace. Add region policy to dest workspace.
    mockMvcUtils.updatePolicies(
        userAccessUtils.defaultUserAuthRequest(),
        workspaceId,
        /*policiesToAdd=*/ ImmutableList.of(PolicyFixtures.GROUP_POLICY),
        /*policiesToRemove=*/ null);
    mockMvcUtils.updatePolicies(
        userAccessUtils.defaultUserAuthRequest(),
        workspaceId2,
        /*policiesToAdd=*/ ImmutableList.of(PolicyFixtures.REGION_POLICY),
        /*policiesToRemove=*/ null);

    // Clone resource
    String destResourceName = TestUtils.appendRandomNumber("dest-resource-name");
    mockMvcUtils.cloneControlledBqDataset(
        userAccessUtils.defaultUserAuthRequest(),
        /*sourceWorkspaceId=*/ workspaceId,
        sourceResource.getMetadata().getResourceId(),
        /*destWorkspaceId=*/ workspaceId2,
        ApiCloningInstructionsEnum.REFERENCE,
        destResourceName,
        /*destDatasetName*/ null);

    // Assert dest workspace has group and region policies
    ApiWorkspaceDescription destWorkspace =
        mockMvcUtils.getWorkspace(userAccessUtils.defaultUserAuthRequest(), workspaceId2);
    assertThat(
        destWorkspace.getPolicies(),
        containsInAnyOrder(PolicyFixtures.GROUP_POLICY, PolicyFixtures.REGION_POLICY));

    // Clean up: Delete policies
    mockMvcUtils.deletePolicies(userAccessUtils.defaultUserAuthRequest(), workspaceId);
    mockMvcUtils.deletePolicies(userAccessUtils.defaultUserAuthRequest(), workspaceId2);
  }

  @Test
  void clone_copyResource_undo() throws Exception {
    String destResourceName = TestUtils.appendRandomNumber("dest-resource-name");
    mockMvcUtils.cloneControlledBqDataset_undo(
        userAccessUtils.defaultUserAuthRequest(),
        /*sourceWorkspaceId=*/ workspaceId,
        sourceResource.getMetadata().getResourceId(),
        /*destWorkspaceId=*/ workspaceId2,
        ApiCloningInstructionsEnum.RESOURCE,
        destResourceName);

    // Assert clone doesn't exist. There's no resource ID, so search on resource name.
    mockMvcUtils.assertNoResourceWithName(
        userAccessUtils.defaultUserAuthRequest(), workspaceId2, destResourceName);
  }

  @Test
  void clone_copyReference_undo() throws Exception {
    String destResourceName = TestUtils.appendRandomNumber("dest-resource-name");
    mockMvcUtils.cloneControlledBqDataset_undo(
        userAccessUtils.defaultUserAuthRequest(),
        /*sourceWorkspaceId=*/ workspaceId,
        sourceResource.getMetadata().getResourceId(),
        /*destWorkspaceId=*/ workspaceId2,
        ApiCloningInstructionsEnum.REFERENCE,
        destResourceName);

    // Assert clone doesn't exist. There's no resource ID, so search on resource name.
    mockMvcUtils.assertNoResourceWithName(
        userAccessUtils.defaultUserAuthRequest(), workspaceId, destResourceName);
  }

  private void assertBqDataset(
      ApiGcpBigQueryDatasetResource actualDataset,
      ApiStewardshipType expectedStewardshipType,
      ApiCloningInstructionsEnum expectedCloningInstructions,
      UUID expectedWorkspaceId,
      String expectedResourceName,
      String expectedProjectId,
      String expectedDatasetName,
<<<<<<< HEAD
      String expectedLastUpdatedBy) {
=======
      String expectedCreatedBy) {
>>>>>>> 27e3f585
    mockMvcUtils.assertResourceMetadata(
        actualDataset.getMetadata(),
        ApiCloudPlatform.GCP,
        ApiResourceType.BIG_QUERY_DATASET,
        expectedStewardshipType,
        expectedCloningInstructions,
        expectedWorkspaceId,
        expectedResourceName,
        /*expectedResourceLineage=*/ new ApiResourceLineage(),
<<<<<<< HEAD
        expectedLastUpdatedBy);
=======
        expectedCreatedBy);
>>>>>>> 27e3f585

    assertEquals(expectedProjectId, actualDataset.getAttributes().getProjectId());
    assertEquals(expectedDatasetName, actualDataset.getAttributes().getDatasetId());
  }

  private void assertClonedBqDataset(
      ApiGcpBigQueryDatasetResource actualDataset,
      ApiStewardshipType expectedStewardshipType,
      ApiCloningInstructionsEnum expectedCloningInstructions,
      UUID expectedWorkspaceId,
      String expectedResourceName,
      String expectedProjectId,
      String expectedDatasetName,
<<<<<<< HEAD
      String expectedLastUpdatedBy) {
=======
      String expectedCreatedBy) {
>>>>>>> 27e3f585
    mockMvcUtils.assertClonedResourceMetadata(
        actualDataset.getMetadata(),
        ApiCloudPlatform.GCP,
        ApiResourceType.BIG_QUERY_DATASET,
        expectedStewardshipType,
        expectedCloningInstructions,
        expectedWorkspaceId,
        expectedResourceName,
        /*sourceWorkspaceId=*/ workspaceId,
        /*sourceResourceId=*/ sourceResource.getMetadata().getResourceId(),
<<<<<<< HEAD
        expectedLastUpdatedBy);
=======
        expectedCreatedBy);
>>>>>>> 27e3f585

    assertEquals(expectedProjectId, actualDataset.getAttributes().getProjectId());
    assertEquals(expectedDatasetName, actualDataset.getAttributes().getDatasetId());
  }

  /** Calls GCP directly to assert dataset location, table lifetimes. */
  private void assertBqDatasetAttributes(
      String projectId,
      String datasetId,
      String expectedLocation,
      @Nullable Long expectedDefaultTableLifetime,
      @Nullable Long expectedDefaultPartitionLifetime)
      throws Exception {
    Dataset dataset =
        crlService.createWsmSaBigQueryCow().datasets().get(projectId, datasetId).execute();
    assertEquals(expectedLocation, dataset.getLocation());
    if (expectedDefaultTableLifetime == null) {
      assertEquals(null, dataset.getDefaultTableExpirationMs());
    } else {
      assertEquals(expectedDefaultTableLifetime, dataset.getDefaultTableExpirationMs() / 1000);
    }
    if (expectedDefaultPartitionLifetime == null) {
      assertEquals(null, dataset.getDefaultPartitionExpirationMs());
    } else {
      assertEquals(
          expectedDefaultPartitionLifetime, dataset.getDefaultPartitionExpirationMs() / 1000);
    }
  }
}<|MERGE_RESOLUTION|>--- conflicted
+++ resolved
@@ -150,12 +150,8 @@
         sourceResourceName,
         projectId,
         sourceDatasetName,
-<<<<<<< HEAD
+        /*expectedCreatedBy=*/ userAccessUtils.getDefaultUserEmail(),
         /*expectedLastUpdatedBy=*/ userAccessUtils.getDefaultUserEmail());
-=======
-        userAccessUtils.getDefaultUserEmail());
->>>>>>> 27e3f585
-
     // Assert resource returned by get
     ApiGcpBigQueryDatasetResource gotResource =
         mockMvcUtils.getControlledBqDataset(
@@ -345,11 +341,8 @@
         destResourceName,
         /*expectedProjectId=*/ projectId2,
         /*expectedDatasetName=*/ sourceDatasetName,
-<<<<<<< HEAD
+        /*expectedCreatedBy=*/ userAccessUtils.getDefaultUserEmail(),
         /*expectedLastUpdatedBy=*/ userAccessUtils.getDefaultUserEmail());
-=======
-        userAccessUtils.getDefaultUserEmail());
->>>>>>> 27e3f585
 
     // Assert resource returned by get
     final ApiGcpBigQueryDatasetResource gotResource =
@@ -410,11 +403,8 @@
         destResourceName,
         /*expectedProjectId=*/ projectId,
         /*expectedDatasetName=*/ destDatasetName,
-<<<<<<< HEAD
+        /*expectedCreatedBy=*/ userAccessUtils.getDefaultUserEmail(),
         /*expectedLastUpdatedBy=*/ userAccessUtils.getDefaultUserEmail());
-=======
-        userAccessUtils.getDefaultUserEmail());
->>>>>>> 27e3f585
 
     // Assert resource returned by get
     final ApiGcpBigQueryDatasetResource gotResource =
@@ -470,11 +460,8 @@
         destResourceName,
         /*expectedProjectId=*/ projectId2,
         /*expectedDatasetName=*/ destDatasetName,
-<<<<<<< HEAD
+        /*expectedCreatedBy=*/ userAccessUtils.getDefaultUserEmail(),
         /*expectedLastUpdatedBy=*/ userAccessUtils.getDefaultUserEmail());
-=======
-        userAccessUtils.getDefaultUserEmail());
->>>>>>> 27e3f585
 
     // Assert resource returned by get
     final ApiGcpBigQueryDatasetResource gotResource =
@@ -526,11 +513,8 @@
         destResourceName,
         /*expectedProjectId=*/ projectId,
         /*expectedDatasetName=*/ sourceDatasetName,
-<<<<<<< HEAD
+        /*expectedCreatedBy=*/ userAccessUtils.getDefaultUserEmail(),
         /*expectedLastUpdatedBy=*/ userAccessUtils.getDefaultUserEmail());
-=======
-        userAccessUtils.getDefaultUserEmail());
->>>>>>> 27e3f585
 
     // Assert resource returned by get
     final ApiGcpBigQueryDatasetResource gotResource =
@@ -631,11 +615,8 @@
       String expectedResourceName,
       String expectedProjectId,
       String expectedDatasetName,
-<<<<<<< HEAD
+      String expectedCreatedBy,
       String expectedLastUpdatedBy) {
-=======
-      String expectedCreatedBy) {
->>>>>>> 27e3f585
     mockMvcUtils.assertResourceMetadata(
         actualDataset.getMetadata(),
         ApiCloudPlatform.GCP,
@@ -645,11 +626,8 @@
         expectedWorkspaceId,
         expectedResourceName,
         /*expectedResourceLineage=*/ new ApiResourceLineage(),
-<<<<<<< HEAD
+        expectedCreatedBy,
         expectedLastUpdatedBy);
-=======
-        expectedCreatedBy);
->>>>>>> 27e3f585
 
     assertEquals(expectedProjectId, actualDataset.getAttributes().getProjectId());
     assertEquals(expectedDatasetName, actualDataset.getAttributes().getDatasetId());
@@ -663,11 +641,8 @@
       String expectedResourceName,
       String expectedProjectId,
       String expectedDatasetName,
-<<<<<<< HEAD
+      String expectedCreatedBy,
       String expectedLastUpdatedBy) {
-=======
-      String expectedCreatedBy) {
->>>>>>> 27e3f585
     mockMvcUtils.assertClonedResourceMetadata(
         actualDataset.getMetadata(),
         ApiCloudPlatform.GCP,
@@ -678,11 +653,8 @@
         expectedResourceName,
         /*sourceWorkspaceId=*/ workspaceId,
         /*sourceResourceId=*/ sourceResource.getMetadata().getResourceId(),
-<<<<<<< HEAD
+        expectedCreatedBy,
         expectedLastUpdatedBy);
-=======
-        expectedCreatedBy);
->>>>>>> 27e3f585
 
     assertEquals(expectedProjectId, actualDataset.getAttributes().getProjectId());
     assertEquals(expectedDatasetName, actualDataset.getAttributes().getDatasetId());
