--- conflicted
+++ resolved
@@ -16,10 +16,7 @@
     "integration/EnumerateResources.json",
     "integration/DeleteGcpContextWithControlledResource.json",
     "integration/DeleteWorkspaceWithControlledResource.json",
-<<<<<<< HEAD
+    "integration/ValidateReferencedResources.json",
     "integration/CloneGcsBucket.json"
-=======
-    "integration/ValidateReferencedResources.json"
->>>>>>> 91af5ff0
   ]
 }
