--- conflicted
+++ resolved
@@ -51,6 +51,7 @@
 import bio.terra.workspace.model.UpdateBigQueryDataTableReferenceRequestBody;
 import bio.terra.workspace.model.UpdateBigQueryDatasetReferenceRequestBody;
 import bio.terra.workspace.model.UpdateDataRepoSnapshotReferenceRequestBody;
+import bio.terra.workspace.model.UpdateGcsBucketObjectReferenceRequestBody;
 import bio.terra.workspace.model.UpdateGcsBucketReferenceRequestBody;
 import java.time.Duration;
 import java.util.Optional;
@@ -148,11 +149,7 @@
         () -> resourceApi.createBigQueryDataTableReference(body, workspaceId));
   }
 
-  /**
-   * Update name, description and/or referencing target of BigQuery data table.
-   *
-   * @throws ApiException
-   */
+  /** Update name, description and/or referencing target of BigQuery data table. */
   public static void updateBigQueryDataTableReference(
       ReferencedGcpResourceApi resourceApi,
       UUID workspaceId,
@@ -296,12 +293,7 @@
         () -> resourceApi.createBucketReference(body, workspaceId));
   }
 
-  /**
-<<<<<<< HEAD
-   * Update name, description, and/or referencing target for GCS bucket.
-   *
-   * @throws ApiException
-   */
+  /** Update name, description, and/or referencing target for GCS bucket. */
   public static void updateGcsBucketReference(
       ReferencedGcpResourceApi resourceApi,
       UUID workspaceId,
@@ -324,10 +316,7 @@
   }
 
   /**
-   * Calls WSM to create a referenced GCS bucket file in the specified workspace.
-=======
    * Calls WSM to create a referenced GCS bucket object in the specified workspace.
->>>>>>> d4818139
    *
    * <p>This method retries on all WSM exceptions, do not use it for the negative case (where you do
    * not expect a user to be able to create a reference).
@@ -354,6 +343,29 @@
     logger.info("Making reference to a gcs bucket file");
     return ClientTestUtils.getWithRetryOnException(
         () -> resourceApi.createGcsObjectReference(body, workspaceId));
+  }
+
+  /** Update name, description, and/or referencing target for GCS bucket. */
+  public static void updateGcsBucketObjectReference(
+      ReferencedGcpResourceApi resourceApi,
+      UUID workspaceId,
+      UUID resourceId,
+      @Nullable String name,
+      @Nullable String description,
+      @Nullable GcpGcsObjectAttributes attributes)
+      throws ApiException {
+    UpdateGcsBucketObjectReferenceRequestBody body =
+        new UpdateGcsBucketObjectReferenceRequestBody();
+    if (name != null) {
+      body.setName(name);
+    }
+    if (description != null) {
+      body.setDescription(description);
+    }
+    if (attributes != null) {
+      body.setResourceAttributes(attributes);
+    }
+    resourceApi.updateBucketObjectReferenceResource(body, workspaceId, resourceId);
   }
 
   public static GcpGcsBucketResource makeGcsBucketReference(
