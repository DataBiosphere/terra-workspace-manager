package scripts.utils;

<<<<<<< HEAD
=======
import static scripts.utils.ClientTestUtils.TEST_BQ_DATASET_NAME;
import static scripts.utils.ClientTestUtils.TEST_BQ_DATASET_PROJECT;
import static scripts.utils.ClientTestUtils.TEST_BQ_DATATABLE_NAME;
import static scripts.utils.ClientTestUtils.TEST_BUCKET_NAME;
import static scripts.utils.ClientTestUtils.TEST_BUCKET_NAME_WITH_FINE_GRAINED_ACCESS;
import static scripts.utils.ClientTestUtils.TEST_GITHUB_REPO_PUBLIC_SSH;
>>>>>>> 083872f8
import static scripts.utils.GcsBucketTestFixtures.LIFECYCLE_RULES;

import bio.terra.workspace.api.ControlledGcpResourceApi;
import bio.terra.workspace.api.ReferencedGcpResourceApi;
import bio.terra.workspace.client.ApiException;
import bio.terra.workspace.model.AccessScope;
import bio.terra.workspace.model.CloningInstructionsEnum;
import bio.terra.workspace.model.ControlledResourceCommonFields;
import bio.terra.workspace.model.CreateControlledGcpAiNotebookInstanceRequestBody;
import bio.terra.workspace.model.CreateControlledGcpBigQueryDatasetRequestBody;
import bio.terra.workspace.model.CreateControlledGcpGcsBucketRequestBody;
import bio.terra.workspace.model.CreateDataRepoSnapshotReferenceRequestBody;
import bio.terra.workspace.model.CreateGcpBigQueryDataTableReferenceRequestBody;
import bio.terra.workspace.model.CreateGcpBigQueryDatasetReferenceRequestBody;
import bio.terra.workspace.model.CreateGcpGcsBucketReferenceRequestBody;
import bio.terra.workspace.model.CreateGcpGcsObjectReferenceRequestBody;
import bio.terra.workspace.model.CreateGitRepoReferenceRequestBody;
import bio.terra.workspace.model.CreatedControlledGcpAiNotebookInstanceResult;
import bio.terra.workspace.model.CreatedControlledGcpGcsBucket;
import bio.terra.workspace.model.DataRepoSnapshotAttributes;
import bio.terra.workspace.model.DataRepoSnapshotResource;
import bio.terra.workspace.model.DeleteControlledGcpGcsBucketRequest;
import bio.terra.workspace.model.DeleteControlledGcpGcsBucketResult;
import bio.terra.workspace.model.GcpAiNotebookInstanceCreationParameters;
import bio.terra.workspace.model.GcpAiNotebookInstanceVmImage;
import bio.terra.workspace.model.GcpBigQueryDataTableAttributes;
import bio.terra.workspace.model.GcpBigQueryDataTableResource;
import bio.terra.workspace.model.GcpBigQueryDatasetAttributes;
import bio.terra.workspace.model.GcpBigQueryDatasetCreationParameters;
import bio.terra.workspace.model.GcpBigQueryDatasetResource;
import bio.terra.workspace.model.GcpGcsBucketAttributes;
import bio.terra.workspace.model.GcpGcsBucketCreationParameters;
import bio.terra.workspace.model.GcpGcsBucketDefaultStorageClass;
import bio.terra.workspace.model.GcpGcsBucketLifecycle;
import bio.terra.workspace.model.GcpGcsBucketResource;
import bio.terra.workspace.model.GcpGcsObjectAttributes;
import bio.terra.workspace.model.GcpGcsObjectResource;
import bio.terra.workspace.model.GitRepoAttributes;
import bio.terra.workspace.model.GitRepoResource;
import bio.terra.workspace.model.JobControl;
import bio.terra.workspace.model.JobReport;
import bio.terra.workspace.model.ManagedBy;
import bio.terra.workspace.model.PrivateResourceUser;
import bio.terra.workspace.model.ReferenceResourceCommonFields;
import bio.terra.workspace.model.ResourceMetadata;
import bio.terra.workspace.model.StewardshipType;
import bio.terra.workspace.model.UpdateBigQueryDataTableReferenceRequestBody;
import bio.terra.workspace.model.UpdateBigQueryDatasetReferenceRequestBody;
import bio.terra.workspace.model.UpdateDataRepoSnapshotReferenceRequestBody;
import bio.terra.workspace.model.UpdateGcsBucketObjectReferenceRequestBody;
import bio.terra.workspace.model.UpdateGcsBucketReferenceRequestBody;
import bio.terra.workspace.model.UpdateGitRepoReferenceRequestBody;
import java.time.Duration;
import java.util.ArrayList;
import java.util.List;
import java.util.Optional;
import java.util.UUID;
import java.util.concurrent.TimeUnit;
import javax.annotation.Nullable;
import org.apache.commons.lang3.RandomStringUtils;
import org.slf4j.Logger;
import org.slf4j.LoggerFactory;

// Static methods to create resources
public class ResourceMaker {

  private static final Logger logger = LoggerFactory.getLogger(ResourceMaker.class);
  private static final long DELETE_BUCKET_POLL_SECONDS = 15;

  /**
   * Calls WSM to create a referenced BigQuery dataset in the specified workspace.
   *
   * <p>This method retries on all WSM exceptions, do not use it for the negative case (where you do
   * not expect a user to be able to create a reference).
   */
  public static GcpBigQueryDatasetResource makeBigQueryDatasetReference(
      GcpBigQueryDatasetAttributes dataset,
      ReferencedGcpResourceApi resourceApi,
      UUID workspaceId,
      String name)
      throws ApiException, InterruptedException {

    var body =
        new CreateGcpBigQueryDatasetReferenceRequestBody()
            .metadata(
                new ReferenceResourceCommonFields()
                    .cloningInstructions(CloningInstructionsEnum.NOTHING)
                    .description("Description of " + name)
                    .name(name))
            .dataset(dataset);

    return ClientTestUtils.getWithRetryOnException(
        () -> resourceApi.createBigQueryDatasetReference(body, workspaceId));
  }

  /** Updates the name, description or referencing target of a BQ dataset reference. */
  public static void updateBigQueryDatasetReference(
      ReferencedGcpResourceApi resourceApi,
      UUID workspace,
      UUID resourceId,
      @Nullable String name,
      @Nullable String description,
      @Nullable String projectId,
      @Nullable String datasetId)
      throws ApiException {
    UpdateBigQueryDatasetReferenceRequestBody body =
        new UpdateBigQueryDatasetReferenceRequestBody();
    if (name != null) {
      body.setName(name);
    }
    if (description != null) {
      body.setDescription(description);
    }
    if (projectId != null) {
      body.setProjectId(projectId);
    }
    if (datasetId != null) {
      body.setDatasetId(datasetId);
    }
    resourceApi.updateBigQueryDatasetReferenceResource(body, workspace, resourceId);
  }

  /**
   * Calls WSM to create a referenced BigQuery table in the specified workspace.
   *
   * <p>This method retries on all WSM exceptions, do not use it for the negative case (where you do
   * not expect a user to be able to create a reference).
   */
  public static GcpBigQueryDataTableResource makeBigQueryDataTableReference(
      GcpBigQueryDataTableAttributes dataTable,
      ReferencedGcpResourceApi resourceApi,
      UUID workspaceId,
      String name)
      throws ApiException, InterruptedException {

    var body =
        new CreateGcpBigQueryDataTableReferenceRequestBody()
            .metadata(
                new ReferenceResourceCommonFields()
                    .cloningInstructions(CloningInstructionsEnum.NOTHING)
                    .description("Description of " + name)
                    .name(name))
            .dataTable(dataTable);

    return ClientTestUtils.getWithRetryOnException(
        () -> resourceApi.createBigQueryDataTableReference(body, workspaceId));
  }

  /** Updates name, description and/or referencing target of BigQuery data table reference. */
  public static void updateBigQueryDataTableReference(
      ReferencedGcpResourceApi resourceApi,
      UUID workspaceId,
      UUID resourceId,
      @Nullable String name,
      @Nullable String description,
      @Nullable String projectId,
      @Nullable String datasetId,
      @Nullable String tableId)
      throws ApiException {
    UpdateBigQueryDataTableReferenceRequestBody body =
        new UpdateBigQueryDataTableReferenceRequestBody();
    if (name != null) {
      body.setName(name);
    }
    if (description != null) {
      body.setDescription(description);
    }
    if (projectId != null) {
      body.setProjectId(projectId);
    }
    if (datasetId != null) {
      body.setDatasetId(datasetId);
    }
    if (tableId != null) {
      body.setDataTableId(tableId);
    }
    resourceApi.updateBigQueryDataTableReferenceResource(body, workspaceId, resourceId);
  }

  /** Calls WSM to create a referenced TDR snapshot in the specified workspace. */
  public static DataRepoSnapshotResource makeDataRepoSnapshotReference(
      ReferencedGcpResourceApi resourceApi,
      UUID workspaceId,
      String name,
      String dataRepoSnapshotId,
      String dataRepoInstanceName)
      throws ApiException {

    var body =
        new CreateDataRepoSnapshotReferenceRequestBody()
            .metadata(
                new ReferenceResourceCommonFields()
                    .cloningInstructions(CloningInstructionsEnum.NOTHING)
                    .description("Description of " + name)
                    .name(name))
            .snapshot(
                new DataRepoSnapshotAttributes()
                    .snapshot(dataRepoSnapshotId)
                    .instanceName(dataRepoInstanceName));

    return resourceApi.createDataRepoSnapshotReference(body, workspaceId);
  }

  /** Updates name, description, and/or referencing target of a data repo snapshot reference. */
  public static void updateDataRepoSnapshotReferenceResource(
      ReferencedGcpResourceApi resourceApi,
      UUID workspaceId,
      UUID resourceId,
      @Nullable String name,
      @Nullable String description,
      @Nullable String instanceId,
      @Nullable String snapshot)
      throws ApiException {
    UpdateDataRepoSnapshotReferenceRequestBody body =
        new UpdateDataRepoSnapshotReferenceRequestBody();
    if (name != null) {
      body.setName(name);
    }
    if (description != null) {
      body.setDescription(description);
    }
    if (instanceId != null) {
      body.setInstanceName(instanceId);
    }
    if (snapshot != null) {
      body.setSnapshot(snapshot);
    }
    resourceApi.updateDataRepoSnapshotReferenceResource(body, workspaceId, resourceId);
  }

  /**
   * Calls WSM to create a referenced GCS bucket in the specified workspace.
   *
   * <p>This method retries on all WSM exceptions, do not use it for the negative case (where you do
   * not expect a user to be able to create a reference).
   */
  public static GcpGcsBucketResource makeGcsBucketReference(
      GcpGcsBucketAttributes bucket,
      ReferencedGcpResourceApi resourceApi,
      UUID workspaceId,
      String name,
      @Nullable CloningInstructionsEnum cloningInstructions)
      throws ApiException, InterruptedException {
    var body =
        new CreateGcpGcsBucketReferenceRequestBody()
            .metadata(
                new ReferenceResourceCommonFields()
                    .cloningInstructions(
                        Optional.ofNullable(cloningInstructions)
                            .orElse(CloningInstructionsEnum.NOTHING))
                    .description("Description of " + name)
                    .name(name))
            .bucket(bucket);

    logger.info("Making reference to a gcs bucket");
    return ClientTestUtils.getWithRetryOnException(
        () -> resourceApi.createBucketReference(body, workspaceId));
  }

  /** Updates name, description, and/or referencing target for GCS bucket reference. */
  public static void updateGcsBucketReference(
      ReferencedGcpResourceApi resourceApi,
      UUID workspaceId,
      UUID resourceId,
      @Nullable String name,
      @Nullable String description,
      @Nullable String bucketName)
      throws ApiException {
    UpdateGcsBucketReferenceRequestBody body = new UpdateGcsBucketReferenceRequestBody();
    if (name != null) {
      body.setName(name);
    }
    if (description != null) {
      body.setDescription(description);
    }
    if (bucketName != null) {
      body.setBucketName(bucketName);
    }
    resourceApi.updateBucketReferenceResource(body, workspaceId, resourceId);
  }

  /**
   * Calls WSM to create a referenced GCS bucket object in the specified workspace.
   *
   * <p>This method retries on all WSM exceptions, do not use it for the negative case (where you do
   * not expect a user to be able to create a reference).
   */
  public static GcpGcsObjectResource makeGcsObjectReference(
      GcpGcsObjectAttributes file,
      ReferencedGcpResourceApi resourceApi,
      UUID workspaceId,
      String name,
      @Nullable CloningInstructionsEnum cloningInstructionsEnum)
      throws InterruptedException {
    var body =
        new CreateGcpGcsObjectReferenceRequestBody()
            .metadata(
                new ReferenceResourceCommonFields()
                    .cloningInstructions(
                        Optional.ofNullable(cloningInstructionsEnum)
                            .orElse(CloningInstructionsEnum.NOTHING))
                    .description("Description of " + name)
                    .name(name))
            .file(file);

    logger.info("Making reference to a gcs bucket file");
    return ClientTestUtils.getWithRetryOnException(
        () -> resourceApi.createGcsObjectReference(body, workspaceId));
  }

  /** Updates name, description, and/or referencing target for GCS bucket object reference. */
  public static void updateGcsBucketObjectReference(
      ReferencedGcpResourceApi resourceApi,
      UUID workspaceId,
      UUID resourceId,
      @Nullable String name,
      @Nullable String description,
      @Nullable String bucketName,
      @Nullable String objectName)
      throws ApiException {
    UpdateGcsBucketObjectReferenceRequestBody body =
        new UpdateGcsBucketObjectReferenceRequestBody();
    if (name != null) {
      body.setName(name);
    }
    if (description != null) {
      body.setDescription(description);
    }
    if (bucketName != null) {
      body.setBucketName(bucketName);
    }
    if (objectName != null) {
      body.setObjectName(objectName);
    }
    resourceApi.updateBucketObjectReferenceResource(body, workspaceId, resourceId);
  }

<<<<<<< HEAD
  // Fully parameterized version; category-specific versions below
=======
  public static GcpGcsBucketResource makeGcsBucketReference(
      ReferencedGcpResourceApi resourceApi, UUID workspaceId, String name)
      throws ApiException, InterruptedException {
    return makeGcsBucketReference(resourceApi, workspaceId, name, null);
  }

  /**
   * Calls WSM to create a referenced Git repository in the specified workspace.
   *
   * <p>This method retries on all WSM exceptions, do not use it for the negative case (where you do
   * not expect a user to be able to create a reference).
   */
  public static GitRepoResource makeGitRepoReference(
      ReferencedGcpResourceApi resourceApi, UUID workspaceId, String name)
      throws InterruptedException {

    CreateGitRepoReferenceRequestBody body =
        new CreateGitRepoReferenceRequestBody()
            .metadata(
                new ReferenceResourceCommonFields()
                    .cloningInstructions(CloningInstructionsEnum.REFERENCE)
                    .description("Description of " + name)
                    .name(name))
            .gitrepo(new GitRepoAttributes().gitRepoUrl(TEST_GITHUB_REPO_PUBLIC_SSH));
    logger.info("Making git repo reference of {} with name {}", TEST_GITHUB_REPO_PUBLIC_SSH, name);
    return ClientTestUtils.getWithRetryOnException(
        () -> resourceApi.createGitRepoReference(body, workspaceId));
  }

  public static void updateGitRepoReferenceResource(
      ReferencedGcpResourceApi resourceApi,
      UUID workspaceId,
      UUID resourceId,
      @Nullable String name,
      @Nullable String description,
      @Nullable String gitRepoUrl)
      throws ApiException {
    UpdateGitRepoReferenceRequestBody body = new UpdateGitRepoReferenceRequestBody();
    if (name != null) {
      body.setName(name);
    }
    if (description != null) {
      body.setDescription(description);
    }
    if (gitRepoUrl != null) {
      body.setGitRepoUrl(gitRepoUrl);
    }
    resourceApi.updateGitRepoReference(body, workspaceId, resourceId);
  }

  // Fully parameters version; category-specific versions below
>>>>>>> 083872f8
  public static CreatedControlledGcpGcsBucket makeControlledGcsBucket(
      ControlledGcpResourceApi resourceApi,
      UUID workspaceId,
      String name,
      @Nullable String bucketName,
      AccessScope accessScope,
      ManagedBy managedBy,
      CloningInstructionsEnum cloningInstructions,
      @Nullable PrivateResourceUser privateUser)
      throws Exception {
    var body =
        new CreateControlledGcpGcsBucketRequestBody()
            .common(
                new ControlledResourceCommonFields()
                    .accessScope(accessScope)
                    .managedBy(managedBy)
                    .cloningInstructions(cloningInstructions)
                    .description("Description of " + name)
                    .name(name)
                    .privateResourceUser(privateUser))
            .gcsBucket(
                new GcpGcsBucketCreationParameters()
                    .name(bucketName)
                    .defaultStorageClass(GcpGcsBucketDefaultStorageClass.STANDARD)
                    .lifecycle(new GcpGcsBucketLifecycle().rules(LIFECYCLE_RULES)));

    logger.info(
        "Creating {} {} bucket in workspace {}", managedBy.name(), accessScope.name(), workspaceId);
    return resourceApi.createBucket(body, workspaceId);
  }

  public static CreatedControlledGcpGcsBucket makeControlledGcsBucketUserShared(
      ControlledGcpResourceApi resourceApi,
      UUID workspaceId,
      String name,
      CloningInstructionsEnum cloningInstructions)
      throws Exception {
    return makeControlledGcsBucket(
        resourceApi,
        workspaceId,
        name,
        /*bucketName=*/ null,
        AccessScope.SHARED_ACCESS,
        ManagedBy.USER,
        cloningInstructions,
        null);
  }

  public static CreatedControlledGcpGcsBucket makeControlledGcsBucketUserPrivate(
      ControlledGcpResourceApi resourceApi,
      UUID workspaceId,
      String name,
      CloningInstructionsEnum cloningInstructions)
      throws Exception {
    return makeControlledGcsBucket(
        resourceApi,
        workspaceId,
        name,
        /*bucketName=*/ null,
        AccessScope.PRIVATE_ACCESS,
        ManagedBy.USER,
        cloningInstructions,
        null);
  }

  public static CreatedControlledGcpGcsBucket makeControlledGcsBucketAppShared(
      ControlledGcpResourceApi resourceApi,
      UUID workspaceId,
      String name,
      @Nullable CloningInstructionsEnum cloningInstructions)
      throws Exception {
    return makeControlledGcsBucket(
        resourceApi,
        workspaceId,
        name,
        /*bucketName=*/ null,
        AccessScope.SHARED_ACCESS,
        ManagedBy.APPLICATION,
        cloningInstructions,
        null);
  }

  public static CreatedControlledGcpGcsBucket makeControlledGcsBucketAppPrivate(
      ControlledGcpResourceApi resourceApi,
      UUID workspaceId,
      String name,
      CloningInstructionsEnum cloningInstructions,
      @Nullable PrivateResourceUser privateUser)
      throws Exception {
    return makeControlledGcsBucket(
        resourceApi,
        workspaceId,
        name,
        /*bucketName=*/ null,
        AccessScope.PRIVATE_ACCESS,
        ManagedBy.APPLICATION,
        cloningInstructions,
        privateUser);
  }

  public static void deleteControlledGcsBucket(
      UUID resourceId, UUID workspaceId, ControlledGcpResourceApi resourceApi) throws Exception {
    String deleteJobId = UUID.randomUUID().toString();
    var deleteRequest =
        new DeleteControlledGcpGcsBucketRequest().jobControl(new JobControl().id(deleteJobId));
    logger.info("Deleting bucket resource id {} jobId {}", resourceId, deleteJobId);
    DeleteControlledGcpGcsBucketResult result =
        resourceApi.deleteBucket(deleteRequest, workspaceId, resourceId);
    while (ClientTestUtils.jobIsRunning(result.getJobReport())) {
      TimeUnit.SECONDS.sleep(DELETE_BUCKET_POLL_SECONDS);
      result = resourceApi.getDeleteBucketResult(workspaceId, deleteJobId);
    }
    logger.info("Delete bucket status is {}", result.getJobReport().getStatus().toString());
    if (result.getJobReport().getStatus() != JobReport.StatusEnum.SUCCEEDED) {
      throw new RuntimeException("Delete bucket failed: " + result.getErrorReport().getMessage());
    }
  }

  /**
   * Create and return a BigQuery dataset controlled resource with constant values. This uses the
   * given datasetID as both the WSM resource name and the actual BigQuery dataset ID.
   */
  private static GcpBigQueryDatasetResource makeControlledBigQueryDataset(
      ControlledGcpResourceApi resourceApi,
      UUID workspaceId,
      String resourceName,
      @Nullable String datasetId,
      AccessScope accessScope,
      ManagedBy managedBy,
      @Nullable CloningInstructionsEnum cloningInstructions,
      @Nullable PrivateResourceUser privateUser)
      throws Exception {

    var body =
        new CreateControlledGcpBigQueryDatasetRequestBody()
            .common(
                new ControlledResourceCommonFields()
                    .accessScope(accessScope)
                    .managedBy(managedBy)
                    .cloningInstructions(
                        Optional.ofNullable(cloningInstructions)
                            .orElse(CloningInstructionsEnum.NOTHING))
                    .description("Description of " + resourceName)
                    .name(resourceName)
                    .privateResourceUser(privateUser))
            .dataset(new GcpBigQueryDatasetCreationParameters().datasetId(datasetId));

    logger.info(
        "Creating {} {} dataset {} workspace {}",
        managedBy.name(),
        accessScope.name(),
        datasetId,
        workspaceId);
    return resourceApi.createBigQueryDataset(body, workspaceId).getBigQueryDataset();
  }

  public static GcpBigQueryDatasetResource makeControlledBigQueryDatasetUserShared(
      ControlledGcpResourceApi resourceApi,
      UUID workspaceId,
      String resourceName,
      @Nullable String datasetId,
      @Nullable CloningInstructionsEnum cloningInstructions)
      throws Exception {
    return makeControlledBigQueryDataset(
        resourceApi,
        workspaceId,
        resourceName,
        datasetId,
        AccessScope.SHARED_ACCESS,
        ManagedBy.USER,
        cloningInstructions,
        null);
  }

  public static GcpBigQueryDatasetResource makeControlledBigQueryDatasetUserPrivate(
      ControlledGcpResourceApi resourceApi,
      UUID workspaceId,
      String resourceName,
      @Nullable String datasetId,
      @Nullable CloningInstructionsEnum cloningInstructions)
      throws Exception {
    return makeControlledBigQueryDataset(
        resourceApi,
        workspaceId,
        resourceName,
        datasetId,
        AccessScope.PRIVATE_ACCESS,
        ManagedBy.USER,
        cloningInstructions,
        null);
  }

  /**
   * Create and return a private AI Platform Notebook controlled resource with constant values. This
   * method calls the asynchronous creation endpoint and polls until the creation job completes.
   */
  public static CreatedControlledGcpAiNotebookInstanceResult makeControlledNotebookUserPrivate(
      UUID workspaceId,
      @Nullable String instanceId,
      @Nullable String location,
      ControlledGcpResourceApi resourceApi)
      throws ApiException, InterruptedException {
    // Fill out the minimum required fields to arbitrary values.
    var creationParameters =
        new GcpAiNotebookInstanceCreationParameters()
            .instanceId(instanceId)
            .location(location)
            .machineType("e2-standard-2")
            .vmImage(
                new GcpAiNotebookInstanceVmImage()
                    .projectId("deeplearning-platform-release")
                    .imageFamily("r-latest-cpu-experimental"));

    var commonParameters =
        new ControlledResourceCommonFields()
            .name(RandomStringUtils.randomAlphabetic(6))
            .cloningInstructions(CloningInstructionsEnum.NOTHING)
            .accessScope(AccessScope.PRIVATE_ACCESS)
            .managedBy(ManagedBy.USER)
            .privateResourceUser(null);

    var body =
        new CreateControlledGcpAiNotebookInstanceRequestBody()
            .aiNotebookInstance(creationParameters)
            .common(commonParameters)
            .jobControl(new JobControl().id(UUID.randomUUID().toString()));

    var creationResult = resourceApi.createAiNotebookInstance(body, workspaceId);
    String creationJobId = creationResult.getJobReport().getId();
    creationResult =
        ClientTestUtils.pollWhileRunning(
            creationResult,
            () -> resourceApi.getCreateAiNotebookInstanceResult(workspaceId, creationJobId),
            CreatedControlledGcpAiNotebookInstanceResult::getJobReport,
            Duration.ofSeconds(10));
    ClientTestUtils.assertJobSuccess(
        "create ai notebook", creationResult.getJobReport(), creationResult.getErrorReport());
    return creationResult;
  }

  // Support for makeResources
  private static String makeName() {
    return RandomStringUtils.random(10, true, false);
  }

  @FunctionalInterface
  public interface SupplierException<T> {
    T get() throws Exception;
  }

  /**
   * Make a bunch of resources
   *
   * @param referencedGcpResourceApi api for referenced resources
   * @param controlledGcpResourceApi api for controlled resources
   * @param workspaceId workspace where we allocate
   * @param dataRepoSnapshotId ID of the TDR snapshot to use for snapshot references
   * @param dataRepoInstanceName Instance ID to use for snapshot references
   * @param bucket GCS Bucket to use for bucket references
   * @param bqTable BigQuery table to use for BQ dataset and table references.
   * @param resourceCount number of resources to allocate
   * @return list of resources
   * @throws Exception whatever might come up
   */
  public static List<ResourceMetadata> makeResources(
      ReferencedGcpResourceApi referencedGcpResourceApi,
      ControlledGcpResourceApi controlledGcpResourceApi,
      UUID workspaceId,
      String dataRepoSnapshotId,
      String dataRepoInstanceName,
      GcpGcsBucketAttributes bucket,
      GcpBigQueryDataTableAttributes bqTable,
      int resourceCount)
      throws Exception {

    // Array of resource allocators
    List<SupplierException<ResourceMetadata>> makers =
        List.of(
            // BQ dataset reference
            () -> {
              // Use the same BQ dataset specified for table references
              GcpBigQueryDatasetAttributes dataset =
                  new GcpBigQueryDatasetAttributes()
                      .projectId(bqTable.getProjectId())
                      .datasetId(bqTable.getDatasetId());
              GcpBigQueryDatasetResource resource =
                  makeBigQueryDatasetReference(
                      dataset, referencedGcpResourceApi, workspaceId, makeName());
              return resource.getMetadata();
            },

            // TDR snapshot reference
            () -> {
              DataRepoSnapshotResource resource =
                  ResourceMaker.makeDataRepoSnapshotReference(
                      referencedGcpResourceApi,
                      workspaceId,
                      makeName(),
                      dataRepoSnapshotId,
                      dataRepoInstanceName);
              return resource.getMetadata();
            },

            // GCS bucket reference
            () -> {
              GcpGcsBucketResource resource =
                  makeGcsBucketReference(
                      bucket,
                      referencedGcpResourceApi,
                      workspaceId,
                      makeName(),
                      CloningInstructionsEnum.NOTHING);
              return resource.getMetadata();
            },

            // GCS bucket controlled shared
            () -> {
              GcpGcsBucketResource resource =
                  ResourceMaker.makeControlledGcsBucketUserShared(
                          controlledGcpResourceApi,
                          workspaceId,
                          makeName(),
                          CloningInstructionsEnum.NOTHING)
                      .getGcpBucket();
              return resource.getMetadata();
            },

            // GCS bucket controlled private
            () -> {
              GcpGcsBucketResource resource =
                  ResourceMaker.makeControlledGcsBucketUserPrivate(
                          controlledGcpResourceApi,
                          workspaceId,
                          makeName(),
                          CloningInstructionsEnum.NOTHING)
                      .getGcpBucket();
              return resource.getMetadata();
            },

            // BQ dataset controlled shared
            () -> {
              GcpBigQueryDatasetResource resource =
                  ResourceMaker.makeControlledBigQueryDatasetUserShared(
                      controlledGcpResourceApi,
                      workspaceId,
                      makeName(),
                      null,
                      CloningInstructionsEnum.NOTHING);
              return resource.getMetadata();
            },

            // BQ data table reference
            () -> {
              GcpBigQueryDataTableResource resource =
                  ResourceMaker.makeBigQueryDataTableReference(
                      bqTable, referencedGcpResourceApi, workspaceId, makeName());
              return resource.getMetadata();
            },

            // GitHub repository reference
            () -> {
              GitRepoResource resource =
                  ResourceMaker.makeGitRepoReference(
                      referencedGcpResourceApi, workspaceId, makeName());
              return resource.getMetadata();
            });

    // Build the resources
    List<ResourceMetadata> resources = new ArrayList<>();
    for (int i = 0; i < resourceCount; i++) {
      int index = i % makers.size();
      resources.add(makers.get(index).get());
    }
    return resources;
  }

  /**
   * Designed to cleanup the result of allocations from {@link #makeResources}
   *
   * @param resources list of resources to cleanup
   */
  public static void cleanupResources(
      List<ResourceMetadata> resources,
      ControlledGcpResourceApi controlledGcpResourceApi,
      UUID workspaceId)
      throws Exception {
    for (ResourceMetadata metadata : resources) {
      if (metadata.getStewardshipType() == StewardshipType.CONTROLLED) {
        switch (metadata.getResourceType()) {
          case GCS_BUCKET:
            ResourceMaker.deleteControlledGcsBucket(
                metadata.getResourceId(), workspaceId, controlledGcpResourceApi);
            break;
          case BIG_QUERY_DATASET:
            controlledGcpResourceApi.deleteBigQueryDataset(workspaceId, metadata.getResourceId());
            break;
          default:
            throw new IllegalStateException(
                String.format(
                    "No cleanup method specified for resource type %s.",
                    metadata.getResourceType()));
        }
      }
    }
  }
}<|MERGE_RESOLUTION|>--- conflicted
+++ resolved
@@ -1,14 +1,5 @@
 package scripts.utils;
 
-<<<<<<< HEAD
-=======
-import static scripts.utils.ClientTestUtils.TEST_BQ_DATASET_NAME;
-import static scripts.utils.ClientTestUtils.TEST_BQ_DATASET_PROJECT;
-import static scripts.utils.ClientTestUtils.TEST_BQ_DATATABLE_NAME;
-import static scripts.utils.ClientTestUtils.TEST_BUCKET_NAME;
-import static scripts.utils.ClientTestUtils.TEST_BUCKET_NAME_WITH_FINE_GRAINED_ACCESS;
-import static scripts.utils.ClientTestUtils.TEST_GITHUB_REPO_PUBLIC_SSH;
->>>>>>> 083872f8
 import static scripts.utils.GcsBucketTestFixtures.LIFECYCLE_RULES;
 
 import bio.terra.workspace.api.ControlledGcpResourceApi;
@@ -346,15 +337,6 @@
     resourceApi.updateBucketObjectReferenceResource(body, workspaceId, resourceId);
   }
 
-<<<<<<< HEAD
-  // Fully parameterized version; category-specific versions below
-=======
-  public static GcpGcsBucketResource makeGcsBucketReference(
-      ReferencedGcpResourceApi resourceApi, UUID workspaceId, String name)
-      throws ApiException, InterruptedException {
-    return makeGcsBucketReference(resourceApi, workspaceId, name, null);
-  }
-
   /**
    * Calls WSM to create a referenced Git repository in the specified workspace.
    *
@@ -362,7 +344,10 @@
    * not expect a user to be able to create a reference).
    */
   public static GitRepoResource makeGitRepoReference(
-      ReferencedGcpResourceApi resourceApi, UUID workspaceId, String name)
+      GitRepoAttributes attributes,
+      ReferencedGcpResourceApi resourceApi,
+      UUID workspaceId,
+      String name)
       throws InterruptedException {
 
     CreateGitRepoReferenceRequestBody body =
@@ -372,8 +357,8 @@
                     .cloningInstructions(CloningInstructionsEnum.REFERENCE)
                     .description("Description of " + name)
                     .name(name))
-            .gitrepo(new GitRepoAttributes().gitRepoUrl(TEST_GITHUB_REPO_PUBLIC_SSH));
-    logger.info("Making git repo reference of {} with name {}", TEST_GITHUB_REPO_PUBLIC_SSH, name);
+            .gitrepo(new GitRepoAttributes().gitRepoUrl(attributes.getGitRepoUrl()));
+    logger.info("Making git repo reference of {} with name {}", attributes.getGitRepoUrl(), name);
     return ClientTestUtils.getWithRetryOnException(
         () -> resourceApi.createGitRepoReference(body, workspaceId));
   }
@@ -399,8 +384,7 @@
     resourceApi.updateGitRepoReference(body, workspaceId, resourceId);
   }
 
-  // Fully parameters version; category-specific versions below
->>>>>>> 083872f8
+  // Fully parameterized version; category-specific versions below
   public static CreatedControlledGcpGcsBucket makeControlledGcsBucket(
       ControlledGcpResourceApi resourceApi,
       UUID workspaceId,
@@ -661,6 +645,7 @@
    * @param dataRepoInstanceName Instance ID to use for snapshot references
    * @param bucket GCS Bucket to use for bucket references
    * @param bqTable BigQuery table to use for BQ dataset and table references.
+   * @param gitRepo Git repository to use for git references
    * @param resourceCount number of resources to allocate
    * @return list of resources
    * @throws Exception whatever might come up
@@ -673,6 +658,7 @@
       String dataRepoInstanceName,
       GcpGcsBucketAttributes bucket,
       GcpBigQueryDataTableAttributes bqTable,
+      GitRepoAttributes gitRepo,
       int resourceCount)
       throws Exception {
 
@@ -764,7 +750,7 @@
             () -> {
               GitRepoResource resource =
                   ResourceMaker.makeGitRepoReference(
-                      referencedGcpResourceApi, workspaceId, makeName());
+                      gitRepo, referencedGcpResourceApi, workspaceId, makeName());
               return resource.getMetadata();
             });
 
