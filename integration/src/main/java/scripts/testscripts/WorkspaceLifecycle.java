--- conflicted
+++ resolved
@@ -3,11 +3,8 @@
 import static org.hamcrest.MatcherAssert.assertThat;
 import static org.hamcrest.Matchers.containsString;
 import static org.hamcrest.Matchers.equalTo;
-<<<<<<< HEAD
 import static org.junit.jupiter.api.Assertions.assertEquals;
-=======
 import static org.junit.jupiter.api.Assertions.assertFalse;
->>>>>>> e209ba77
 import static org.junit.jupiter.api.Assertions.assertNotNull;
 import static org.junit.jupiter.api.Assertions.assertThrows;
 import static org.junit.jupiter.api.Assertions.assertTrue;
@@ -49,12 +46,8 @@
     String validUserFacingId = "user-facing-id-" + uuidStr;
     String validUserFacingId2 = "user-facing-id-2-" + uuidStr;
 
-<<<<<<< HEAD
     // Create workspace
-=======
     Properties propertyMap = buildProperties(Map.of("foo", "bar", "xyzzy", "plohg"));
-
->>>>>>> e209ba77
     CreateWorkspaceRequestBody createBody =
         new CreateWorkspaceRequestBody()
             .id(workspaceUuid)
