package scripts.testscripts;

import static org.hamcrest.MatcherAssert.assertThat;
import static org.hamcrest.Matchers.containsString;
import static org.hamcrest.Matchers.equalTo;
import static org.junit.jupiter.api.Assertions.assertThrows;

import bio.terra.testrunner.runner.config.TestUserSpecification;
import bio.terra.workspace.api.WorkspaceApi;
import bio.terra.workspace.client.ApiException;
import bio.terra.workspace.model.CreateWorkspaceRequestBody;
import bio.terra.workspace.model.UpdateWorkspaceRequestBody;
import bio.terra.workspace.model.WorkspaceDescription;
import bio.terra.workspace.model.WorkspaceStageModel;
import java.util.UUID;
import org.slf4j.Logger;
import org.slf4j.LoggerFactory;
import scripts.utils.ClientTestUtils;
import scripts.utils.WorkspaceApiTestScriptBase;

public class WorkspaceLifecycle extends WorkspaceApiTestScriptBase {
  private static final Logger logger = LoggerFactory.getLogger(WorkspaceLifecycle.class);
  private static final String invalidUserFacingId = "User facing id";
  private static final String validUserFacingId = "user-facing-id";
  private static final String validUserFacingId2 = "user-facing-id-2";
  private static final String workspaceName = "name";
  private static final String workspaceDescriptionString = "description";

  @Override
  public void doUserJourney(TestUserSpecification testUser, WorkspaceApi workspaceApi)
      throws ApiException {
<<<<<<< HEAD
    UUID workspaceUuid = UUID.randomUUID();
    CreateWorkspaceRequestBody requestBody =
        new CreateWorkspaceRequestBody().id(workspaceUuid).stage(WorkspaceStageModel.MC_WORKSPACE);
    workspaceApi.createWorkspace(requestBody);
=======
    UUID workspaceId = UUID.randomUUID();
    CreateWorkspaceRequestBody createBody =
        new CreateWorkspaceRequestBody()
            .id(workspaceId)
            .userFacingId(invalidUserFacingId)
            .stage(WorkspaceStageModel.MC_WORKSPACE);

    ApiException ex =
        assertThrows(ApiException.class, () -> workspaceApi.createWorkspace(createBody));
    assertThat(
        ex.getMessage(),
        containsString(
            "ID must have 3-63 characters, contain lowercase letters, numbers, dashes, or underscores, and start with lowercase letter"));

    createBody.userFacingId(validUserFacingId);
    workspaceApi.createWorkspace(createBody);
>>>>>>> 98f5bca4
    ClientTestUtils.assertHttpSuccess(workspaceApi, "CREATE workspace");

    WorkspaceDescription workspaceDescription = workspaceApi.getWorkspace(workspaceUuid);
    ClientTestUtils.assertHttpSuccess(workspaceApi, "GET workspace");
    assertThat(workspaceDescription.getId(), equalTo(workspaceUuid));
    assertThat(workspaceDescription.getStage(), equalTo(WorkspaceStageModel.MC_WORKSPACE));

    UpdateWorkspaceRequestBody updateBody =
        new UpdateWorkspaceRequestBody()
            .userFacingId(invalidUserFacingId)
            .displayName(workspaceName)
            .description(workspaceDescriptionString);
<<<<<<< HEAD
    WorkspaceDescription updatedDescription =
        workspaceApi.updateWorkspace(updateBody, workspaceUuid);
=======
    ex =
        assertThrows(
            ApiException.class, () -> workspaceApi.updateWorkspace(updateBody, workspaceId));
    assertThat(
        ex.getMessage(),
        containsString(
            "ID must have 3-63 characters, contain lowercase letters, numbers, dashes, or underscores, and start with lowercase letter"));

    updateBody.userFacingId(validUserFacingId2);
    WorkspaceDescription updatedDescription = workspaceApi.updateWorkspace(updateBody, workspaceId);
>>>>>>> 98f5bca4
    ClientTestUtils.assertHttpSuccess(workspaceApi, "PATCH workspace");
    assertThat(updatedDescription.getUserFacingId(), equalTo(validUserFacingId2));
    assertThat(updatedDescription.getDisplayName(), equalTo(workspaceName));
    assertThat(updatedDescription.getDescription(), equalTo(workspaceDescriptionString));

    workspaceApi.deleteWorkspace(workspaceUuid);
    ClientTestUtils.assertHttpSuccess(workspaceApi, "DELETE workspace");
  }
}<|MERGE_RESOLUTION|>--- conflicted
+++ resolved
@@ -29,16 +29,10 @@
   @Override
   public void doUserJourney(TestUserSpecification testUser, WorkspaceApi workspaceApi)
       throws ApiException {
-<<<<<<< HEAD
-    UUID workspaceUuid = UUID.randomUUID();
-    CreateWorkspaceRequestBody requestBody =
-        new CreateWorkspaceRequestBody().id(workspaceUuid).stage(WorkspaceStageModel.MC_WORKSPACE);
-    workspaceApi.createWorkspace(requestBody);
-=======
     UUID workspaceId = UUID.randomUUID();
     CreateWorkspaceRequestBody createBody =
         new CreateWorkspaceRequestBody()
-            .id(workspaceId)
+            .id(workspaceUuid)
             .userFacingId(invalidUserFacingId)
             .stage(WorkspaceStageModel.MC_WORKSPACE);
 
@@ -51,7 +45,6 @@
 
     createBody.userFacingId(validUserFacingId);
     workspaceApi.createWorkspace(createBody);
->>>>>>> 98f5bca4
     ClientTestUtils.assertHttpSuccess(workspaceApi, "CREATE workspace");
 
     WorkspaceDescription workspaceDescription = workspaceApi.getWorkspace(workspaceUuid);
@@ -64,10 +57,6 @@
             .userFacingId(invalidUserFacingId)
             .displayName(workspaceName)
             .description(workspaceDescriptionString);
-<<<<<<< HEAD
-    WorkspaceDescription updatedDescription =
-        workspaceApi.updateWorkspace(updateBody, workspaceUuid);
-=======
     ex =
         assertThrows(
             ApiException.class, () -> workspaceApi.updateWorkspace(updateBody, workspaceId));
@@ -77,8 +66,7 @@
             "ID must have 3-63 characters, contain lowercase letters, numbers, dashes, or underscores, and start with lowercase letter"));
 
     updateBody.userFacingId(validUserFacingId2);
-    WorkspaceDescription updatedDescription = workspaceApi.updateWorkspace(updateBody, workspaceId);
->>>>>>> 98f5bca4
+    WorkspaceDescription updatedDescription = workspaceApi.updateWorkspace(updateBody, workspacUuid);
     ClientTestUtils.assertHttpSuccess(workspaceApi, "PATCH workspace");
     assertThat(updatedDescription.getUserFacingId(), equalTo(validUserFacingId2));
     assertThat(updatedDescription.getDisplayName(), equalTo(workspaceName));
