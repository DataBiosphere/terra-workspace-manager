package scripts.testscripts;

import static org.hamcrest.MatcherAssert.assertThat;
import static org.hamcrest.Matchers.greaterThanOrEqualTo;
import static org.hamcrest.Matchers.hasSize;
import static org.hamcrest.Matchers.is;
import static org.junit.jupiter.api.Assertions.assertEquals;
import static org.junit.jupiter.api.Assertions.assertNotNull;
import static org.junit.jupiter.api.Assertions.assertNull;
import static scripts.utils.ClientTestUtils.TEST_BUCKET_FILE_NAME;
import static scripts.utils.ClientTestUtils.TEST_BUCKET_NAME_WITH_FINE_GRAINED_ACCESS;
import static scripts.utils.ClientTestUtils.TEST_FILE_IN_FINE_GRAINED_BUCKET;
import static scripts.utils.ClientTestUtils.getOrFail;
import static scripts.utils.GcsBucketTestFixtures.GCS_BLOB_NAME;
import static scripts.utils.GcsBucketTestFixtures.RESOURCE_PREFIX;
import static scripts.utils.ResourceMaker.makeControlledBigQueryDatasetUserPrivate;
import static scripts.utils.ResourceMaker.makeControlledBigQueryDatasetUserShared;
import static scripts.utils.ResourceMaker.makeControlledGcsBucketUserPrivate;
import static scripts.utils.ResourceMaker.makeControlledGcsBucketUserShared;

import bio.terra.testrunner.runner.config.TestUserSpecification;
import bio.terra.workspace.api.ControlledGcpResourceApi;
import bio.terra.workspace.api.ReferencedGcpResourceApi;
import bio.terra.workspace.api.WorkspaceApi;
import bio.terra.workspace.client.ApiClient;
import bio.terra.workspace.model.CloneResourceResult;
import bio.terra.workspace.model.CloneWorkspaceRequest;
import bio.terra.workspace.model.CloneWorkspaceResult;
import bio.terra.workspace.model.CloningInstructionsEnum;
import bio.terra.workspace.model.ControlledResourceIamRole;
import bio.terra.workspace.model.CreatedControlledGcpGcsBucket;
import bio.terra.workspace.model.GcpBigQueryDataTableResource;
import bio.terra.workspace.model.GcpBigQueryDatasetResource;
import bio.terra.workspace.model.GcpGcsBucketFileResource;
import bio.terra.workspace.model.GcpGcsBucketResource;
import bio.terra.workspace.model.GrantRoleRequestBody;
import bio.terra.workspace.model.IamRole;
import bio.terra.workspace.model.ResourceCloneDetails;
import bio.terra.workspace.model.ResourceType;
import bio.terra.workspace.model.StewardshipType;
import bio.terra.workspace.model.WorkspaceDescription;
import com.google.cloud.bigquery.BigQuery;
import com.google.cloud.bigquery.QueryJobConfiguration;
import com.google.cloud.bigquery.TableResult;
import com.google.cloud.storage.BlobId;
import com.google.cloud.storage.Storage;
import com.google.common.collect.ImmutableList;
import java.io.IOException;
import java.time.Duration;
import java.util.List;
import java.util.UUID;
import java.util.stream.StreamSupport;
import org.apache.commons.lang3.RandomStringUtils;
import org.slf4j.Logger;
import org.slf4j.LoggerFactory;
import scripts.utils.ClientTestUtils;
import scripts.utils.CloudContextMaker;
import scripts.utils.ResourceMaker;
import scripts.utils.ResourceModifier;
import scripts.utils.WorkspaceAllocateTestScriptBase;

public class CloneWorkspace extends WorkspaceAllocateTestScriptBase {
  private static final Logger logger = LoggerFactory.getLogger(CloneWorkspace.class);
  private ControlledGcpResourceApi cloningUserResourceApi;
  private CreatedControlledGcpGcsBucket copyDefinitionSourceBucket;
  private CreatedControlledGcpGcsBucket privateSourceBucket;
  private CreatedControlledGcpGcsBucket sharedCopyNothingSourceBucket;
  private CreatedControlledGcpGcsBucket sharedSourceBucket;
  private GcpBigQueryDatasetResource sourceDatasetReference;
  private GcpBigQueryDataTableResource sourceDataTableReference;
  private GcpBigQueryDatasetResource copyDefinitionDataset;
  private GcpBigQueryDatasetResource copyResourceDataset;
  private GcpBigQueryDatasetResource privateDataset;
  private GcpGcsBucketResource sourceBucketReference;
  private GcpGcsBucketFileResource sourceBucketFileReference;
  private String copyDefinitionDatasetName;
  private String copyResourceDatasetName;
  private String nameSuffix;
  private String privateDatasetName;
  private String sharedBucketSourceResourceName;
  private String sourceProjectId;
  private TestUserSpecification cloningUser;
  private UUID destinationWorkspaceId;
  private WorkspaceApi cloningUserWorkspaceApi;

  // Roles to grant user on private resource
  private static final ImmutableList<ControlledResourceIamRole> PRIVATE_ROLES =
      ImmutableList.of(ControlledResourceIamRole.WRITER, ControlledResourceIamRole.EDITOR);

  private static final int EXPECTED_NUM_CLONED_RESOURCES = 11;

  @Override
  protected void doSetup(
      List<TestUserSpecification> testUsers, WorkspaceApi sourceOwnerWorkspaceApi)
      throws Exception {
    super.doSetup(testUsers, sourceOwnerWorkspaceApi);
    // set up 2 users
    assertThat(testUsers, hasSize(2));
    // user creating the source resources
    final TestUserSpecification sourceOwnerUser = testUsers.get(0);
    // user cloning the workspace
    cloningUser = testUsers.get(1);

    // Build source GCP project in main test workspace
    sourceProjectId =
        CloudContextMaker.createGcpCloudContext(getWorkspaceId(), sourceOwnerWorkspaceApi);
    logger.info("Created source project {} in workspace {}", sourceProjectId, getWorkspaceId());

    // add cloning user as reader on the workspace
    sourceOwnerWorkspaceApi.grantRole(
        new GrantRoleRequestBody().memberEmail(cloningUser.userEmail),
        getWorkspaceId(),
        IamRole.READER);

    // give users resource APIs
    final ControlledGcpResourceApi sourceOwnerResourceApi =
        ClientTestUtils.getControlledGcpResourceClient(sourceOwnerUser, server);
    cloningUserResourceApi = ClientTestUtils.getControlledGcpResourceClient(cloningUser, server);

    // Create a GCS bucket with data
    // create source bucket with COPY_RESOURCE - should clone fine
    nameSuffix = UUID.randomUUID().toString();
    sharedBucketSourceResourceName = RESOURCE_PREFIX + nameSuffix;
    sharedSourceBucket =
        makeControlledGcsBucketUserShared(
            sourceOwnerResourceApi,
            getWorkspaceId(),
            sharedBucketSourceResourceName,
            CloningInstructionsEnum.RESOURCE);
    ResourceModifier.addFileToBucket(sharedSourceBucket, sourceOwnerUser, sourceProjectId);

    // create a private GCS bucket, which the non-creating user can't clone
    privateSourceBucket =
        makeControlledGcsBucketUserPrivate(
            sourceOwnerResourceApi,
            getWorkspaceId(),
            UUID.randomUUID().toString(),
            CloningInstructionsEnum.RESOURCE);
    ResourceModifier.addFileToBucket(privateSourceBucket, sourceOwnerUser, sourceProjectId);

    // create a GCS bucket with data and COPY_NOTHING instruction
    sharedCopyNothingSourceBucket =
        makeControlledGcsBucketUserShared(
            sourceOwnerResourceApi,
            getWorkspaceId(),
            UUID.randomUUID().toString(),
            CloningInstructionsEnum.NOTHING);
    ResourceModifier.addFileToBucket(
        sharedCopyNothingSourceBucket, sourceOwnerUser, sourceProjectId);

    // create a GCS bucket with data and COPY_DEFINITION
    copyDefinitionSourceBucket =
        makeControlledGcsBucketUserShared(
            sourceOwnerResourceApi,
            getWorkspaceId(),
            UUID.randomUUID().toString(),
            CloningInstructionsEnum.DEFINITION);
    ResourceModifier.addFileToBucket(copyDefinitionSourceBucket, sourceOwnerUser, sourceProjectId);

    // Create a BigQuery Dataset with tables and COPY_DEFINITION
    copyDefinitionDatasetName = "copy_definition_" + nameSuffix.replace('-', '_');
    copyDefinitionDataset =
        makeControlledBigQueryDatasetUserShared(
            sourceOwnerResourceApi,
            getWorkspaceId(),
            copyDefinitionDatasetName,
            CloningInstructionsEnum.DEFINITION);
    ResourceModifier.populateBigQueryDataset(
        copyDefinitionDataset, sourceOwnerUser, sourceProjectId);

    // Create a BigQuery dataset with tables and COPY_RESOURCE
    copyResourceDatasetName = "copy_resource_dataset";
    copyResourceDataset =
        makeControlledBigQueryDatasetUserShared(
            sourceOwnerResourceApi,
            getWorkspaceId(),
            copyResourceDatasetName,
            CloningInstructionsEnum.RESOURCE);
    ResourceModifier.populateBigQueryDataset(copyResourceDataset, sourceOwnerUser, sourceProjectId);

    // Create a private BQ dataset
    privateDatasetName = "private_dataset";
    privateDataset =
        makeControlledBigQueryDatasetUserPrivate(
            sourceOwnerResourceApi,
            getWorkspaceId(),
            privateDatasetName,
            CloningInstructionsEnum.RESOURCE);

    // Create reference to GCS bucket with COPY_REFERENCE
    final ApiClient apiClient = ClientTestUtils.getClientForTestUser(sourceOwnerUser, server);
    final var referencedGcpResourceApi = new ReferencedGcpResourceApi(apiClient);
    final String bucketReferenceName = RandomStringUtils.random(16, true, false);
    final String bucketFileReferenceName = RandomStringUtils.random(16, true, false);

    sourceBucketReference =
        ResourceMaker.makeGcsBucketReference(
            referencedGcpResourceApi,
            getWorkspaceId(),
            bucketReferenceName,
            CloningInstructionsEnum.REFERENCE);

    sourceBucketFileReference =
        ResourceMaker.makeGcsBucketFileReference(
<<<<<<< HEAD
            referencedGcpResourceApi, getWorkspaceId(), bucketFileReferenceName, TEST_BUCKET_NAME_WITH_FINE_GRAINED_ACCESS, TEST_FILE_IN_FINE_GRAINED_BUCKET);
=======
            referencedGcpResourceApi,
            getWorkspaceId(),
            "a_reference_to_hello_world_txt",
            CloningInstructionsEnum.REFERENCE);
>>>>>>> 4d8da244

    // create reference to BQ dataset with COPY_NOTHING
    sourceDatasetReference =
        ResourceMaker.makeBigQueryDatasetReference(
            referencedGcpResourceApi, getWorkspaceId(), "dataset_resource_1");
    sourceDataTableReference =
        ResourceMaker.makeBigQueryDataTableReference(
            referencedGcpResourceApi, getWorkspaceId(), "datatable_resource_1");
  }

  @Override
  protected void doUserJourney(
      TestUserSpecification sourceOwnerUser, WorkspaceApi sourceOwnerWorkspaceApi)
      throws Exception {
    // As reader user, clone the workspace
    // Get a new workspace API for the reader
    cloningUserWorkspaceApi = ClientTestUtils.getWorkspaceClient(cloningUser, server);
    final CloneWorkspaceRequest cloneWorkspaceRequest =
        new CloneWorkspaceRequest()
            .displayName("Cloned Workspace")
            .description("A clone of workspace " + getWorkspaceId().toString())
            .spendProfile(getSpendProfileId()) // TODO- use a different one if available
            .location("us-central1");
    CloneWorkspaceResult cloneResult =
        cloningUserWorkspaceApi.cloneWorkspace(cloneWorkspaceRequest, getWorkspaceId());

    final String jobId = cloneResult.getJobReport().getId();
    cloneResult =
        ClientTestUtils.pollWhileRunning(
            cloneResult,
            () -> cloningUserWorkspaceApi.getCloneWorkspaceResult(getWorkspaceId(), jobId),
            CloneWorkspaceResult::getJobReport,
            Duration.ofSeconds(10));
    logger.info("Clone result: {}", cloneResult);
    ClientTestUtils.assertJobSuccess(
        "Clone Workspace", cloneResult.getJobReport(), cloneResult.getErrorReport());
    assertNull(cloneResult.getErrorReport());
    assertNotNull(cloneResult.getWorkspace());
    assertThat(cloneResult.getWorkspace().getResources(), hasSize(EXPECTED_NUM_CLONED_RESOURCES));
    assertEquals(getWorkspaceId(), cloneResult.getWorkspace().getSourceWorkspaceId());
    destinationWorkspaceId = cloneResult.getWorkspace().getDestinationWorkspaceId();
    assertNotNull(destinationWorkspaceId);

    // Verify shared GCS bucket succeeds and is populated
    final ResourceCloneDetails sharedBucketCloneDetails =
        getOrFail(
            cloneResult.getWorkspace().getResources().stream()
                .filter(r -> sharedSourceBucket.getResourceId().equals(r.getSourceResourceId()))
                .findFirst());
    logger.info(sharedBucketCloneDetails.toString());
    assertEquals(CloneResourceResult.SUCCEEDED, sharedBucketCloneDetails.getResult());
    assertEquals(
        CloningInstructionsEnum.RESOURCE, sharedBucketCloneDetails.getCloningInstructions());
    assertEquals(ResourceType.GCS_BUCKET, sharedBucketCloneDetails.getResourceType());
    assertEquals(StewardshipType.CONTROLLED, sharedBucketCloneDetails.getStewardshipType());
    assertNotNull(sharedBucketCloneDetails.getDestinationResourceId());
    assertNull(sharedBucketCloneDetails.getErrorMessage());
    assertEquals(
        sharedSourceBucket.getGcpBucket().getMetadata().getName(),
        sharedBucketCloneDetails.getName());
    assertEquals(
        sharedSourceBucket.getGcpBucket().getMetadata().getDescription(),
        sharedBucketCloneDetails.getDescription());

    // We need to get the destination bucket name and project ID
    final WorkspaceDescription destinationWorkspace =
        cloningUserWorkspaceApi.getWorkspace(destinationWorkspaceId);
    final String destinationProjectId = destinationWorkspace.getGcpContext().getProjectId();
    final var clonedSharedBucket =
        cloningUserResourceApi.getBucket(
            destinationWorkspaceId, sharedBucketCloneDetails.getDestinationResourceId());
    ResourceModifier.retrieveBucketFile(
        clonedSharedBucket.getAttributes().getBucketName(), destinationProjectId, cloningUser);

    // Verify clone of private bucket fails
    final ResourceCloneDetails privateBucketCloneDetails =
        getOrFail(
            cloneResult.getWorkspace().getResources().stream()
                .filter(r -> privateSourceBucket.getResourceId().equals(r.getSourceResourceId()))
                .findFirst());
    logger.info(privateBucketCloneDetails.toString());
    assertEquals(CloneResourceResult.FAILED, privateBucketCloneDetails.getResult());
    assertEquals(
        CloningInstructionsEnum.RESOURCE, privateBucketCloneDetails.getCloningInstructions());
    assertEquals(ResourceType.GCS_BUCKET, privateBucketCloneDetails.getResourceType());
    assertEquals(StewardshipType.CONTROLLED, privateBucketCloneDetails.getStewardshipType());
    assertNull(privateBucketCloneDetails.getDestinationResourceId());
    assertNotNull(privateBucketCloneDetails.getErrorMessage());
    assertEquals(
        privateSourceBucket.getGcpBucket().getMetadata().getName(),
        privateBucketCloneDetails.getName());
    assertEquals(
        privateSourceBucket.getGcpBucket().getMetadata().getDescription(),
        privateBucketCloneDetails.getDescription());

    // Verify COPY_NOTHING bucket was skipped
    final ResourceCloneDetails copyNothingBucketCloneDetails =
        getOrFail(
            cloneResult.getWorkspace().getResources().stream()
                .filter(
                    r ->
                        sharedCopyNothingSourceBucket
                            .getResourceId()
                            .equals(r.getSourceResourceId()))
                .findFirst());
    logger.info(copyNothingBucketCloneDetails.toString());
    assertEquals(CloneResourceResult.SKIPPED, copyNothingBucketCloneDetails.getResult());
    assertEquals(
        CloningInstructionsEnum.NOTHING, copyNothingBucketCloneDetails.getCloningInstructions());
    assertEquals(ResourceType.GCS_BUCKET, copyNothingBucketCloneDetails.getResourceType());
    assertEquals(StewardshipType.CONTROLLED, copyNothingBucketCloneDetails.getStewardshipType());
    assertNull(copyNothingBucketCloneDetails.getDestinationResourceId());
    assertNull(copyNothingBucketCloneDetails.getErrorMessage());
    assertEquals(
        sharedCopyNothingSourceBucket.getGcpBucket().getMetadata().getName(),
        copyNothingBucketCloneDetails.getName());
    assertEquals(
        sharedCopyNothingSourceBucket.getGcpBucket().getMetadata().getDescription(),
        copyNothingBucketCloneDetails.getDescription());

    // verify COPY_DEFINITION bucket exists but is empty
    final ResourceCloneDetails copyDefinitionBucketDetails =
        getOrFail(
            cloneResult.getWorkspace().getResources().stream()
                .filter(
                    r -> copyDefinitionSourceBucket.getResourceId().equals(r.getSourceResourceId()))
                .findFirst());
    logger.info(copyDefinitionBucketDetails.toString());
    assertEquals(CloneResourceResult.SUCCEEDED, copyDefinitionBucketDetails.getResult());
    assertEquals(
        CloningInstructionsEnum.DEFINITION, copyDefinitionBucketDetails.getCloningInstructions());
    assertEquals(ResourceType.GCS_BUCKET, copyDefinitionBucketDetails.getResourceType());
    assertEquals(StewardshipType.CONTROLLED, copyDefinitionBucketDetails.getStewardshipType());
    assertNotNull(copyDefinitionBucketDetails.getDestinationResourceId());
    final GcpGcsBucketResource clonedCopyDefinitionBucket =
        cloningUserResourceApi.getBucket(
            destinationWorkspaceId, copyDefinitionBucketDetails.getDestinationResourceId());
    assertEmptyBucket(
        clonedCopyDefinitionBucket.getAttributes().getBucketName(), destinationProjectId);
    assertEquals(
        copyDefinitionSourceBucket.getGcpBucket().getMetadata().getName(),
        copyDefinitionBucketDetails.getName());
    assertEquals(
        copyDefinitionSourceBucket.getGcpBucket().getMetadata().getDescription(),
        copyDefinitionBucketDetails.getDescription());

    // verify COPY_DEFINITION dataset exists but has no tables
    final ResourceCloneDetails copyDefinitionDatasetDetails =
        getOrFail(
            cloneResult.getWorkspace().getResources().stream()
                .filter(
                    r ->
                        copyDefinitionDataset
                            .getMetadata()
                            .getResourceId()
                            .equals(r.getSourceResourceId()))
                .findFirst());
    logger.info(copyDefinitionDatasetDetails.toString());
    assertEquals(CloneResourceResult.SUCCEEDED, copyDefinitionDatasetDetails.getResult());
    assertEquals(
        CloningInstructionsEnum.DEFINITION, copyDefinitionDatasetDetails.getCloningInstructions());
    assertEquals(ResourceType.BIG_QUERY_DATASET, copyDefinitionDatasetDetails.getResourceType());
    assertEquals(StewardshipType.CONTROLLED, copyDefinitionDatasetDetails.getStewardshipType());
    assertNotNull(copyDefinitionDatasetDetails.getDestinationResourceId());
    assertNull(copyDefinitionDatasetDetails.getErrorMessage());
    assertEquals(
        copyDefinitionDataset.getMetadata().getName(), copyDefinitionDatasetDetails.getName());
    assertEquals(
        copyDefinitionDataset.getMetadata().getDescription(),
        copyDefinitionDatasetDetails.getDescription());

    final BigQuery bigQueryClient =
        ClientTestUtils.getGcpBigQueryClient(cloningUser, destinationProjectId);
    assertDatasetHasNoTables(destinationProjectId, bigQueryClient, copyDefinitionDatasetName);

    // verify clone resource dataset succeeded and has rows and tables
    final ResourceCloneDetails copyResourceDatasetDetails =
        getOrFail(
            cloneResult.getWorkspace().getResources().stream()
                .filter(
                    r ->
                        copyResourceDataset
                            .getMetadata()
                            .getResourceId()
                            .equals(r.getSourceResourceId()))
                .findFirst());
    logger.info(copyResourceDatasetDetails.toString());
    assertEquals(CloneResourceResult.SUCCEEDED, copyResourceDatasetDetails.getResult());
    assertEquals(
        CloningInstructionsEnum.RESOURCE, copyResourceDatasetDetails.getCloningInstructions());
    assertEquals(ResourceType.BIG_QUERY_DATASET, copyResourceDatasetDetails.getResourceType());
    assertEquals(StewardshipType.CONTROLLED, copyResourceDatasetDetails.getStewardshipType());
    assertNotNull(copyResourceDatasetDetails.getDestinationResourceId());
    assertNull(copyResourceDatasetDetails.getErrorMessage());
    final QueryJobConfiguration employeeQueryJobConfiguration =
        QueryJobConfiguration.newBuilder(
                "SELECT * FROM `"
                    + destinationProjectId
                    + "."
                    + copyResourceDatasetName
                    + ".employee`;")
            .build();
    final TableResult employeeTableResult = bigQueryClient.query(employeeQueryJobConfiguration);
    final long numEmployees =
        StreamSupport.stream(employeeTableResult.getValues().spliterator(), false).count();
    assertThat(numEmployees, is(greaterThanOrEqualTo(2L)));

    // verify private dataset clone failed
    final ResourceCloneDetails privateDatasetDetails =
        getOrFail(
            cloneResult.getWorkspace().getResources().stream()
                .filter(
                    r ->
                        privateDataset
                            .getMetadata()
                            .getResourceId()
                            .equals(r.getSourceResourceId()))
                .findFirst());
    logger.info(privateDatasetDetails.toString());
    assertEquals(CloneResourceResult.FAILED, privateDatasetDetails.getResult());
    assertEquals(CloningInstructionsEnum.RESOURCE, privateDatasetDetails.getCloningInstructions());
    assertEquals(ResourceType.BIG_QUERY_DATASET, privateDatasetDetails.getResourceType());
    assertEquals(StewardshipType.CONTROLLED, privateDatasetDetails.getStewardshipType());
    assertNull(privateDatasetDetails.getDestinationResourceId());
    assertNotNull(privateDatasetDetails.getErrorMessage());

    final ResourceCloneDetails bucketReferenceDetails =
        getOrFail(
            cloneResult.getWorkspace().getResources().stream()
                .filter(
                    r ->
                        sourceBucketReference
                            .getMetadata()
                            .getResourceId()
                            .equals(r.getSourceResourceId()))
                .findFirst());
    logger.info(bucketReferenceDetails.toString());
    assertEquals(CloneResourceResult.SUCCEEDED, bucketReferenceDetails.getResult());
    assertEquals(
        CloningInstructionsEnum.REFERENCE, bucketReferenceDetails.getCloningInstructions());
    assertEquals(ResourceType.GCS_BUCKET, bucketReferenceDetails.getResourceType());
    assertEquals(StewardshipType.REFERENCED, bucketReferenceDetails.getStewardshipType());
    assertNotNull(bucketReferenceDetails.getDestinationResourceId());
    assertNull(bucketReferenceDetails.getErrorMessage());

    final ResourceCloneDetails bucketFileReferenceDetails =
        getOrFail(
            cloneResult.getWorkspace().getResources().stream()
                .filter(
                    r ->
                        sourceBucketFileReference
                            .getMetadata()
                            .getResourceId()
                            .equals(r.getSourceResourceId()))
                .findFirst());
    logger.info(bucketFileReferenceDetails.toString());
    assertEquals(CloneResourceResult.SUCCEEDED, bucketFileReferenceDetails.getResult());
    assertEquals(
        CloningInstructionsEnum.REFERENCE, bucketFileReferenceDetails.getCloningInstructions());
    assertEquals(ResourceType.GCS_BUCKET_FILE, bucketFileReferenceDetails.getResourceType());
    assertEquals(StewardshipType.REFERENCED, bucketFileReferenceDetails.getStewardshipType());
    assertNotNull(bucketFileReferenceDetails.getDestinationResourceId());
    assertNull(bucketFileReferenceDetails.getErrorMessage());

    final ResourceCloneDetails datasetReferenceDetails =
        getOrFail(
            cloneResult.getWorkspace().getResources().stream()
                .filter(
                    r ->
                        sourceDatasetReference
                            .getMetadata()
                            .getResourceId()
                            .equals(r.getSourceResourceId()))
                .findFirst());
    assertEquals(CloneResourceResult.SKIPPED, datasetReferenceDetails.getResult());
    assertEquals(CloningInstructionsEnum.NOTHING, datasetReferenceDetails.getCloningInstructions());
    assertEquals(ResourceType.BIG_QUERY_DATASET, datasetReferenceDetails.getResourceType());
    assertEquals(StewardshipType.REFERENCED, datasetReferenceDetails.getStewardshipType());
    assertNull(datasetReferenceDetails.getDestinationResourceId());
    assertNull(datasetReferenceDetails.getErrorMessage());

    final ResourceCloneDetails dataTableReferenceDetails =
        getOrFail(
            cloneResult.getWorkspace().getResources().stream()
                .filter(
                    r ->
                        sourceDataTableReference
                            .getMetadata()
                            .getResourceId()
                            .equals(r.getSourceResourceId()))
                .findFirst());
    assertEquals(CloneResourceResult.SKIPPED, dataTableReferenceDetails.getResult());
    assertEquals(
        CloningInstructionsEnum.NOTHING, dataTableReferenceDetails.getCloningInstructions());
    assertEquals(ResourceType.BIG_QUERY_DATA_TABLE, dataTableReferenceDetails.getResourceType());
    assertEquals(StewardshipType.REFERENCED, dataTableReferenceDetails.getStewardshipType());
    assertNull(dataTableReferenceDetails.getDestinationResourceId());
    assertNull(dataTableReferenceDetails.getErrorMessage());
  }

  @Override
  protected void doCleanup(List<TestUserSpecification> testUsers, WorkspaceApi workspaceApi)
      throws Exception {
    super.doCleanup(testUsers, workspaceApi);
    // Delete the cloned workspace (will delete context and resources)
    if (null != destinationWorkspaceId) {
      cloningUserWorkspaceApi.deleteWorkspace(destinationWorkspaceId);
    }
  }

  private static void assertDatasetHasNoTables(
      String destinationProjectId, BigQuery bigQueryClient, String datasetName)
      throws InterruptedException {
    final QueryJobConfiguration listTablesQuery =
        QueryJobConfiguration.newBuilder(
                "SELECT * FROM `"
                    + destinationProjectId
                    + "."
                    + datasetName
                    + ".INFORMATION_SCHEMA.TABLES`;")
            .build();
    // Will throw not found if the dataset doesn't exist
    final TableResult listTablesResult = bigQueryClient.query(listTablesQuery);
    final long numRows =
        StreamSupport.stream(listTablesResult.getValues().spliterator(), false).count();
    assertEquals(0, numRows);
  }

  private void assertEmptyBucket(String bucketName, String destinationProjectId)
      throws IOException {
    Storage cloningUserStorageClient =
        ClientTestUtils.getGcpStorageClient(cloningUser, destinationProjectId);
    BlobId blobId = BlobId.of(bucketName, GCS_BLOB_NAME);

    assertNull(cloningUserStorageClient.get(blobId));
  }
}<|MERGE_RESOLUTION|>--- conflicted
+++ resolved
@@ -202,14 +202,8 @@
 
     sourceBucketFileReference =
         ResourceMaker.makeGcsBucketFileReference(
-<<<<<<< HEAD
-            referencedGcpResourceApi, getWorkspaceId(), bucketFileReferenceName, TEST_BUCKET_NAME_WITH_FINE_GRAINED_ACCESS, TEST_FILE_IN_FINE_GRAINED_BUCKET);
-=======
-            referencedGcpResourceApi,
-            getWorkspaceId(),
-            "a_reference_to_hello_world_txt",
-            CloningInstructionsEnum.REFERENCE);
->>>>>>> 4d8da244
+            referencedGcpResourceApi, getWorkspaceId(), bucketFileReferenceName,
+            TEST_BUCKET_NAME_WITH_FINE_GRAINED_ACCESS, TEST_FILE_IN_FINE_GRAINED_BUCKET);
 
     // create reference to BQ dataset with COPY_NOTHING
     sourceDatasetReference =
