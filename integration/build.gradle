--- conflicted
+++ resolved
@@ -12,13 +12,8 @@
     ext {
         apacheMath = '3.6.1'
         findbugsAnnotations = "3.0.1"
-<<<<<<< HEAD
-        guava = "29.0-jre"
+        guava = "33.0.0-jre"
         jackson = "2.15.2"
-=======
-        guava = "33.0.0-jre"
-        jackson = "2.10.2"
->>>>>>> 0075b719
         jersey = "2.32"
         kubernetesClient = "19.0.0"
         logback = "1.2.3"
