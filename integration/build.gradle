buildscript {
    apply from: "../common.gradle"
}

plugins {
    id 'java'
    // Apply the application plugin to add support for building a CLI application in Java.
    id 'application'
    // TODO: for some reason the spotless plugin does not work in the integration project, but it works
    //  fine in the service project.
    // id "com.diffplug.spotless" version "5.12.4"
    // Terra Test Runner Plugin
    id 'bio.terra.test-runner-plugin' version '0.0.3-SNAPSHOT'
}

dependencies {
    ext {
        apacheMath = '3.6.1'
        findbugsAnnotations = "3.0.1"
        guava = "29.0-jre"
        jackson = "2.10.2"
        jersey = "2.30.1"
        kubernetesClient = "10.0.0"
        logback = "1.2.3"
        slf4j = "1.7.25"
        hamcrest = "2.1"
        jUnit = "5.7.0"
        googleContainer = "v1-rev93-1.25.0"
<<<<<<< HEAD
=======
        googleIam = "v1-rev20201112-1.30.10"
        googleNotebook = "v1-rev20201110-1.30.10"

>>>>>>> bfb41399
        datarepoClient = "1.0.155-SNAPSHOT"
        testRunnerVersion = "0.0.3-SNAPSHOT"
    }

    // Google dependencies
    constraints {
      implementation 'com.google.guava:guava:30.1.1-jre'
    }
    implementation platform('com.google.cloud:libraries-bom:20.2.0')
    implementation "com.google.api-client:google-api-client"
    implementation "com.google.apis:google-api-services-container:${googleContainer}"
    implementation "com.google.auth:google-auth-library-oauth2-http"
    implementation "com.google.cloud:google-cloud-bigquery"
    implementation "com.google.cloud:google-cloud-storage"

    // Versioned direct deps
    compileOnly "com.google.code.findbugs:annotations:${findbugsAnnotations}"
    implementation "ch.qos.logback:logback-classic:${logback}"
    implementation "com.fasterxml.jackson.dataformat:jackson-dataformat-yaml:${jackson}"
    implementation "com.google.guava:guava:${guava}"
    implementation "io.kubernetes:client-java:${kubernetesClient}"
    implementation "org.glassfish.jersey.inject:jersey-hk2:${jersey}"
    implementation "org.hamcrest:hamcrest:${hamcrest}"
<<<<<<< HEAD
    implementation "org.junit.jupiter:junit-jupiter-api:${jUnit}"
    implementation "org.slf4j:slf4j-api:${slf4j}"
    implementation "org.apache.commons:commons-math3:${apacheMath}"
=======

    // Google dependencies
    implementation "com.google.api-client:google-api-client:${googleApi}"
    implementation "com.google.auth:google-auth-library-oauth2-http:${googleOauth2}"
    implementation "com.google.cloud:google-cloud-bigquery:${googleCloud}"
    implementation "com.google.cloud:google-cloud-storage:${googleCloud}"
    implementation "com.google.apis:google-api-services-container:${googleContainer}"
    implementation "com.google.apis:google-api-services-iam:${googleIam}"
    implementation "com.google.apis:google-api-services-notebooks:${googleNotebook}"
>>>>>>> bfb41399

    // Data Repo client library
    implementation "bio.terra:datarepo-client:${datarepoClient}"
    implementation gradle.librarySwaggerAnnotations

    // Workspace Manager client library
    implementation project(":client")

    // Terra Test Runner Library
    implementation "bio.terra:terra-test-runner:${testRunnerVersion}"
}

version = gradle.wsmVersion
sourceCompatibility = JavaVersion.VERSION_11

/*
spotless {
    java {
        googleJavaFormat()
        targetExclude "${buildDir}/**"
    }
}

compileJava.dependsOn spotlessApply
*/<|MERGE_RESOLUTION|>--- conflicted
+++ resolved
@@ -25,51 +25,40 @@
         slf4j = "1.7.25"
         hamcrest = "2.1"
         jUnit = "5.7.0"
+
+        googleApi = "1.23.0"
+        googleCloud = "1.108.0"
+        googleOauth2 = "0.20.0"
         googleContainer = "v1-rev93-1.25.0"
-<<<<<<< HEAD
-=======
         googleIam = "v1-rev20201112-1.30.10"
         googleNotebook = "v1-rev20201110-1.30.10"
 
->>>>>>> bfb41399
         datarepoClient = "1.0.155-SNAPSHOT"
         testRunnerVersion = "0.0.3-SNAPSHOT"
     }
+    implementation group: 'org.apache.commons', name: 'commons-math3', version: "${apacheMath}"
+    implementation group: 'org.junit.jupiter', name: 'junit-jupiter-api', version: "${jUnit}"
+    compileOnly "com.google.code.findbugs:annotations:${findbugsAnnotations}"
+    implementation group: 'com.google.guava', name: 'guava', version: "${guava}"
+    implementation "com.fasterxml.jackson.dataformat:jackson-dataformat-yaml:${jackson}"
+    implementation "org.glassfish.jersey.inject:jersey-hk2:${jersey}"
+    implementation "io.kubernetes:client-java:${kubernetesClient}"
+    implementation "ch.qos.logback:logback-classic:${logback}"
+    implementation "org.slf4j:slf4j-api:${slf4j}"
+    implementation "org.hamcrest:hamcrest:${hamcrest}"
 
     // Google dependencies
     constraints {
-      implementation 'com.google.guava:guava:30.1.1-jre'
+        implementation 'com.google.guava:guava:30.1.1-jre'
     }
     implementation platform('com.google.cloud:libraries-bom:20.2.0')
     implementation "com.google.api-client:google-api-client"
     implementation "com.google.apis:google-api-services-container:${googleContainer}"
+    implementation "com.google.apis:google-api-services-iam:${googleIam}"
+    implementation "com.google.apis:google-api-services-notebooks:${googleNotebook}"
     implementation "com.google.auth:google-auth-library-oauth2-http"
     implementation "com.google.cloud:google-cloud-bigquery"
     implementation "com.google.cloud:google-cloud-storage"
-
-    // Versioned direct deps
-    compileOnly "com.google.code.findbugs:annotations:${findbugsAnnotations}"
-    implementation "ch.qos.logback:logback-classic:${logback}"
-    implementation "com.fasterxml.jackson.dataformat:jackson-dataformat-yaml:${jackson}"
-    implementation "com.google.guava:guava:${guava}"
-    implementation "io.kubernetes:client-java:${kubernetesClient}"
-    implementation "org.glassfish.jersey.inject:jersey-hk2:${jersey}"
-    implementation "org.hamcrest:hamcrest:${hamcrest}"
-<<<<<<< HEAD
-    implementation "org.junit.jupiter:junit-jupiter-api:${jUnit}"
-    implementation "org.slf4j:slf4j-api:${slf4j}"
-    implementation "org.apache.commons:commons-math3:${apacheMath}"
-=======
-
-    // Google dependencies
-    implementation "com.google.api-client:google-api-client:${googleApi}"
-    implementation "com.google.auth:google-auth-library-oauth2-http:${googleOauth2}"
-    implementation "com.google.cloud:google-cloud-bigquery:${googleCloud}"
-    implementation "com.google.cloud:google-cloud-storage:${googleCloud}"
-    implementation "com.google.apis:google-api-services-container:${googleContainer}"
-    implementation "com.google.apis:google-api-services-iam:${googleIam}"
-    implementation "com.google.apis:google-api-services-notebooks:${googleNotebook}"
->>>>>>> bfb41399
 
     // Data Repo client library
     implementation "bio.terra:datarepo-client:${datarepoClient}"
