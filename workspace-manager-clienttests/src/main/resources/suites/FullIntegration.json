--- conflicted
+++ resolved
@@ -10,10 +10,7 @@
     "integration/GetRoles.json",
     "integration/WorkspaceLifecycle.json",
     "integration/CreateGetDeleteControlledGcsBucket.json",
-<<<<<<< HEAD
-    "integration/PrivateControlledGcsBucketLifecycle.json"
-=======
+    "integration/PrivateControlledGcsBucketLifecycle.json",
     "integration/EnumerateResources.json"
->>>>>>> 8b8e3674
   ]
 }
