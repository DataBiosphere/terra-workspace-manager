--- conflicted
+++ resolved
@@ -8,10 +8,7 @@
     "integration/DataReferenceLifecycle.json",
     "integration/EnumerateDataReferences.json",
     "integration/GetRoles.json",
-<<<<<<< HEAD
+    "integration/WorkspaceLifecycle.json",
     "integration/CreateGetDeleteControlledGcsBucket.json"
-=======
-    "integration/WorkspaceLifecycle.json"
->>>>>>> 6596bb56
   ]
 }
