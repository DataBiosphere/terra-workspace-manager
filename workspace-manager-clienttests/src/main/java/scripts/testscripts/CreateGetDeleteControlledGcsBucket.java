--- conflicted
+++ resolved
@@ -1,13 +1,8 @@
 package scripts.testscripts;
 
 import static org.hamcrest.MatcherAssert.assertThat;
-<<<<<<< HEAD
-import static org.hamcrest.Matchers.equalTo;
-import static org.junit.jupiter.api.Assertions.assertEquals;
-=======
 import static org.junit.jupiter.api.Assertions.assertEquals;
 import static org.junit.jupiter.api.Assertions.assertNull;
->>>>>>> 8111ac73
 import static org.junit.jupiter.api.Assertions.assertThrows;
 
 import bio.terra.testrunner.runner.config.TestUserSpecification;
@@ -119,28 +114,17 @@
         ClientTestUtils.getControlledGcpResourceClient(testUser, server);
 
     // Create a user-shared controlled GCS bucket - should fail due to no cloud context
-<<<<<<< HEAD
     ApiException createBucketFails =
-        assertThrows(ApiException.class, () -> createBucket(resourceApi));
+        assertThrows(ApiException.class, () -> createBucketAttempt(resourceApi));
     assertEquals(createBucketFails.getCode(), HttpStatusCodes.STATUS_CODE_BAD_REQUEST);
     logger.info("Failed to create bucket, as expected");
-=======
-    CreatedControlledGcpGcsBucket bucket = createBucketAttempt(resourceApi);
-    assertEquals(bucket.getJobReport().getStatus(), JobReport.StatusEnum.FAILED);
-    assertEquals(bucket.getErrorReport().getStatusCode(), HttpStatusCodes.STATUS_CODE_BAD_REQUEST);
->>>>>>> 8111ac73
 
     // Create the cloud context
     String projectId = CloudContextMaker.createGcpCloudContext(getWorkspaceId(), workspaceApi);
     logger.info("Created project {}", projectId);
 
     // Create the bucket - should work this time
-<<<<<<< HEAD
-    CreatedControlledGcsBucket bucket = createBucket(resourceApi);
-=======
-    bucket = createBucketAttempt(resourceApi);
-    assertEquals(bucket.getJobReport().getStatus(), JobReport.StatusEnum.SUCCEEDED);
->>>>>>> 8111ac73
+    CreatedControlledGcpGcsBucket bucket = createBucketAttempt(resourceApi);
     UUID resourceId = bucket.getResourceId();
 
     // Retrieve the bucket resource
@@ -259,11 +243,7 @@
     CloudContextMaker.deleteGcpCloudContext(getWorkspaceId(), workspaceApi);
   }
 
-<<<<<<< HEAD
-  private CreatedControlledGcsBucket createBucket(ControlledGcpResourceApi resourceApi)
-=======
   private CreatedControlledGcpGcsBucket createBucketAttempt(ControlledGcpResourceApi resourceApi)
->>>>>>> 8111ac73
       throws Exception {
     var creationParameters =
         new GcpGcsBucketCreationParameters()
@@ -276,34 +256,16 @@
         new ControlledResourceCommonFields()
             .name(resourceName)
             .cloningInstructions(CloningInstructionsEnum.NOTHING)
-<<<<<<< HEAD
-            .accessScope(ControlledResourceCommonFields.AccessScopeEnum.SHARED_ACCESS)
-            .managedBy(ControlledResourceCommonFields.ManagedByEnum.USER);
-=======
             .accessScope(AccessScope.SHARED_ACCESS)
-            .managedBy(ManagedBy.USER)
-            .jobControl(new JobControl().id(jobId));
->>>>>>> 8111ac73
+            .managedBy(ManagedBy.USER);
 
     var body =
         new CreateControlledGcpGcsBucketRequestBody()
             .gcsBucket(creationParameters)
             .common(commonParameters);
 
-<<<<<<< HEAD
     logger.info("Attempt to creating bucket {} workspace {}", bucketName, getWorkspaceId());
     return resourceApi.createBucket(body, getWorkspaceId());
-=======
-    logger.info(
-        "Attempt to creating bucket {} jobId {} workspace {}", bucketName, jobId, getWorkspaceId());
-    CreatedControlledGcpGcsBucket bucket = resourceApi.createBucket(body, getWorkspaceId());
-    while (ClientTestUtils.jobIsRunning(bucket.getJobReport())) {
-      TimeUnit.SECONDS.sleep(CREATE_BUCKET_POLL_SECONDS);
-      bucket = resourceApi.getCreateBucketResult(getWorkspaceId(), jobId);
-    }
-    logger.info("Create bucket status is {}", bucket.getJobReport().getStatus().toString());
-    return bucket;
->>>>>>> 8111ac73
   }
 
   @Override
