package scripts.testscripts;

import static org.hamcrest.MatcherAssert.assertThat;
import static org.hamcrest.Matchers.equalTo;

import bio.terra.testrunner.runner.config.TestUserSpecification;
import bio.terra.workspace.api.WorkspaceApi;
import bio.terra.workspace.client.ApiException;
import bio.terra.workspace.model.WorkspaceDescription;
<<<<<<< HEAD
import org.slf4j.Logger;
import org.slf4j.LoggerFactory;
import java.util.List;
import java.util.UUID;
import scripts.utils.WorkspaceManagerServiceUtils;
import scripts.utils.WorkspaceTestScriptBase;

public class GetWorkspace extends WorkspaceTestScriptBase {
    private static final Logger logger = LoggerFactory.getLogger(GetWorkspace.class);

    private UUID workspaceId;

    @Override
    public void doSetup(List<TestUserSpecification> testUsers, WorkspaceApi workspaceApi)
        throws ApiException {
        workspaceId = UUID.randomUUID();
        final var requestBody = new CreateWorkspaceRequestBody()
            .id(workspaceId);
        final CreatedWorkspace workspace = workspaceApi.createWorkspace(requestBody);
        assertThat(workspace.getId(), equalTo(workspaceId));
        WorkspaceManagerServiceUtils.assertHttpSuccess(workspaceApi, "CREATE workspace");
    }
=======
import scripts.utils.WorkspaceFixtureTestScriptBase;
>>>>>>> 69b2453e

public class GetWorkspace extends WorkspaceFixtureTestScriptBase {
    @Override
    public void doUserJourney(TestUserSpecification testUser, WorkspaceApi workspaceApi)
        throws ApiException {
        /**
         * This GetWorkspace test expects a valid workspace id
         * created by the setup step.
         *
         * Throw exception if anything goes wrong
         * **/
<<<<<<< HEAD
        final WorkspaceDescription workspaceDescription = workspaceApi.getWorkspace(workspaceId);
        assertThat(workspaceDescription.getId(), equalTo(workspaceId));
        WorkspaceManagerServiceUtils.assertHttpSuccess(workspaceApi, "GET workspace");
    }

    @Override
    public void doCleanup(List<TestUserSpecification> testUsers, WorkspaceApi workspaceApi)
        throws ApiException {
        workspaceApi.deleteWorkspace(workspaceId);
        WorkspaceManagerServiceUtils.assertHttpSuccess(workspaceApi, "DELETE workspace");
    }

=======
        final WorkspaceDescription workspaceDescription = workspaceApi
            .getWorkspace(getWorkspaceId());
        assertThat(workspaceDescription.getId(), equalTo(getWorkspaceId()));
    }
>>>>>>> 69b2453e
}<|MERGE_RESOLUTION|>--- conflicted
+++ resolved
@@ -7,32 +7,7 @@
 import bio.terra.workspace.api.WorkspaceApi;
 import bio.terra.workspace.client.ApiException;
 import bio.terra.workspace.model.WorkspaceDescription;
-<<<<<<< HEAD
-import org.slf4j.Logger;
-import org.slf4j.LoggerFactory;
-import java.util.List;
-import java.util.UUID;
-import scripts.utils.WorkspaceManagerServiceUtils;
-import scripts.utils.WorkspaceTestScriptBase;
-
-public class GetWorkspace extends WorkspaceTestScriptBase {
-    private static final Logger logger = LoggerFactory.getLogger(GetWorkspace.class);
-
-    private UUID workspaceId;
-
-    @Override
-    public void doSetup(List<TestUserSpecification> testUsers, WorkspaceApi workspaceApi)
-        throws ApiException {
-        workspaceId = UUID.randomUUID();
-        final var requestBody = new CreateWorkspaceRequestBody()
-            .id(workspaceId);
-        final CreatedWorkspace workspace = workspaceApi.createWorkspace(requestBody);
-        assertThat(workspace.getId(), equalTo(workspaceId));
-        WorkspaceManagerServiceUtils.assertHttpSuccess(workspaceApi, "CREATE workspace");
-    }
-=======
 import scripts.utils.WorkspaceFixtureTestScriptBase;
->>>>>>> 69b2453e
 
 public class GetWorkspace extends WorkspaceFixtureTestScriptBase {
     @Override
@@ -44,23 +19,8 @@
          *
          * Throw exception if anything goes wrong
          * **/
-<<<<<<< HEAD
-        final WorkspaceDescription workspaceDescription = workspaceApi.getWorkspace(workspaceId);
-        assertThat(workspaceDescription.getId(), equalTo(workspaceId));
-        WorkspaceManagerServiceUtils.assertHttpSuccess(workspaceApi, "GET workspace");
-    }
-
-    @Override
-    public void doCleanup(List<TestUserSpecification> testUsers, WorkspaceApi workspaceApi)
-        throws ApiException {
-        workspaceApi.deleteWorkspace(workspaceId);
-        WorkspaceManagerServiceUtils.assertHttpSuccess(workspaceApi, "DELETE workspace");
-    }
-
-=======
         final WorkspaceDescription workspaceDescription = workspaceApi
             .getWorkspace(getWorkspaceId());
         assertThat(workspaceDescription.getId(), equalTo(getWorkspaceId()));
     }
->>>>>>> 69b2453e
 }