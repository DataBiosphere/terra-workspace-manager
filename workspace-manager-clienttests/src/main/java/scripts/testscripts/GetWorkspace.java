--- conflicted
+++ resolved
@@ -9,23 +9,7 @@
 import static org.hamcrest.MatcherAssert.assertThat;
 import static org.hamcrest.Matchers.equalTo;
 
-<<<<<<< HEAD
 public class GetWorkspace extends WorkspaceAllocateTestScriptBase {
-    @Override
-    public void doUserJourney(TestUserSpecification testUser, WorkspaceApi workspaceApi)
-        throws ApiException {
-        /**
-         * This GetWorkspace test expects a valid workspace id
-         * created by the setup step.
-         *
-         * Throw exception if anything goes wrong
-         * **/
-        final WorkspaceDescription workspaceDescription = workspaceApi
-            .getWorkspace(getWorkspaceId());
-        assertThat(workspaceDescription.getId(), equalTo(getWorkspaceId()));
-    }
-=======
-public class GetWorkspace extends WorkspaceFixtureTestScriptBase {
   @Override
   public void doUserJourney(TestUserSpecification testUser, WorkspaceApi workspaceApi)
       throws ApiException {
@@ -37,5 +21,4 @@
     final WorkspaceDescription workspaceDescription = workspaceApi.getWorkspace(getWorkspaceId());
     assertThat(workspaceDescription.getId(), equalTo(getWorkspaceId()));
   }
->>>>>>> 881b3360
 }