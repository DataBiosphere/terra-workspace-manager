--- conflicted
+++ resolved
@@ -17,31 +17,6 @@
 
 public class GetWorkspace extends WorkspaceTestScriptBase {
     private static final Logger logger = LoggerFactory.getLogger(GetWorkspace.class);
-<<<<<<< HEAD
-    private UUID workspaceId;
-    private CreatedWorkspace workspace;
-
-    @Override
-    public void setup(List<TestUserSpecification> testUsers) throws Exception {
-        assertThat("There must be at least one test user in configs/testusers directory.", testUsers!=null && testUsers.size()>0);
-        workspaceId = UUID.randomUUID();
-        WorkspaceApi workspaceApi = WorkspaceManagerServiceUtils.getWorkspaceApiForTestUser(testUsers.get(0), server);
-        try {
-            CreateWorkspaceRequestBody requestBody = new CreateWorkspaceRequestBody();
-            requestBody.setId(workspaceId);
-            workspace = workspaceApi.createWorkspace(requestBody);
-        } catch (ApiException apiEx) {
-            logger.debug("Caught exception creating workspace ", apiEx);
-        }
-        WorkspaceManagerServiceUtils.assertHttpOk(workspaceApi, "CREATE workspace");
-    }
-
-    @Override
-    public void userJourney(TestUserSpecification testUser) throws Exception {
-        WorkspaceApi workspaceApi = WorkspaceManagerServiceUtils.getWorkspaceApiForTestUser(testUser, server);
-
-=======
-
     private UUID workspaceId;
 
     @Override
@@ -57,29 +32,12 @@
     @Override
     public void doUserJourney(TestUserSpecification testUser, WorkspaceApi workspaceApi)
         throws ApiException {
->>>>>>> cb582969
         /**
          * This GetWorkspace test expects a valid workspace id
          * created by the setup step.
          *
          * Throw exception if anything goes wrong
          * **/
-<<<<<<< HEAD
-        WorkspaceDescription workspaceDescription = workspaceApi.getWorkspace(workspace.getId());
-        WorkspaceManagerServiceUtils.assertHttpOk(workspaceApi, "GET workspace");
-    }
-
-    @Override
-    public void cleanup(List<TestUserSpecification> testUsers) throws Exception {
-        assertThat("There must be at least one test user in configs/testusers directory.", testUsers!=null && testUsers.size()>0);
-        WorkspaceApi workspaceApi = WorkspaceManagerServiceUtils.getWorkspaceApiForTestUser(testUsers.get(0), server);
-        try {
-            workspaceApi.deleteWorkspace(workspace.getId());
-        } catch (ApiException apiEx) {
-            logger.debug("Caught exception deleting workspace ", apiEx);
-        }
-        WorkspaceManagerServiceUtils.assertHttpOk(workspaceApi, "DELETE workspace");
-=======
         final WorkspaceDescription workspaceDescription = workspaceApi.getWorkspace(workspaceId);
         assertThat(workspaceDescription.getId(), equalTo(workspaceId));
     }
@@ -88,7 +46,6 @@
     public void doCleanup(List<TestUserSpecification> testUsers, WorkspaceApi workspaceApi)
         throws ApiException {
         workspaceApi.deleteWorkspace(workspaceId);
->>>>>>> cb582969
     }
 
 }