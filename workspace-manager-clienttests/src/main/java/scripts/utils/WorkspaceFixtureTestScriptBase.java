package scripts.utils;

import static org.hamcrest.MatcherAssert.assertThat;
import static org.hamcrest.Matchers.equalTo;

import bio.terra.testrunner.runner.config.TestUserSpecification;
import bio.terra.workspace.api.WorkspaceApi;
import bio.terra.workspace.client.ApiException;
import bio.terra.workspace.model.CreateWorkspaceRequestBody;
import bio.terra.workspace.model.CreatedWorkspace;
import bio.terra.workspace.model.WorkspaceStageModel;
import java.util.List;
import java.util.UUID;
import org.slf4j.Logger;
import org.slf4j.LoggerFactory;
import scripts.testscripts.GetWorkspace;

/**
 * Base class for tests that use a single workspace as a fixture. The expectation is that the
 * workspace setup & destruction are all that needs to happen in setup() and cleanup(), although
 * doSetup() and doCleanup() can still be overridden, provided the caller calls super().
 *
 * <p>No doUserJourney() implementation is provided, and this must be overridden by inheriting
 * classes.
 */
public abstract class WorkspaceFixtureTestScriptBase extends WorkspaceTestScriptBase {
  private static final Logger logger = LoggerFactory.getLogger(GetWorkspace.class);

  private UUID workspaceId;

  /**
   * Allow inheriting classes to obtain the workspace ID for the fixture.
   *
   * @return
   */
  protected UUID getWorkspaceId() {
    return workspaceId;
  }

  /**
   * Create a workspace as a test fixture (i.e. not specifically the code under test).
   *
   * @param testUsers - test user configurations
   * @param workspaceApi - API with workspace methods
   * @throws ApiException
   */
  @Override
  protected void doSetup(List<TestUserSpecification> testUsers, WorkspaceApi workspaceApi)
      throws ApiException {
    workspaceId = UUID.randomUUID();
    final var requestBody = new CreateWorkspaceRequestBody().id(workspaceId).stage(getStageModel());
    final CreatedWorkspace workspace = workspaceApi.createWorkspace(requestBody);
    assertThat(workspace.getId(), equalTo(workspaceId));
  }

  /**
   * Clean up workspace only.
   *
   * @param testUsers
   * @param workspaceApi
   * @throws ApiException
   */
  @Override
  protected void doCleanup(List<TestUserSpecification> testUsers, WorkspaceApi workspaceApi)
      throws ApiException {
    workspaceApi.deleteWorkspace(workspaceId);
  }

  /**
<<<<<<< HEAD
   * Override this method to change the stage model of the workspace. Preserves default of
   * RAWLS_WORKSPACE.
   *
=======
   * Override this method to change the stage model of the workspace. Preserves default
   * of MC_WORKSPACE.
>>>>>>> 2807be44
   * @return the stage model to be used in create
   */
  protected WorkspaceStageModel getStageModel() {
    return WorkspaceStageModel.MC_WORKSPACE;
  }
}<|MERGE_RESOLUTION|>--- conflicted
+++ resolved
@@ -67,14 +67,8 @@
   }
 
   /**
-<<<<<<< HEAD
-   * Override this method to change the stage model of the workspace. Preserves default of
-   * RAWLS_WORKSPACE.
-   *
-=======
    * Override this method to change the stage model of the workspace. Preserves default
    * of MC_WORKSPACE.
->>>>>>> 2807be44
    * @return the stage model to be used in create
    */
   protected WorkspaceStageModel getStageModel() {
