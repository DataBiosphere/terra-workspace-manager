package scripts.utils;

import static org.hamcrest.MatcherAssert.assertThat;
import static org.hamcrest.Matchers.equalTo;

import bio.terra.testrunner.common.utils.AuthenticationUtils;
import bio.terra.testrunner.runner.config.ServerSpecification;
import bio.terra.testrunner.runner.config.TestUserSpecification;
import bio.terra.workspace.api.ControlledGcpResourceApi;
import bio.terra.workspace.api.ReferencedGcpResourceApi;
import bio.terra.workspace.api.ResourceApi;
import bio.terra.workspace.api.WorkspaceApi;
import bio.terra.workspace.client.ApiClient;
import bio.terra.workspace.client.ApiException;
import bio.terra.workspace.model.CloningInstructionsEnum;
import bio.terra.workspace.model.CreateDataReferenceRequestBody;
import bio.terra.workspace.model.DataReferenceDescription;
import bio.terra.workspace.model.DataReferenceList;
import bio.terra.workspace.model.DataRepoSnapshot;
import bio.terra.workspace.model.IamRole;
import bio.terra.workspace.model.JobReport;
import bio.terra.workspace.model.ReferenceTypeEnum;
import bio.terra.workspace.model.RoleBindingList;
import com.google.api.client.http.HttpStatusCodes;
import com.google.auth.oauth2.AccessToken;
import com.google.auth.oauth2.GoogleCredentials;
import com.google.cloud.storage.Storage;
import com.google.cloud.storage.StorageOptions;
import com.google.common.base.Strings;
import com.google.common.collect.ImmutableList;
import java.io.IOException;
import java.util.List;
import java.util.UUID;
import javax.annotation.Nullable;
import org.slf4j.Logger;
import org.slf4j.LoggerFactory;

public class ClientTestUtils {

  public static final String DATA_REFERENCE_NAME_PREFIX = "REF_";
  public static final String TEST_SNAPSHOT = "97b5559a-2f8f-4df3-89ae-5a249173ee0c";
  public static final String TERRA_DATA_REPO_INSTANCE = "terra";
  public static final String TEST_BUCKET_NAME = "terra_wsm_test_resource";
  public static final String TEST_BQ_DATASET_NAME = "terra_wsm_test_dataset";
  public static final String TEST_BQ_DATASET_PROJECT = "terra-kernel-k8s";
  public static final String BUCKET_NAME_PREFIX = "terratest";
  private static final Logger logger = LoggerFactory.getLogger(ClientTestUtils.class);
  private static final List<String> FULL_OAUTH_SCOPES =
      ImmutableList.of(
          "openid", "email", "profile", "https://www.googleapis.com/auth/cloud-platform");

  // Required scopes for client tests include the usual login scopes.
  // We need additional scopes for validating access to cloud resources,
  // including:
  // - cloud platform
  // - bigquery
  // - gcs
  private static final List<String> testUserScopes =
      List.of("openid", "email", "profile", "https://www.googleapis.com/auth/cloud-platform");
  // "https://www.googleapis.com/auth/bigquery")
  // "https://www.googleapis.com/auth/devstorage.full_control");

  private ClientTestUtils() {}

  /**
   * Build the Workspace Manager Service API client object for the given server specification. It is
   * setting the access token for the Test Runner SA specified in the given server specification.
   *
   * <p>A Test Runner SA is a GCP SA with appropriate permissions / scopes to run all the client
   * tests within this repo. For example, to run resiliency tests against K8S infrastructure, you'll
   * need a SA powerful enough to do things like list, read, and update.
   *
   * @param server the server we are testing against
   * @return the API client object
   */
  public static ApiClient getClientForTestRunnerSA(ServerSpecification server) throws IOException {
    if (server.testRunnerServiceAccount == null) {
      throw new IllegalArgumentException(
          "Workspace Manager Service client service account is required");
    }

    // refresh the client service account token
    GoogleCredentials serviceAccountCredential =
        AuthenticationUtils.getServiceAccountCredential(
            server.testRunnerServiceAccount, AuthenticationUtils.userLoginScopes);
    AccessToken accessToken = AuthenticationUtils.getAccessToken(serviceAccountCredential);
    logger.debug(
        "Generated access token for workspace manager service client SA: {}",
        server.testRunnerServiceAccount.name);

    return buildClient(accessToken, server);
  }

  /**
   * Build the Workspace Manager API client object for the given test user and server
   * specifications. The test user's token is always refreshed
   *
   * @param testUser the test user whose credentials are supplied to the API client object
   * @param server the server we are testing against
   * @return the API client object for this user
   */
  public static ApiClient getClientForTestUser(
      TestUserSpecification testUser, ServerSpecification server) throws IOException {
    AccessToken accessToken = null;

    // if no test user is specified, then return a client object without an access token set
    // this is useful if the caller wants to make ONLY unauthenticated calls
    if (testUser != null) {
      logger.debug(
          "Fetching credentials and building Workspace Manager ApiClient object for test user: {}",
          testUser.name);
      // TODO(PF-657): TestRunner caches delegated credentials by TestUser, ignoring scopes. This
      //  should change, but for now I include all scopes we'll need on this user in the first call.
      GoogleCredentials userCredential =
<<<<<<< HEAD
          AuthenticationUtils.getDelegatedUserCredential(testUser, FULL_OAUTH_SCOPES);
=======
          AuthenticationUtils.getDelegatedUserCredential(testUser, testUserScopes);
>>>>>>> 8b8e3674
      accessToken = AuthenticationUtils.getAccessToken(userCredential);
    }

    return buildClient(accessToken, server);
  }

  public static Storage getGcpStorageClient(TestUserSpecification testUser, String projectId)
      throws IOException {
    GoogleCredentials userCredential =
        AuthenticationUtils.getDelegatedUserCredential(testUser, FULL_OAUTH_SCOPES);
    StorageOptions options =
        StorageOptions.newBuilder().setCredentials(userCredential).setProjectId(projectId).build();
    return options.getService();
  }

  public static WorkspaceApi getWorkspaceClient(
      TestUserSpecification testUser, ServerSpecification server) throws IOException {
    final ApiClient apiClient = getClientForTestUser(testUser, server);
    return new WorkspaceApi(apiClient);
  }

  public static ControlledGcpResourceApi getControlledGcpResourceClient(
      TestUserSpecification testUser, ServerSpecification server) throws IOException {
    final ApiClient apiClient = getClientForTestUser(testUser, server);
    return new ControlledGcpResourceApi(apiClient);
  }

  public static ReferencedGcpResourceApi getReferencedGpcResourceClient(
      TestUserSpecification testUser, ServerSpecification server) throws IOException {
    final ApiClient apiClient = getClientForTestUser(testUser, server);
    return new ReferencedGcpResourceApi(apiClient);
  }

  public static ResourceApi getResourceClient(
      TestUserSpecification testUser, ServerSpecification server) throws IOException {
    final ApiClient apiClient = getClientForTestUser(testUser, server);
    return new ResourceApi(apiClient);
  }

  /**
   * Build the Workspace Manager API client object for the server specifications. No access token is
   * needed for this API client.
   *
   * @param server the server we are testing against
   * @return the API client object for this user
   */
  public static ApiClient getClientWithoutAccessToken(ServerSpecification server)
      throws IOException {
    return buildClient(null, server);
  }

  private static ApiClient buildClient(
      @Nullable AccessToken accessToken, ServerSpecification server) throws IOException {
    if (Strings.isNullOrEmpty(server.workspaceManagerUri)) {
      throw new IllegalArgumentException("Workspace Manager Service URI cannot be empty");
    }

    // build the client object
    ApiClient apiClient = new ApiClient();
    apiClient.setBasePath(server.workspaceManagerUri);

    if (accessToken != null) {
      apiClient.setAccessToken(accessToken.getTokenValue());
    }

    return apiClient;
  }

  public static void assertHttpSuccess(WorkspaceApi workspaceApi, String label) {
    int httpCode = workspaceApi.getApiClient().getStatusCode();
    logger.debug("{} HTTP code: {}", label, httpCode);
    assertThat(HttpStatusCodes.isSuccess(httpCode), equalTo(true));
  }

  /**
   * Return a globally unique data reference name starting with the constant prefix. This will
   * include a UUID reformatted to meet the rules for data reference names (just replacing hyphens
   * with underscores). This method is useful when creating references on the same workspace from
   * multiple threads.
   *
   * @return unique data reference name
   */
  public static String getUniqueDataReferenceName() {
    String name = DATA_REFERENCE_NAME_PREFIX + UUID.randomUUID().toString();
    return name.replace("-", "_");
  }

  public static DataRepoSnapshot getTestDataRepoSnapshot() {
    return new DataRepoSnapshot().snapshot(TEST_SNAPSHOT).instanceName(TERRA_DATA_REPO_INSTANCE);
  }

  public static CreateDataReferenceRequestBody getTestCreateDataReferenceRequestBody() {
    return new CreateDataReferenceRequestBody()
        .name(getUniqueDataReferenceName())
        .cloningInstructions(CloningInstructionsEnum.REFERENCE)
        .referenceType(ReferenceTypeEnum.DATA_REPO_SNAPSHOT)
        .reference(getTestDataRepoSnapshot());
  }

  public static List<DataReferenceDescription> getDataReferenceDescriptions(
      UUID workspaceId, WorkspaceApi workspaceApi, int offset, int limit) throws ApiException {
    final DataReferenceList dataReferenceListFirstPage =
        workspaceApi.enumerateReferences(workspaceId, offset, limit);
    return dataReferenceListFirstPage.getResources();
  }

  /**
   * Checks if a user email is in a role binding list
   *
   * @param roleBindings - list of role bindings, as retrieved via getRoles()
   * @param userEmail - user to check for
   * @param role - role to check
   * @return True if the role binding list contains a binding for a given user and Iam Role.
   */
  public static boolean containsBinding(
      RoleBindingList roleBindings, String userEmail, IamRole role) {
    return roleBindings.stream()
        .anyMatch(rb -> rb.getRole() == role && rb.getMembers().contains(userEmail));
  }

  public static boolean jobIsRunning(JobReport jobReport) {
    return jobReport.getStatus().equals(JobReport.StatusEnum.RUNNING);
  }

  /** @return unique test bucket name */
  public static String getTestBucketName() {
    String name = BUCKET_NAME_PREFIX + UUID.randomUUID().toString();
    return name.replace("-", "_");
  }
}<|MERGE_RESOLUTION|>--- conflicted
+++ resolved
@@ -27,7 +27,6 @@
 import com.google.cloud.storage.Storage;
 import com.google.cloud.storage.StorageOptions;
 import com.google.common.base.Strings;
-import com.google.common.collect.ImmutableList;
 import java.io.IOException;
 import java.util.List;
 import java.util.UUID;
@@ -45,9 +44,6 @@
   public static final String TEST_BQ_DATASET_PROJECT = "terra-kernel-k8s";
   public static final String BUCKET_NAME_PREFIX = "terratest";
   private static final Logger logger = LoggerFactory.getLogger(ClientTestUtils.class);
-  private static final List<String> FULL_OAUTH_SCOPES =
-      ImmutableList.of(
-          "openid", "email", "profile", "https://www.googleapis.com/auth/cloud-platform");
 
   // Required scopes for client tests include the usual login scopes.
   // We need additional scopes for validating access to cloud resources,
@@ -55,7 +51,7 @@
   // - cloud platform
   // - bigquery
   // - gcs
-  private static final List<String> testUserScopes =
+  private static final List<String> TEST_USER_SCOPES =
       List.of("openid", "email", "profile", "https://www.googleapis.com/auth/cloud-platform");
   // "https://www.googleapis.com/auth/bigquery")
   // "https://www.googleapis.com/auth/devstorage.full_control");
@@ -112,11 +108,7 @@
       // TODO(PF-657): TestRunner caches delegated credentials by TestUser, ignoring scopes. This
       //  should change, but for now I include all scopes we'll need on this user in the first call.
       GoogleCredentials userCredential =
-<<<<<<< HEAD
-          AuthenticationUtils.getDelegatedUserCredential(testUser, FULL_OAUTH_SCOPES);
-=======
-          AuthenticationUtils.getDelegatedUserCredential(testUser, testUserScopes);
->>>>>>> 8b8e3674
+          AuthenticationUtils.getDelegatedUserCredential(testUser, TEST_USER_SCOPES);
       accessToken = AuthenticationUtils.getAccessToken(userCredential);
     }
 
