package scripts.utils;

import static org.hamcrest.MatcherAssert.assertThat;
<<<<<<< HEAD
import static org.hamcrest.Matchers.greaterThanOrEqualTo;
import static org.hamcrest.Matchers.lessThan;
=======
import static org.hamcrest.Matchers.equalTo;
>>>>>>> cb582969

import bio.terra.testrunner.common.utils.AuthenticationUtils;
import bio.terra.testrunner.runner.config.ServerSpecification;
import bio.terra.testrunner.runner.config.TestUserSpecification;
import bio.terra.workspace.api.WorkspaceApi;
import bio.terra.workspace.client.ApiClient;
<<<<<<< HEAD
import bio.terra.workspace.model.CloningInstructionsEnum;
import bio.terra.workspace.model.CreateDataReferenceRequestBody;
import bio.terra.workspace.model.DataReferenceDescription;
import bio.terra.workspace.model.DataRepoSnapshot;
import bio.terra.workspace.model.ReferenceTypeEnum;
=======
>>>>>>> cb582969
import com.google.api.client.http.HttpStatusCodes;
import com.google.auth.oauth2.AccessToken;
import com.google.auth.oauth2.GoogleCredentials;
import com.google.common.base.Strings;
import java.util.UUID;
import org.slf4j.Logger;
import org.slf4j.LoggerFactory;

import java.io.IOException;

public class WorkspaceManagerServiceUtils {
    private static final Logger logger = LoggerFactory.getLogger(WorkspaceManagerServiceUtils.class);

    private WorkspaceManagerServiceUtils() {}

    /**
     * Build the Workspace Manager Service API client object for the given server specification.
     * It is setting the access token for the Test Runner SA specified in the given server specification.
     *
     * A Test Runner SA is a GCP SA with appropriate permissions / scopes to run all the client tests within this repo.
     * For example, to run resiliency tests against K8S infrastructure, you'll need a SA powerful enough to do things like list, read, and update.
     *
     * @param server the server we are testing against
     * @return the API client object
     */
    public static ApiClient getClientForTestRunnerSA(ServerSpecification server) throws IOException {
        if (server.testRunnerServiceAccount == null) {
            throw new IllegalArgumentException("Workspace Manager Service client service account is required");
        }

        // refresh the client service account token
        GoogleCredentials serviceAccountCredential =
                AuthenticationUtils.getServiceAccountCredential(
                        server.testRunnerServiceAccount, AuthenticationUtils.userLoginScopes);
        AccessToken accessToken = AuthenticationUtils.getAccessToken(serviceAccountCredential);
        logger.debug(
                "Generated access token for workspace manager service client SA: {}",
                server.testRunnerServiceAccount.name);

        return buildClient(accessToken, server);
    }

    /**
     * Build the Workspace Manager API client object for the given test user and server specifications.
     * The test user's token is always refreshed
     *
     * @param testUser the test user whose credentials are supplied to the API client object
     * @param server the server we are testing against
     * @return the API client object for this user
     */
    public static ApiClient getClientForTestUser(
            TestUserSpecification testUser, ServerSpecification server) throws IOException {
        AccessToken accessToken = null;

        // if no test user is specified, then return a client object without an access token set
        // this is useful if the caller wants to make ONLY unauthenticated calls
        if (testUser != null) {
            logger.debug(
                    "Fetching credentials and building Workspace Manager ApiClient object for test user: {}",
                    testUser.name);

            // refresh the user token
            GoogleCredentials userCredential =
                    AuthenticationUtils.getDelegatedUserCredential(
                            testUser, AuthenticationUtils.userLoginScopes);
            accessToken = AuthenticationUtils.getAccessToken(userCredential);
        }

        return buildClient(accessToken, server);
    }

<<<<<<< HEAD
    /** Build a WorkspaceApi using the ApiClient from getClientForTestUser. */
    public static WorkspaceApi getWorkspaceApiForTestUser(TestUserSpecification testUser, ServerSpecification server) throws IOException {
        return new WorkspaceApi(getClientForTestUser(testUser, server));
=======
    public static WorkspaceApi getWorkspaceClient(TestUserSpecification testUser, ServerSpecification server) throws IOException {
        final ApiClient apiClient = getClientForTestUser(testUser, server);
        return new WorkspaceApi(apiClient);
>>>>>>> cb582969
    }

    /**
     * Build the Workspace Manager API client object for the server specifications.
     * No access token is needed for this API client.
     *
     * @param server the server we are testing against
     * @return the API client object for this user
     */
    public static ApiClient getClientWithoutAccessToken(ServerSpecification server) throws IOException {
        return buildClient(null, server);
    }

    public static void assertHttpOk(WorkspaceApi workspaceApi, String label) {
        int httpCode = workspaceApi.getApiClient().getStatusCode();
        logger.info("{}} HTTP code: {}", label, httpCode);
        // Code will initialize to zero for non-overridden methods like setup()
        if (httpCode > 0) {
            assertThat(httpCode, greaterThanOrEqualTo(HttpStatusCodes.STATUS_CODE_OK));
            assertThat(httpCode, lessThan(300));
        }
    }

    private static ApiClient buildClient(AccessToken accessToken, ServerSpecification server) throws IOException {
        if (Strings.isNullOrEmpty(server.workspaceManagerUri)) {
            throw new IllegalArgumentException("Workspace Manager Service URI cannot be empty");
        }

        // build the client object
        ApiClient apiClient = new ApiClient();
        apiClient.setBasePath(server.workspaceManagerUri);

        if (accessToken != null) {
            apiClient.setAccessToken(accessToken.getTokenValue());
        }

        return apiClient;
    }

<<<<<<< HEAD
=======
    public static void assertHttpOk(WorkspaceApi workspaceApi, String label) {
        int httpCode = workspaceApi.getApiClient().getStatusCode();
        logger.debug("{} HTTP code: {}", label, httpCode);
        assertThat(HttpStatusCodes.isSuccess(httpCode), equalTo(true));
    }
>>>>>>> cb582969
}<|MERGE_RESOLUTION|>--- conflicted
+++ resolved
@@ -1,31 +1,17 @@
 package scripts.utils;
 
 import static org.hamcrest.MatcherAssert.assertThat;
-<<<<<<< HEAD
-import static org.hamcrest.Matchers.greaterThanOrEqualTo;
-import static org.hamcrest.Matchers.lessThan;
-=======
 import static org.hamcrest.Matchers.equalTo;
->>>>>>> cb582969
 
 import bio.terra.testrunner.common.utils.AuthenticationUtils;
 import bio.terra.testrunner.runner.config.ServerSpecification;
 import bio.terra.testrunner.runner.config.TestUserSpecification;
 import bio.terra.workspace.api.WorkspaceApi;
 import bio.terra.workspace.client.ApiClient;
-<<<<<<< HEAD
-import bio.terra.workspace.model.CloningInstructionsEnum;
-import bio.terra.workspace.model.CreateDataReferenceRequestBody;
-import bio.terra.workspace.model.DataReferenceDescription;
-import bio.terra.workspace.model.DataRepoSnapshot;
-import bio.terra.workspace.model.ReferenceTypeEnum;
-=======
->>>>>>> cb582969
 import com.google.api.client.http.HttpStatusCodes;
 import com.google.auth.oauth2.AccessToken;
 import com.google.auth.oauth2.GoogleCredentials;
 import com.google.common.base.Strings;
-import java.util.UUID;
 import org.slf4j.Logger;
 import org.slf4j.LoggerFactory;
 
@@ -92,15 +78,9 @@
         return buildClient(accessToken, server);
     }
 
-<<<<<<< HEAD
-    /** Build a WorkspaceApi using the ApiClient from getClientForTestUser. */
-    public static WorkspaceApi getWorkspaceApiForTestUser(TestUserSpecification testUser, ServerSpecification server) throws IOException {
-        return new WorkspaceApi(getClientForTestUser(testUser, server));
-=======
     public static WorkspaceApi getWorkspaceClient(TestUserSpecification testUser, ServerSpecification server) throws IOException {
         final ApiClient apiClient = getClientForTestUser(testUser, server);
         return new WorkspaceApi(apiClient);
->>>>>>> cb582969
     }
 
     /**
@@ -112,16 +92,6 @@
      */
     public static ApiClient getClientWithoutAccessToken(ServerSpecification server) throws IOException {
         return buildClient(null, server);
-    }
-
-    public static void assertHttpOk(WorkspaceApi workspaceApi, String label) {
-        int httpCode = workspaceApi.getApiClient().getStatusCode();
-        logger.info("{}} HTTP code: {}", label, httpCode);
-        // Code will initialize to zero for non-overridden methods like setup()
-        if (httpCode > 0) {
-            assertThat(httpCode, greaterThanOrEqualTo(HttpStatusCodes.STATUS_CODE_OK));
-            assertThat(httpCode, lessThan(300));
-        }
     }
 
     private static ApiClient buildClient(AccessToken accessToken, ServerSpecification server) throws IOException {
@@ -140,12 +110,9 @@
         return apiClient;
     }
 
-<<<<<<< HEAD
-=======
     public static void assertHttpOk(WorkspaceApi workspaceApi, String label) {
         int httpCode = workspaceApi.getApiClient().getStatusCode();
         logger.debug("{} HTTP code: {}", label, httpCode);
         assertThat(HttpStatusCodes.isSuccess(httpCode), equalTo(true));
     }
->>>>>>> cb582969
 }