--- conflicted
+++ resolved
@@ -29,11 +29,8 @@
         logback = "1.2.3"
         slf4j = "1.7.25"
         hamcrest = "2.1"
-<<<<<<< HEAD
         jUnitApi = "5.7.0"
-=======
         jUnit = "5.7.0"
->>>>>>> 8111ac73
         swaggerAnnotations = "2.1.5"
 
         googleApi = "1.23.0"
@@ -55,7 +52,6 @@
     compile "ch.qos.logback:logback-classic:${logback}"
     compile "org.slf4j:slf4j-api:${slf4j}"
     compile "org.hamcrest:hamcrest:${hamcrest}"
-    implementation group: 'org.junit.jupiter', name: 'junit-jupiter-api', version: "${jUnitApi}"
 
     // Google dependencies
     compile "com.google.api-client:google-api-client:${googleApi}"
