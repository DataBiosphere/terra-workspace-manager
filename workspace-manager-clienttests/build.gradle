--- conflicted
+++ resolved
@@ -34,11 +34,7 @@
         googleCloud = "1.108.0"
         googleOauth2 = "0.20.0"
 
-<<<<<<< HEAD
-        workspacemanagerClient = "0.16.0-SNAPSHOT"
-=======
-        workspacemanagerClient = "0.17.0-SNAPSHOT"
->>>>>>> 6596bb56
+        workspacemanagerClient = "0.18.0-SNAPSHOT"
         datarepoClient = "1.0.155-SNAPSHOT"
         testRunner = "0.0.1-SNAPSHOT"
     }
