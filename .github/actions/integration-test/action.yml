--- conflicted
+++ resolved
@@ -24,17 +24,6 @@
 runs:
   using: "composite"
   steps:
-<<<<<<< HEAD
-    - name: Set permissions and render test configurations
-      run: |
-        cd service
-        chmod +x render_config.sh
-        ./render_config.sh ${{ inputs.test-env }} ${{ inputs.vault-token }}
-        chmod +r rendered
-      shell: bash
-
-=======
->>>>>>> 880a1973
     # We run the test as one script, collecting the test result
     - name: Run the test
       id: test-run
