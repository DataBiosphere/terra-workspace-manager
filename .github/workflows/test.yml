# This workflow will build a Java project with Gradle
# For more information see: https://help.github.com/actions/language-and-framework-guides/building-and-testing-java-with-gradle

name: Run Service Tests

on:
  push:
    branches:
      - main
    paths-ignore:
      - '*.md'
      - '.github/**'
      - 'service/local-dev/**'
  pull_request:
    branches:
<<<<<<< HEAD
      - '**'
      - '!mc-feature'
=======
      - main
>>>>>>> e7088f16
    # There is an issue with GitHub required checks and paths-ignore. We don't really need to
    # run the tests if there are only irrelevant changes (see paths-ignore above). However,
    # we require tests to pass by making a "required check" rule on the branch. If the action
    # is not triggered, the required check never passes and you are stuck. Therefore, we have
    # to run tests even when we only change a markdown file. So don't do what I did and put a
    # paths-ignore right here!
  workflow_dispatch:
    inputs:
      testEnv:
        description: 'Environment in which tests should be run. Regardless of how this is set, the tests run against a local Postgres and development Sam'
        required: true

jobs:
  test-job:
    runs-on: ubuntu-latest

    # A note on our use of a matrix here:
    # Github workflows don't really support reusing code very well. Every workflow runs on a clean
    # instance, so we can't share a setup workflow. We could write a custom action, but you can't
    # call an action from another action, and they also don't have access to secrets.
    # Github also doesn't support yaml anchors (https://github.community/t/support-for-yaml-anchors/),
    # so we're using a matrix.
    strategy:
      fail-fast: false
      matrix:
        gradleTask: [unitTest, connectedTest, azureUnitTest, azureConnectedTest]

    steps:
    - name: Checkout current code
      uses: actions/checkout@v3

    - name: Skip version bump merges
      id: skiptest
      uses: ./.github/actions/bump-skip
      with:
        event-name: ${{ github.event_name }}

    - name: Set env
      if: steps.skiptest.outputs.is-bump == 'no'
      id: set-env-step
      run: |
        if ${{ github.event_name == 'pull_request' || github.event_name == 'push' }}; then
          ENV=local
        elif ${{ github.event_name == 'workflow_dispatch' }}; then
          ENV=${{ github.event.inputs.testEnv }}
        else
          echo ::error ::${{ github.event_name }} not supported for this workflow
          exit 1
        fi
        echo test-env=$ENV >> $GITHUB_OUTPUT

    - name: Set up JDK
      if: steps.skiptest.outputs.is-bump == 'no'
      uses: actions/setup-java@v3
      with:
        distribution: 'temurin'
        java-version: 17

    - name: Cache Gradle packages
      if: steps.skiptest.outputs.is-bump == 'no'
      uses: actions/cache@v3
      with:
        path: |
          ~/.gradle/caches
          ~/.gradle/wrapper
        key: v1-${{ runner.os }}-gradle-${{ hashfiles('**/gradle-wrapper.properties') }}-${{ hashFiles('**/*.gradle') }}
        restore-keys: v1-${{ runner.os }}-gradle-${{ hashfiles('**/gradle-wrapper.properties') }}

    - name: Grant execute permission for gradlew
      if: steps.skiptest.outputs.is-bump == 'no'
      run: chmod +x gradlew

    # These steps aren't needed for unit tests
    - name: Get Vault token
      if: matrix.gradleTask != 'unitTest' && steps.skiptest.outputs.is-bump == 'no'
      id: vault-token-step
      env:
        VAULT_ADDR: https://clotho.broadinstitute.org:8200
      run: |
        VAULT_TOKEN=$(docker run --rm --cap-add IPC_LOCK \
          -e "VAULT_ADDR=${VAULT_ADDR}" \
          vault:1.1.0 \
          vault write -field token \
            auth/approle/login role_id=${{ secrets.VAULT_APPROLE_ROLE_ID }} \
            secret_id=${{ secrets.VAULT_APPROLE_SECRET_ID }})
        echo ::add-mask::$VAULT_TOKEN    
        echo vault-token=$VAULT_TOKEN >> $GITHUB_OUTPUT

    - name: Write config
      if: matrix.gradleTask != 'unitTest' && steps.skiptest.outputs.is-bump == 'no'
      id: config
      uses: ./.github/actions/write-config
      with:
        # Note that unit and connected tests run with local configuration regardless of
        # the test-env specified on the workflow-dispatch input.
        target: local
        vault-token: ${{ steps.vault-token-step.outputs.vault-token }}

      # Run tests
    - name: Run tests
      if: steps.skiptest.outputs.is-bump == 'no'
      env:
        # PRINT_STANDARD_STREAMS is temporary to let us inspect logs for a particular
        # issue with Stairway serdes.
        PRINT_STANDARD_STREAMS: please
        TEST_ENV: ${{ steps.set-env-step.outputs.test-env }}
      run: ./gradlew :service:${{ matrix.gradleTask }} --scan

    - name: SonarQube scan
      if: steps.skiptest.outputs.is-bump == 'no'
      run: ./gradlew --build-cache :service:sonarqube
      env:
        SONAR_TOKEN: ${{ secrets.SONAR_TOKEN }}
        GITHUB_TOKEN: ${{ secrets.GITHUB_TOKEN }}

    - name: "Notify QA Slack"
      if: always() && (steps.set-env-step.outputs.test-env == 'alpha' || steps.set-env-step.outputs.test-env == 'staging')
      uses: broadinstitute/action-slack@v3.8.0
      # see https://github.com/broadinstitute/action-slack
      env:
        SLACK_WEBHOOK_URL: ${{ secrets.SLACK_WEBHOOK_URL }}
        MATRIX_CONTEXT: ${{ toJson(matrix) }}
      with:
        status: ${{ job.status }}
        channel: "#dsde-qa"
        username: "Workspace Manager ${{ steps.set-env-step.outputs.test-env }} tests"
        author_name: "Workspace Manager ${{ steps.set-env-step.outputs.test-env }} ${{ matrix.gradleTask }}"
        fields: repo,job,workflow,commit,eventName,author,took

    - name: "Notify WSM Slack"
      # post to WSM Slack when a regular push (i.e. non-bumper push) is made to main branch
      if: failure() && github.event_name == 'push' && steps.skiptest.outputs.is-bump == 'no'
      uses: broadinstitute/action-slack@v3.8.0
      # see https://github.com/broadinstitute/action-slack
      env:
        SLACK_WEBHOOK_URL: ${{ secrets.SLACK_WEBHOOK_URL }}
        MATRIX_CONTEXT: ${{ toJson(matrix) }}
      with:
        status: ${{ job.status }}
        channel: "#terra-wsm-alerts"
        username: "WSM push to main branch"
        author_name: "${{ matrix.gradleTask }}"
        icon_emoji: ":triangular_ruler:"
        fields: job, commit<|MERGE_RESOLUTION|>--- conflicted
+++ resolved
@@ -13,12 +13,7 @@
       - 'service/local-dev/**'
   pull_request:
     branches:
-<<<<<<< HEAD
-      - '**'
-      - '!mc-feature'
-=======
       - main
->>>>>>> e7088f16
     # There is an issue with GitHub required checks and paths-ignore. We don't really need to
     # run the tests if there are only irrelevant changes (see paths-ignore above). However,
     # we require tests to pass by making a "required check" rule on the branch. If the action
