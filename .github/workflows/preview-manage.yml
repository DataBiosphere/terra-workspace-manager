--- conflicted
+++ resolved
@@ -31,10 +31,7 @@
         comment='${{ github.event.comment.body }}'
         override=${comment#'preview-create'}
         if [[ $override == '' ]]; then override='{}'; fi
-<<<<<<< HEAD
-=======
         echo "override: $override"
->>>>>>> bfd95971
         echo ::set-output name=versions::$override
     - name: Construct merged version JSON
       id: versions-merge
