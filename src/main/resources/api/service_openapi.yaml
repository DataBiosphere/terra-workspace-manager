# DEVELOPER NOTES
#
# There are three sections of the file bracketed with ## ## that are deprecated. They are the
# data references interface that we abandoned in favor of the unified resources interface.
#
# CLOUD RESOURCE STRUCTURE
# Each cloud resource has a structure named '{cloud}{resource-type}Resource';
# for example, GcpGcsBucketResource. It has two properties: 'metadata' and 'attributes'
#
# The 'metadata' property is a reference to the common metadata structure for all resource types:
#  $ref: '#/components/schemas/ResourceMetadata'
# Metadata includes both the common data for all resources and an optional structure for
# properties of controlled resources.
#
# The 'attributes' property is a reference to a unique structure named '{resource-type}Attributes';
# for example, GcpGcsBucketAttributes. Attributes are specific to the cloud resource so may
# be a complex structure.
#
# The resource structure should be used as the common form of return in the CRUD operations on
# the object. Well, the CRU ones anyway...
#
# ENUMERATION STRUCTURE
# Resource enumeration returns ResourceList - a list of ResourceDescription. Each description
# provides the common metadata, as described above and then a union structure with an entry
# for the metadata for each cloud resource type. It is a bit clumsy, but provides complete
# description for a resource.
#
openapi: 3.0.3
info:
  title: Workspace Manager API
  description: Workspace Manager REST API to manage workspaces.
  version: 0.0.1

paths:
  # Unauthenticated Paths
  /status:
    get:
      security: []
      summary: Returns the operational status of the service
      operationId: serviceStatus
      tags: [Unauthenticated]
      responses:
        '200':
          description: Service is functional
          content:
            application/json:
              schema:
                $ref: '#/components/schemas/SystemStatus'
        '500':
          description: Service is broken
          content:
            application/json:
              schema:
                $ref: '#/components/schemas/SystemStatus'
  /version:
    get:
      security: []
      summary: Returns the deployed version of the service
      operationId: serviceVersion
      tags: [Unauthenticated]
      responses:
        '200':
          description: System version response
          content:
            application/json:
              schema:
                $ref: '#/components/schemas/SystemVersion'

  # Workspace paths
  /api/workspaces/v1:
    post:
      summary: Create a new Workspace.
      operationId: createWorkspace
      tags: [Workspace]
      requestBody:
        required: true
        content:
          application/json:
            schema:
              $ref: '#/components/schemas/CreateWorkspaceRequestBody'
      responses:
        '200':
          $ref: '#/components/responses/CreatedWorkspaceResponse'
        '400':
          $ref: '#/components/responses/BadRequest'
        '403':
          $ref: '#/components/responses/PermissionDenied'
        '500':
          $ref: '#/components/responses/NotFound'
    get:
      parameters:
      - $ref: '#/components/parameters/Offset'
      - $ref: '#/components/parameters/Limit'
      summary: List all workspaces a user can read.
      operationId: listWorkspaces
      tags: [ Workspace ]
      responses:
        '200':
          description: OK
          content:
            application/json:
              schema:
                $ref: '#/components/schemas/WorkspaceDescriptionList'
        '500':
          $ref: '#/components/responses/ServerError'

  /api/workspaces/v1/{workspaceId}:
    parameters:
      - $ref: '#/components/parameters/WorkspaceId'
    get:
      summary: Get an existing Workspace.
      operationId: getWorkspace
      tags: [Workspace]
      responses:
        '200':
          description: OK
          content:
            application/json:
              schema:
                $ref: '#/components/schemas/WorkspaceDescription'
        '403':
          $ref: '#/components/responses/PermissionDenied'
        '404':
          $ref: '#/components/responses/NotFound'
        '500':
          $ref: '#/components/responses/ServerError'
    patch:
      summary: Update an existing Workspace.
      operationId: updateWorkspace
      tags: [Workspace]
      requestBody:
        required: true
        content:
          application/json:
            schema:
              $ref: '#/components/schemas/UpdateWorkspaceRequestBody'
      responses:
        '200':
          description: OK
          content:
            application/json:
              schema:
                $ref: '#/components/schemas/WorkspaceDescription'
        '403':
          $ref: '#/components/responses/PermissionDenied'
        '404':
          $ref: '#/components/responses/NotFound'
        '500':
          $ref: '#/components/responses/ServerError'
    delete:
      summary: Delete a Workspace.
      operationId: deleteWorkspace
      tags: [Workspace]
      responses:
        '204':
          description: Success
        '400':
          $ref: '#/components/responses/BadRequest'
        '403':
          $ref: '#/components/responses/PermissionDenied'
        '404':
          $ref: '#/components/responses/NotFound'
        '500':
          $ref: '#/components/responses/ServerError'

  ## DEPRECATED PATHS ##
  # TODO(PF-404): remove this in favor of reference-type specific objects.
  /api/workspaces/v1/{workspaceId}/datareferences:
    parameters:
      - $ref: '#/components/parameters/WorkspaceId'
    post:
      deprecated: true
      summary: (DEPRECATED) Create a new data reference in a workspace.
      operationId: createDataReference
      tags: [Workspace]
      requestBody:
        required: true
        description: Stuff TBD
        content:
          application/json:
            schema:
              $ref: '#/components/schemas/CreateDataReferenceRequestBody'
      responses:
        '200':
          $ref: '#/components/responses/DataReferenceResponse'
        '400':
          $ref: '#/components/responses/BadRequest'
        '403':
          $ref: '#/components/responses/PermissionDenied'
        '404':
          $ref: '#/components/responses/NotFound'
        '500':
          $ref: '#/components/responses/ServerError'
    get:
      deprecated: true
      summary: (DEPRECATED) Enumerate the data references in a workspace.
      operationId: enumerateReferences
      tags: [Workspace]
      parameters:
        - $ref: '#/components/parameters/Offset'
        - $ref: '#/components/parameters/Limit'
      responses:
        '200':
          $ref: '#/components/responses/ReferenceListResponse'
        '400':
          $ref: '#/components/responses/BadRequest'
        '403':
          $ref: '#/components/responses/PermissionDenied'
        '404':
          $ref: '#/components/responses/NotFound'
        '500':
          $ref: '#/components/responses/ServerError'

  # TODO(PF-404): remove this in favor of reference-type specific objects.
  /api/workspaces/v1/{workspaceId}/datareferences/{referenceId}:
    parameters:
      - $ref: '#/components/parameters/WorkspaceId'
      - $ref: '#/components/parameters/ReferenceId'
    get:
      deprecated: true
      summary: (DEPRECATED) Gets a data reference from a workspace.
      operationId: getDataReference
      tags: [Workspace]
      responses:
        '200':
          $ref: '#/components/responses/DataReferenceResponse'
        '403':
          $ref: '#/components/responses/PermissionDenied'
        '404':
          $ref: '#/components/responses/NotFound'
        '500':
          $ref: '#/components/responses/ServerError'
    patch:
      deprecated: true
      summary: (DEPRECATED) Update name or description of a data reference in a workspace.
      operationId: updateDataReference
      tags: [Workspace]
      requestBody:
        required: true
        content:
          application/json:
            schema:
              $ref: '#/components/schemas/UpdateDataReferenceRequestBody'
      responses:
        '204':
          description: OK
        '403':
          $ref: '#/components/responses/PermissionDenied'
        '404':
          $ref: '#/components/responses/NotFound'
        '500':
          $ref: '#/components/responses/ServerError'
    delete:
      deprecated: true
      summary: (DEPRECATED) Deletes a data reference from a workspace.
      operationId: deleteDataReference
      tags: [Workspace]
      responses:
        '204':
          description: OK
        '403':
          $ref: '#/components/responses/PermissionDenied'
        '404':
          $ref: '#/components/responses/NotFound'
        '500':
          $ref: '#/components/responses/ServerError'

  # TODO(PF-404): remove this in favor of reference-type specific objects.
  /api/workspaces/v1/{workspaceId}/datareferences/{referenceType}/{name}:
    parameters:
      - $ref: '#/components/parameters/WorkspaceId'
      - $ref: '#/components/parameters/ReferenceType'
      - $ref: '#/components/parameters/Name'
    get:
      deprecated: true
      summary: (DEPRECATED) Gets a data reference from a workspace by name and type.
      operationId: getDataReferenceByName
      tags: [Workspace]
      responses:
        '200':
          $ref: '#/components/responses/DataReferenceResponse'
        '403':
          $ref: '#/components/responses/PermissionDenied'
        '404':
          $ref: '#/components/responses/NotFound'
        '500':
          $ref: '#/components/responses/ServerError'


  /api/workspaces/v1/{workspaceId}/resources:
    parameters:
      - $ref: '#/components/parameters/WorkspaceId'
      - $ref: '#/components/parameters/Offset'
      - $ref: '#/components/parameters/Limit'
      - $ref: '#/components/parameters/ResourceType'
      - $ref: '#/components/parameters/StewardshipType'
    get:
      summary: |
        Enumerate resources in a workspace. The visible resources depend on the permissions of the caller.
        These are presented sorted by ascending resource name. The offset and limit parameters allow paging
        through the results. You can also filter by a resource type and by a stewardship type.
      operationId: enumerateResources
      tags: [Resource]
      responses:
        '200':
          $ref: '#/components/responses/EnumerateResourcesResponse'
        '400':
          $ref: '#/components/responses/BadRequest'
        '403':
          $ref: '#/components/responses/PermissionDenied'
        '404':
          $ref: '#/components/responses/NotFound'
        '500':
          $ref: '#/components/responses/ServerError'
  ## END OF DEPRECATED PATHS ##

  /api/workspaces/v1/{workspaceId}/resources/referenced/datarepo/snapshots:
    parameters:
    - $ref: '#/components/parameters/WorkspaceId'
    post:
      summary: Create a new data repo snapshot reference in a workspace.
      operationId: createDataRepoSnapshotReference
      tags: [ReferencedGcpResource]
      requestBody:
        required: true
        content:
          application/json:
            schema:
              $ref: '#/components/schemas/CreateDataRepoSnapshotReferenceRequestBody'
      responses:
        '200':
          $ref: '#/components/responses/DataRepoSnapshotReferenceResponse'
        '400':
          $ref: '#/components/responses/BadRequest'
        '403':
          $ref: '#/components/responses/PermissionDenied'
        '404':
          $ref: '#/components/responses/NotFound'
        '500':
          $ref: '#/components/responses/ServerError'

  /api/workspaces/v1/{workspaceId}/resources/referenced/datarepo/snapshots/{resourceId}:
    parameters:
    - $ref: '#/components/parameters/WorkspaceId'
    - $ref: '#/components/parameters/ResourceId'
    get:
      summary: Gets a reference to a snapshot from a workspace.
      operationId: getDataRepoSnapshotReference
      tags: [ReferencedGcpResource]
      responses:
        '200':
          $ref: '#/components/responses/DataRepoSnapshotReferenceResponse'
        '403':
          $ref: '#/components/responses/PermissionDenied'
        '404':
          $ref: '#/components/responses/NotFound'
        '500':
          $ref: '#/components/responses/ServerError'
    patch:
      summary: Update name or description of a snapshot reference in a workspace.
      operationId: updateDataRepoSnapshotReference
      tags: [ReferencedGcpResource]
      requestBody:
        required: true
        content:
          application/json:
            schema:
              $ref: '#/components/schemas/UpdateDataReferenceRequestBody'
      responses:
        '204':
          description: OK
        '403':
          $ref: '#/components/responses/PermissionDenied'
        '404':
          $ref: '#/components/responses/NotFound'
        '500':
          $ref: '#/components/responses/ServerError'
    delete:
      summary: Delete datarepo snapshot reference
      operationId: deleteDataRepoSnapshotReference
      tags: [ReferencedGcpResource]
      responses:
        '204':
          description: OK
        '403':
          $ref: '#/components/responses/PermissionDenied'
        '404':
          $ref: '#/components/responses/NotFound'
        '500':
          $ref: '#/components/responses/ServerError'

  /api/workspaces/v1/{workspaceId}/resources/referenced/datarepo/snapshots/name/{name}:
    parameters:
    - $ref: '#/components/parameters/WorkspaceId'
    - $ref: '#/components/parameters/Name'
    get:
      summary: Gets a reference to a snapshot by name.
      operationId: getDataRepoSnapshotReferenceByName
      tags: [ReferencedGcpResource]
      responses:
        '200':
          $ref: '#/components/responses/DataRepoSnapshotReferenceResponse'
        '403':
          $ref: '#/components/responses/PermissionDenied'
        '404':
          $ref: '#/components/responses/NotFound'
        '500':
          $ref: '#/components/responses/ServerError'

  /api/workspaces/v1/{workspaceId}/resources/referenced/gcp/buckets:
    parameters:
    - $ref: '#/components/parameters/WorkspaceId'
    post:
      summary: Create a new GCS bucket reference in a workspace.
      operationId: createBucketReference
      tags: [ReferencedGcpResource]
      requestBody:
        required: true
        content:
          application/json:
            schema:
              $ref: '#/components/schemas/CreateGcpGcsBucketReferenceRequestBody'
      responses:
        '200':
          $ref: '#/components/responses/GcpGcsBucketReferenceResponse'
        '400':
          $ref: '#/components/responses/BadRequest'
        '403':
          $ref: '#/components/responses/PermissionDenied'
        '404':
          $ref: '#/components/responses/NotFound'
        '500':
          $ref: '#/components/responses/ServerError'

  /api/workspaces/v1/{workspaceId}/resources/referenced/gcp/buckets/{resourceId}:
    parameters:
    - $ref: '#/components/parameters/WorkspaceId'
    - $ref: '#/components/parameters/ResourceId'
    get:
      summary: Gets a reference to a bucket from a workspace.
      operationId: getBucketReference
      tags: [ReferencedGcpResource]
      responses:
        '200':
          $ref: '#/components/responses/GcpGcsBucketReferenceResponse'
        '403':
          $ref: '#/components/responses/PermissionDenied'
        '404':
          $ref: '#/components/responses/NotFound'
        '500':
          $ref: '#/components/responses/ServerError'
    patch:
      summary: Update name or description of a bucket reference in a workspace.
      operationId: updateBucketReference
      tags: [ReferencedGcpResource]
      requestBody:
        required: true
        content:
          application/json:
            schema:
              $ref: '#/components/schemas/UpdateDataReferenceRequestBody'
      responses:
        '204':
          description: OK
        '403':
          $ref: '#/components/responses/PermissionDenied'
        '404':
          $ref: '#/components/responses/NotFound'
        '500':
          $ref: '#/components/responses/ServerError'
    delete:
      summary: Delete Gcp bucket reference
      operationId: deleteBucketReference
      tags: [ReferencedGcpResource]
      responses:
        '204':
          description: OK
        '403':
          $ref: '#/components/responses/PermissionDenied'
        '404':
          $ref: '#/components/responses/NotFound'
        '500':
          $ref: '#/components/responses/ServerError'

  /api/workspaces/v1/{workspaceId}/resources/referenced/gcp/buckets/name/{name}:
    parameters:
    - $ref: '#/components/parameters/WorkspaceId'
    - $ref: '#/components/parameters/Name'
    get:
      summary: Gets a reference to a Gcp bucket by name.
      operationId: getBucketReferenceByName
      tags: [ReferencedGcpResource]
      responses:
        '200':
          $ref: '#/components/responses/GcpGcsBucketReferenceResponse'
        '403':
          $ref: '#/components/responses/PermissionDenied'
        '404':
          $ref: '#/components/responses/NotFound'
        '500':
          $ref: '#/components/responses/ServerError'

  /api/workspaces/v1/{workspaceId}/resources/referenced/gcp/bigquerydatasets:
    parameters:
    - $ref: '#/components/parameters/WorkspaceId'
    post:
      summary: Create a new BigQuery dataset reference in a workspace.
      operationId: createBigQueryDatasetReference
      tags: [ReferencedGcpResource]
      requestBody:
        required: true
        content:
          application/json:
            schema:
              $ref: '#/components/schemas/CreateGcpBigQueryDatasetReferenceRequestBody'
      responses:
        '200':
          $ref: '#/components/responses/GcpBigQueryDatasetReferenceResponse'
        '400':
          $ref: '#/components/responses/BadRequest'
        '403':
          $ref: '#/components/responses/PermissionDenied'
        '404':
          $ref: '#/components/responses/NotFound'
        '500':
          $ref: '#/components/responses/ServerError'

  /api/workspaces/v1/{workspaceId}/resources/referenced/gcp/bigquerydatasets/{resourceId}:
    parameters:
    - $ref: '#/components/parameters/WorkspaceId'
    - $ref: '#/components/parameters/ResourceId'
    get:
      summary: Gets a reference to a BigQuery dataset from a workspace.
      operationId: getBigQueryDatasetReference
      tags: [ReferencedGcpResource]
      responses:
        '200':
          $ref: '#/components/responses/GcpBigQueryDatasetReferenceResponse'
        '403':
          $ref: '#/components/responses/PermissionDenied'
        '404':
          $ref: '#/components/responses/NotFound'
        '500':
          $ref: '#/components/responses/ServerError'
    patch:
      summary: Update name or description of a BigQuery dataset reference in a workspace.
      operationId: updateBigQueryDatasetReference
      tags: [ReferencedGcpResource]
      requestBody:
        required: true
        content:
          application/json:
            schema:
              $ref: '#/components/schemas/UpdateDataReferenceRequestBody'
      responses:
        '204':
          description: OK
        '403':
          $ref: '#/components/responses/PermissionDenied'
        '404':
          $ref: '#/components/responses/NotFound'
        '500':
          $ref: '#/components/responses/ServerError'
    delete:
      summary: Delete BigQuery dataset reference
      operationId: deleteBigQueryDatasetReference
      tags: [ReferencedGcpResource]
      responses:
        '204':
          description: OK
        '403':
          $ref: '#/components/responses/PermissionDenied'
        '404':
          $ref: '#/components/responses/NotFound'
        '500':
          $ref: '#/components/responses/ServerError'

  /api/workspaces/v1/{workspaceId}/resources/referenced/gcp/bigquerydatasets/name/{name}:
    parameters:
    - $ref: '#/components/parameters/WorkspaceId'
    - $ref: '#/components/parameters/Name'
    get:
      summary: Gets a reference to a BigQuery dataset by name.
      operationId: getBigQueryDatasetReferenceByName
      tags: [ReferencedGcpResource]
      responses:
        '200':
          $ref: '#/components/responses/GcpBigQueryDatasetReferenceResponse'
        '403':
          $ref: '#/components/responses/PermissionDenied'
        '404':
          $ref: '#/components/responses/NotFound'
        '500':
          $ref: '#/components/responses/ServerError'

  /api/workspaces/v1/{workspaceId}/cloudcontexts:
    parameters:
    - $ref: '#/components/parameters/WorkspaceId'
    post:
      summary: Create a cloud context for the workspace.
      operationId: createCloudContext
      tags: [Workspace]
      requestBody:
        required: true
        content:
          application/json:
            schema:
              $ref: '#/components/schemas/CreateCloudContextRequest'
      responses:
        '200':
          $ref: '#/components/responses/CreateCloudContextResultResponse'
        '202':
          $ref: '#/components/responses/JobReportResponse'
        '400':
          $ref: '#/components/responses/BadRequest'
        '403':
          $ref: '#/components/responses/PermissionDenied'
        '404':
          $ref: '#/components/responses/NotFound'
        '500':
          $ref: '#/components/responses/ServerError'

  /api/workspaces/v1/{workspaceId}/cloudcontexts/result/{jobId}:
    parameters:
    - $ref: '#/components/parameters/WorkspaceId'
    - $ref: '#/components/parameters/JobId'
    get:
      summary: Get the result of a async job to create a cloud context.
      operationId: getCreateCloudContextResult
      tags: [Workspace]
      responses:
        '200':
          $ref: '#/components/responses/CreateCloudContextResultResponse'
        '202':
          $ref: '#/components/responses/CreateCloudContextResultResponse'
        '400':
          $ref: '#/components/responses/BadRequest'
        '403':
          $ref: '#/components/responses/PermissionDenied'
        '404':
          $ref: '#/components/responses/NotFound'
        '409':
          $ref: '#/components/responses/Conflict'
        '500':
          $ref: '#/components/responses/ServerError'

  /api/workspaces/v1/{workspaceId}/cloudcontexts/{cloudContext}:
    parameters:
    - $ref: '#/components/parameters/WorkspaceId'
    - $ref: '#/components/parameters/CloudContext'
    delete:
      summary: Deletes a cloud context and all of its data from a workspace.
      operationId: deleteCloudContext
      tags: [Workspace]
      responses:
        '204':
          description: OK
        '403':
          $ref: '#/components/responses/PermissionDenied'
        '404':
          $ref: '#/components/responses/NotFound'
        '500':
          $ref: '#/components/responses/ServerError'

  /api/workspaces/v1/{workspaceId}/roles:
    parameters:
    - $ref: '#/components/parameters/WorkspaceId'
    get:
      summary: Read all IAM roles and their members in a workspace.
      operationId: getRoles
      tags: [Workspace]
      responses:
        '200':
          $ref: '#/components/responses/RoleBindingListResponse'
        '403':
          $ref: '#/components/responses/PermissionDenied'
        '404':
          $ref: '#/components/responses/NotFound'
        '500':
          $ref: '#/components/responses/ServerError'

  /api/workspaces/v1/{workspaceId}/roles/{role}/members:
    parameters:
    - $ref: '#/components/parameters/WorkspaceId'
    - $ref: '#/components/parameters/Role'
    post:
      summary: Grant an IAM role to a user or group.
      operationId: grantRole
      tags: [Workspace]
      requestBody:
        required: true
        content:
          application/json:
            schema:
              $ref: '#/components/schemas/GrantRoleRequestBody'
      responses:
        '204':
          description: Role granted successfully
        '403':
          $ref: '#/components/responses/PermissionDenied'
        '404':
          $ref: '#/components/responses/NotFound'
        '500':
          $ref: '#/components/responses/ServerError'
  /api/workspaces/v1/{workspaceId}/roles/{role}/members/{memberEmail}:
    parameters:
    - $ref: '#/components/parameters/WorkspaceId'
    - $ref: '#/components/parameters/Role'
    - $ref: '#/components/parameters/MemberEmail'
    delete:
      summary: Remove an IAM role from a user or group.
      operationId: removeRole
      tags: [Workspace]
      responses:
        '204':
          description: Role removed successfully
        '403':
          $ref: '#/components/responses/PermissionDenied'
        '404':
          $ref: '#/components/responses/NotFound'
        '500':
          $ref: '#/components/responses/ServerError'


  /api/job/v1/jobs/{workspaceId}:
    parameters:
    - name: workspaceId
      in: path
      description: The unique id provided in JobControl to the async endpoint
      required: true
      schema:
        type: string
    get:
      tags:
      - jobs
      operationId: retrieveJob
      responses:
        200:
          description: Job is complete (succeeded or failed)
          content:
            application/json:
              schema:
                $ref: '#/components/schemas/JobReport'
        202:
          description: Job is running
          headers:
            Retry-After:
              description: >-
                optional - estimated seconds to wait before polling again. This allows
                a server to offer a hint as to when the job might be complete.
              schema:
                type: integer
          content:
            application/json:
              schema:
                $ref: '#/components/schemas/JobReport'
        400:
          $ref: '#/components/responses/BadRequest'
        403:
          $ref: '#/components/responses/PermissionDenied'
        404:
          $ref: '#/components/responses/NotFound'

  /api/workspaces/v1/{workspaceId}/resources/controlled/gcp/buckets:
    parameters:
      - $ref: '#/components/parameters/WorkspaceId'
    post:
      summary: Create a new controlled Gcp bucket
      operationId: createBucket
      tags: [ControlledGcpResource]
      requestBody:
        required: true
        content:
          application/json:
            schema:
              $ref: '#/components/schemas/CreateControlledGcpGcsBucketRequestBody'
      responses:
        '200':
          $ref: '#/components/responses/CreatedControlledGcpGcsBucketResponse'
        '202':
          $ref: '#/components/responses/CreatedControlledGcpGcsBucketResponse'
        '403':
          $ref: '#/components/responses/PermissionDenied'
        '500':
          $ref: '#/components/responses/ServerError'

  /api/workspaces/v1/{workspaceId}/resources/controlled/gcp/buckets/result/{jobId}:
    parameters:
      - $ref: '#/components/parameters/WorkspaceId'
      - $ref: '#/components/parameters/JobId'
    get:
      summary: Retrieve information about a gcp bucket creation job.
      operationId: getCreateBucketResult
      tags: [ControlledGcpResource]
      responses:
        '200':
          $ref: '#/components/responses/CreatedControlledGcpGcsBucketResponse'
        '202':
          $ref: '#/components/responses/CreatedControlledGcpGcsBucketResponse'
        '403':
          $ref: '#/components/responses/PermissionDenied'
        '500':
          $ref: '#/components/responses/ServerError'

  /api/workspaces/v1/{workspaceId}/resources/controlled/gcp/buckets/{resourceId}:
    parameters:
      - $ref: '#/components/parameters/WorkspaceId'
      - $ref: '#/components/parameters/ResourceId'
    get:
      summary: get a controlled GCS bucket resource
      operationId: getBucket
      tags: [ControlledGcpResource]
      responses:
        '200':
          $ref: '#/components/responses/GetControlledGcpGcsBucketResponse'
        '403':
          $ref: '#/components/responses/PermissionDenied'
        404:
          $ref: '#/components/responses/NotFound'
        '500':
          $ref: '#/components/responses/ServerError'
    post:
      summary: |
        Delete a controlled GCS bucket resource. This is async, because deleting the bucket and contents can
        take a very long time. NOTE: this cannot be an HTTP DELETE, because something between generated code
        and server behavior does not support delete operations with bodies. We require the body for the async
        state, so this is a POST.
      operationId: deleteBucket
      tags: [ControlledGcpResource]
      requestBody:
        required: true
        content:
          application/json:
            schema:
              $ref: '#/components/schemas/DeleteControlledGcpGcsBucketRequest'
      responses:
        '200':
          $ref: '#/components/responses/DeleteControlledGcpGcsBucketResponse'
        '202':
          $ref: '#/components/responses/DeleteControlledGcpGcsBucketResponse'
        '403':
          $ref: '#/components/responses/PermissionDenied'
        '500':
          $ref: '#/components/responses/ServerError'

  /api/workspaces/v1/{workspaceId}/resources/controlled/gcp/buckets/delete-result/{jobId}:
    parameters:
      - $ref: '#/components/parameters/WorkspaceId'
      - $ref: '#/components/parameters/JobId'
    get:
      summary: Retrieve information about a gcp bucket creation job.
      operationId: getDeleteBucketResult
      tags: [ControlledGcpResource]
      responses:
        '200':
          $ref: '#/components/responses/DeleteControlledGcpGcsBucketResponse'
        '202':
          $ref: '#/components/responses/DeleteControlledGcpGcsBucketResponse'
        '403':
          $ref: '#/components/responses/PermissionDenied'
        '500':
          $ref: '#/components/responses/ServerError'

components:
  parameters:
    ## DEPRECATED PARAMETERS ##
    # TODO(PF-404): remove this in favor of reference-type specific objects.
    ReferenceId:
      name: referenceId
      in: path
      description: (DEPRECATED) A UUID used to identify a data reference in a workspace.
      required: true
      schema:
        type: string
        format: uuid

    # TODO(PF-404): remove this in favor of reference-type specific objects.
    ReferenceType:
      name: referenceType
      in: path
      description: (DEPRECATED) The type of a data reference in a workspace
      required: true
      schema:
        $ref: '#/components/schemas/ReferenceTypeEnum'
    ## END OF DEPRECATED PARAMETERS ##

    WorkspaceId:
      name: workspaceId
      in: path
      description: A UUID to used to identify an object in the workspace manager
      required: true
      schema:
        type: string
        format: uuid

    JobId:
      name: jobId
      in: path
      description: A String ID to used to identify a job
      required: true
      schema:
        type: string

    Offset:
      name: offset
      in: query
      description: The number of items to skip before starting to collect the result set.
      schema:
        type: integer
        minimum: 0
        default: 0

    Limit:
      name: limit
      in: query
      description: The maximum number of items to return. Default 10
      schema:
        type: integer
        minimum: 1
        default: 10

    ResourceId:
      name: resourceId
      in: path
      description: A UUID used to identify a controlled resource in a workspace.
      required: true
      schema:
        type: string
        format: uuid

    ResourceType:
      name: resource
      in: query
      description: Filter on a specific resource type
      required: false
      schema:
        $ref: '#/components/schemas/ResourceType'

    StewardshipType:
      name: stewardship
      in: query
      description: Filter on a stewardship type
      required: false
      schema:
        $ref: '#/components/schemas/StewardshipType'

    Name:
      name: name
      in: path
      description: A name used to identify an object in the workspace manager
      required: true
      schema:
        $ref: '#/components/schemas/Name'

    Role:
      name: role
      in: path
      description: An IAM role
      required: true
      schema:
        $ref: '#/components/schemas/IamRole'

    MemberEmail:
      name: memberEmail
      in: path
      description: A user or group's email. Used for adding or removing IAM permissions
      required: true
      schema:
        type: string

    CloudContext:
      name: cloudContext
      in: path
      description: A cloud platform which holds context for a workspace.
      required: true
      schema:
        $ref: '#/components/schemas/CloudPlatform'

  schemas:
    ### DEPRECATED SCHEMAS ###
    # TODO(PF-404): remove this in favor of reference-type specific objects.
    CreateDataReferenceRequestBody:
      deprecated: true
      type: object
      required: [name, cloningInstructions]
      properties:
        name:
          $ref: "#/components/schemas/Name"
        description:
          type: string
          default: ""
        resourceId:
          description: The ID of the resource
          type: string
          format: uuid
        referenceType:
          $ref: '#/components/schemas/ReferenceTypeEnum'
        reference:
          $ref: '#/components/schemas/DataRepoSnapshot'
        cloningInstructions:
          $ref: '#/components/schemas/CloningInstructionsEnum'

    # TODO(PF-404): remove this in favor of reference-type specific objects.
    DataReferenceRequestMetadata:
      deprecated: true
      type: object
      required: [name, cloningInstructions]
      description: (DEPRECATED) Common information shared across all types of data reference requests.
      properties:
        ## TODO: This is not implemented as a name. It used as if it is a snapshot identifier (UUID)
        ##   So either this is a misnomer, or we are doing it wrong.
        name:
          $ref: "#/components/schemas/Name"
        cloningInstructions:
          $ref: '#/components/schemas/CloningInstructionsEnum'
        description:
          type: string
          default: ""

    # TODO(PF-404): remove this in favor of reference-type specific objects.
    DataReferenceDescription:
      deprecated: true
      type: object
      required: [referenceId, name, description, workspaceId, cloningInstructions]
      properties:
        referenceId:
          description: The ID of the data reference
          type: string
          format: uuid
        name:
          description: The name of the data reference; used to refer to the reference
          type: string
        description:
          type: string
        workspaceId:
          description: The ID of the workspace containing the reference
          type: string
          format: uuid
        resourceDescription:
          $ref: '#/components/schemas/DeprecatedResourceDescription'
        referenceType:
          $ref: '#/components/schemas/ReferenceTypeEnum'
        reference:
          $ref: '#/components/schemas/DataRepoSnapshot'
        credentialId:
          description: The ID of the credential to use when accessing the resource
          type: string
        cloningInstructions:
          $ref: '#/components/schemas/CloningInstructionsEnum'

    # TODO(PF-404): remove this in favor of reference-type specific objects.
    ReferenceTypeEnum:
      deprecated: true
      type: string
      description: (DEPRECATED) The type of a reference, if an uncontrolled resource
      # TODO: swagger-codegen always looks for and removes a common prefix for
      # enum values, which breaks enums that only have a single value.
      # PLACEHOLDER_VALUE should be removed when we have an actual second value
      # to use.
      enum: ['DATA_REPO_SNAPSHOT', 'PLACEHOLDER_VALUE'] #eventually include GCS bucket, etc.

    # TODO(PF-404): remove this in favor of reference-type specific objects.
    DataReferenceList:
      deprecated: true
      type: object
      required: [resources]
      properties:
        resources:
          description: A list of controlled and/or uncontrolled data references
          type: array
          items:
            $ref: '#/components/schemas/DataReferenceDescription'

    # TODO(PF-404): remove this in favor of reference-type specific objects.
    UpdateDataReferenceRequestBody:
      deprecated: true
      type: object
      properties:
        name:
          $ref: "#/components/schemas/Name"
        description:
          type: string

    # TODO(PF-404): remove this in favor of reference-type specific objects.
    DataReferenceMetadata:
      deprecated: true
      type: object
      required: [referenceId, name, workspaceId, cloningInstructions]
      description: (DEPRECATED) Information common across all types of references.
      properties:
        referenceId:
          description: The ID of the data reference
          type: string
          format: uuid
        name:
          description: The name of the data reference; used to refer to the reference
          type: string
        description:
          type: string
        cloningInstructions:
          $ref: '#/components/schemas/CloningInstructionsEnum'
        workspaceId:
          description: The ID of the workspace containing the reference
          type: string
          format: uuid

    # TODO(PF-404): remove this in favor of reference-type specific objects.
    DataRepoSnapshotReference:
      deprecated: true
      type: object
      description: (DEPRECATED) A reference to a Data Repo snapshot.
      required: [metadata, snapshot]
      properties:
        metadata:
          $ref: '#/components/schemas/DataReferenceMetadata'
        snapshot:
          $ref: '#/components/schemas/DataRepoSnapshot'

    # TODO(PF-404): remove this in favor of reference-type specific objects.
    DataRepoSnapshot:
      deprecated: true
      description: (DEPRECATED) A reference to a snapshot in Data Repo.
      type: object
      required: [instanceName, snapshot]
      properties:
        instanceName:
          description: The name of the Data Repo instance
          type: string
        snapshot:
          description: The ID of the Data Repo snapshot
          type: string

    # TODO(PF-404): remove this in favor of reference-type specific objects.
    DeprecatedResourceDescription:
      deprecated: true
      description: (DEPRECATED) Description of the workspace resource, if this is a controlled reference.
      type: object
      required: [resourceId, workspaceId, isVisible]
      properties:
        resourceId:
          description: The ID of the resource
          type: string
          format: uuid
        workspaceId:
          description: The ID of the workspace holding the resource
          type: string
          format: uuid
        applicationId:
          description: ID of application this resource is associated with, if any
          type: string
        isVisible:
          description: Whether this resource is visible or not
          type: boolean
        owner:
          description: ID of owner. null for shared resources
          type: string
        attributes:
          description: JSON map of user-provided attributes
          type: string

    ### END OF DEPRECATED SCHEMAS ###

    ErrorReport:
      type: object
      required: [message, statusCode, causes]
      properties:
        message:
          type: string
        statusCode:
          type: integer
        causes:
          type: array
          items:
            type: string

    JobReport:
      type: object
      required: [id, status, statusCode, resultURL]
      properties:
        id:
          description: caller-provided unique identifier for the job
          type: string
        description:
          description: caller-provided description of the job
          type: string
        status:
          description: status of the job
          type: string
          enum: [RUNNING, SUCCEEDED, FAILED]
        statusCode:
          description: >-
            HTTP code providing completion status of the job. Present if status
            is SUCCEEDED or FAILED.
          type: integer
        submitted:
          description: timestamp when the job was submitted; in ISO-8601 format
          type: string
        completed:
          description: >-
            timestamp when the job completed - in ISO-8601 format. Present if
            status is SUCCEEDED or FAILED.
          type: string
        resultURL:
          description: >-
            URL where the result of the job can be retrieved. Equivalent to a
            Location header in HTTP.
          type: string

    JobControl:
      type: object
      required: [id]
      properties:
        id:
          description: >-
            Unique identifier for the job. Best practice is for job identifier to be a UUID,
            a ShortUUID, or other globally unique identifier.
          type: string
        # TODO: In the future, notification configuration will also be part of JobControl.

    SystemStatus:
      type: object
      required: [ok, systems]
      properties:
        ok:
          type: boolean
          description: status of this service
        systems:
          type: object
          additionalProperties:
            type: object
            properties:
              ok:
                type: boolean
              critical:
                type: boolean
              messages:
                type: array
                items:
                  type: string
    Name:
      # Note: These format restrictions are enforced by WM, not natively by
      # Swagger.
      type: string
      pattern: '^[a-zA-Z0-9][_a-zA-Z0-9]{0,62}$'
      minLength: 1
      maxLength: 63

    SystemVersion:
      type: object
      required: [gitTag, gitHash, github, build]
      properties:
        gitTag:
          type: string
          description: Git tag of currently deployed app.
        gitHash:
          type: string
          description: Git hash of currently deployed app.
        github:
          type: string
          description: Github link to currently deployed commit.
        build:
          type: string
          description: Version of the currently deployed app declared in build.gradle. Client and server versions are linked.

    CreateWorkspaceRequestBody:
      type: object
      required: [id]
      properties:
        id:
          description: The ID of the workspace
          type: string
          format: uuid
        displayName:
          description: The human readable name of the workspace
          type: string
        description:
          description: A description of the workspace
          type: string
        spendProfile:
          description: ID of provided spend profile
          type: string
        policies:
          description: Policies provided by the containing folder
          type: array
          items:
            type: string
            format: uuid
        jobId:
          description: |
            Optional ID used for idempotency. If multiple requests use the same
            jobId, they will be considered logical duplicates rather than
            unique requests. Sending different requests with the same jobId
            will lead to all but one of the request bodies being ignored.
            This will be randomly generated if not provided in a request.
            Best practice is for job identifier to be a UUID, a ShortUUID,
            or other globally unique identifier.
          type: string
        stage:
          $ref: '#/components/schemas/WorkspaceStageModel'

    CreatedWorkspace:
      type: object
      required: [id]
      properties:
        id:
          description: UUID of a newly-created workspace
          type: string
          format: uuid

    WorkspaceDescription:
      type: object
      required: [id]
      properties:
        id:
          description: The ID of the workspace
          type: string
          format: uuid
        displayName:
          description: The human readable name of the workspace
          type: string
        description:
          description: A description of the workspace
          type: string
        spendProfile:
          description: ID of provided spend profile
          type: string
        stage:
          $ref: '#/components/schemas/WorkspaceStageModel'
        gcpContext:
          description: GCP context, if one exists
          $ref: '#/components/schemas/GcpContext'
        # When we have an Azure context, we can put it right here.
        # No point making a complex structure when there will be only a few of these

    UpdateWorkspaceRequestBody:
      type: object
      properties:
        displayName:
          description: The human readable name of the workspace
          type: string
        description:
          description: A description of the workspace
          type: string

    WorkspaceDescriptionList:
      type: object
      required: [ workspaces ]
      properties:
        workspaces:
          description: A list of workspaces
          type: array
          items:
            $ref: '#/components/schemas/WorkspaceDescription'

    CreateCloudContextRequest:
      type: object
      required: [cloudPlatform, jobControl]
      description: |
        Request body for asynchronously creating a cloud context for a workspace.
        Contains the CloudPlatform for the context and the JobControl object.
      properties:
        cloudPlatform:
          $ref: '#/components/schemas/CloudPlatform'
        jobControl:
          $ref: '#/components/schemas/JobControl'

    GcpContext:
      type: object
      description: The GCP cloud context associated with a workspace.
      properties:
        projectId:
          description: The ID of Gcp Project associated with the workspace.
          type: string

    CreateCloudContextResult:
      type: object
      description: |
        The result of a call to create a cloud context for a workspace. Contains
        a JobReport detailing the async operation and either a GcpContext
        or an ErrorReport detailing an error.
      required: [jobReport]
      properties:
        jobReport:
          $ref: '#/components/schemas/JobReport'
        gcpContext:
          $ref: '#/components/schemas/GcpContext'
        errorReport:
          $ref: '#/components/schemas/ErrorReport'

    CreateDataRepoSnapshotReferenceRequestBody:
      type: object
      description: A request to create a reference to a Data Repo snapshot.
      required: [metadata, snapshot]
      properties:
        metadata:
          $ref: '#/components/schemas/ReferenceResourceCommonFields'
        snapshot:
          $ref: '#/components/schemas/DataRepoSnapshotAttributes'

    CreateGcpGcsBucketReferenceRequestBody:
      type: object
      description: A request to create a reference to a GCS bucket.
      required: [metadata, bucket]
      properties:
        metadata:
          $ref: '#/components/schemas/ReferenceResourceCommonFields'
        bucket:
          $ref: '#/components/schemas/GcpGcsBucketAttributes'

    CreateGcpBigQueryDatasetReferenceRequestBody:
      type: object
      description: A request to create a reference to a BigQuery dataset.
      required: [metadata, dataset]
      properties:
        metadata:
          $ref: '#/components/schemas/ReferenceResourceCommonFields'
        dataset:
          $ref: '#/components/schemas/GcpBigQueryDatasetAttributes'

    WorkspaceStageModel:
      description: Enum for possible stages of a workspace along the Rawls migration path
      type: string
      enum: ['RAWLS_WORKSPACE', 'MC_WORKSPACE']

    IamRole:
      description: Enum containing all valid IAM roles on a Workspace
      type: string
      enum: ['READER', 'WRITER', 'APPLICATION', 'OWNER']

    ControlledResourceIamRole:
      description: Enum containing all IAM roles on controlled resources available to users
      type: string
      enum: [ 'READER', 'WRITER', 'EDITOR']

    RoleBinding:
      description: A binding between an IAM role and users with that role
      type: object
      required: [role]
      properties:
        role:
          $ref: '#/components/schemas/IamRole'
        members:
          description: A list of users that this role applies to
          type: array
          items:
            type: string

    RoleBindingList:
      description: A list of role bindings
      type: array
      items:
        $ref: '#/components/schemas/RoleBinding'

    GrantRoleRequestBody:
      description: The body for a request to grant a role to a single user.
      type: object
      required: [memberEmail]
      properties:
        memberEmail:
          type: string

    CreateControlledGcpGcsBucketRequestBody:
      description: Payload for requesting a new controlled resource.
      type: object
      properties:
        common:
          $ref: '#/components/schemas/ControlledResourceCommonFields'
        gcsBucket:
          $ref: '#/components/schemas/GcpGcsBucketCreationParameters'

    ControlledResourceCommonFields:
      type: object
      required: [ name, cloningInstructions, jobControl, accessScope, managedBy ]
      properties:
        jobControl:
          $ref: '#/components/schemas/JobControl'
        name:
          $ref: "#/components/schemas/Name"
        description:
          type: string
        cloningInstructions:
          $ref: '#/components/schemas/CloningInstructionsEnum'
        accessScope:
          $ref: '#/components/schemas/AccessScope'
        managedBy:
          $ref: '#/components/schemas/ManagedBy'
        privateResourceUser:
          $ref: '#/components/schemas/PrivateResourceUser'

    PrivateResourceUser:
      description: User and role information for a user of a private resource.
      type: object
      properties:
        userName:
          description: Email address for the user of the resource
          type: string
        privateResourceIamRoles:
          $ref: '#/components/schemas/PrivateResourceIamRoles'

    PrivateResourceIamRoles:
      description: >-
        List of role(s) granted to the user of a private resource. WRITER includes
        READER by definition, so if both are present only WRITER will be granted.
      type: array
      items:
        $ref: '#/components/schemas/ControlledResourceIamRole'

    ReferenceResourceCommonFields:
      type: object
      required: [name, cloningInstructions]
      description: Common information used in all reference requests
      properties:
        name:
          $ref: "#/components/schemas/Name"
        description:
          type: string
        cloningInstructions:
          $ref: '#/components/schemas/CloningInstructionsEnum'

    CreatedControlledGcpGcsBucket:
      description: Response Payload for requesting a new controlled resource.
      type: object
      properties:
        resourceId:
          description: UUID of a newly-created resource. Null if not created yet.
          type: string
          format: uuid
        jobReport:
          $ref: '#/components/schemas/JobReport'
        gcpBucket:
          $ref: '#/components/schemas/GcpGcsBucketResource'
        errorReport:
          $ref: '#/components/schemas/ErrorReport'

    GcpGcsBucketCreationParameters:
      description: >-
        Bucket-specific properties to be set on creation. These are a subset of the
        values accepted by the Gcp Storage API.
      type: object
      properties:
        name:
          description: A valid bucket name per https://cloud.google.com/storage/docs/naming-buckets.
          type: string
        location:
          description: A valid bucket location per https://cloud.google.com/storage/docs/locations.
          type: string
        defaultStorageClass:
          $ref: '#/components/schemas/GcpGcsBucketDefaultStorageClass'
        lifecycle:
          $ref: '#/components/schemas/GcpGcsBucketLifecycle'

    GcpGcsBucketDefaultStorageClass:
      description: >-
        Type and availability of objects in a bucket, described at https://cloud.google.com/storage/docs/storage-classes.
        This list does not include legacy types that apply to some existing buckets.
      type: string
      enum:
        - STANDARD
        - NEARLINE
        - COLDLINE
        - ARCHIVE
    GcpGcsBucketLifecycle:
      description: >-
        Options to control automatic deletion or storage class change for a bucket.
        Described at https://cloud.google.com/storage/docs/lifecycle.
      type: object
      properties:
        rules:
          description: List of rules for this bucket
          type: array
          items:
            $ref: '#/components/schemas/GcpGcsBucketLifecycleRule'

    GcpGcsBucketLifecycleRule:
      description: A lifecycle rule for a bucket.
      type: object
      properties:
        action:
          $ref: '#/components/schemas/GcpGcsBucketLifecycleRuleAction'
        condition:
          $ref: '#/components/schemas/GcpGcsBucketLifecycleRuleCondition'

    GcpGcsBucketLifecycleRuleAction:
      description: The lifecycle action to take. See https://cloud.google.com/storage/docs/lifecycle#actions.
      type: object
      properties:
        storageClass:
          $ref: '#/components/schemas/GcpGcsBucketDefaultStorageClass'
        type:
          $ref: '#/components/schemas/GcpGcsBucketLifecycleRuleActionType'

    GcpGcsBucketLifecycleRuleActionType:
      description: >-
        Type of action to perform. Formatted like our Java enums, but spelled in Camel case in Gcp API.
      type: string
      enum:
        - DELETE
        - SET_STORAGE_CLASS

    GcpGcsBucketLifecycleRuleCondition:
      description: The condition(s) under which the action will be taken.
      type: object
      properties:
        age:
          description: Age of an object (in days). This condition is satisfied when an object reaches the specified age.
          type: integer
        createdBefore:
          description: This condition is satisfied when an object is created before midnight of the specified date in UTC.
          type: string
          format: date-time
        customTimeBefore:
          description: >-
            This condition is satisfied when the customTime metadata for the object is set to an
            earlier date than the date used in this lifecycle condition.
          type: string
          format: date-time
        daysSinceCustomTime:
          description: >-
            Days since the date set in the customTime metadata for the object. This condition is
            satisfied when the current date and time is at least the specified number of days after
            the customTime.
          type: integer
        daysSinceNoncurrentTime:
          description: >-
            Relevant only for versioned objects. This condition is satisfied when an object has
            been noncurrent for more than the specified number of days.
          type: integer
        live:
          description: >-
            Relevant only for versioned objects. If the value is true, this condition matches the
            live version of objects; if the value is false, it matches noncurrent versions of objects.
          type: boolean
        matchesStorageClass:
          description: >-
            Objects having any of the storage classes specified by this condition will be matched. 
            Values include "STANDARD", "NEARLINE", "COLDLINE", "ARCHIVE", "MULTI_REGIONAL",
            "REGIONAL", and "DURABLE_REDUCED_AVAILABILITY".
          type: array
          items:
            $ref: '#/components/schemas/GcpGcsBucketDefaultStorageClass'
        noncurrentTimeBefore:
          description: >-
            Relevant only for versioned objects. This condition is satisfied for objects that became
            noncurrent on a date prior to the one specified in this condition.
          type: string
          format: date-time
        numNewerVersions:
          description: >-
            Relevant only for versioned objects. If the value is N, this condition is satisfied
            when there are at least N versions (including the live version) newer than this version
            of the object.
          type: integer

    DeleteControlledGcpGcsBucketRequest:
      type: object
      required: [ jobControl ]
      properties:
        jobControl:
          $ref: '#/components/schemas/JobControl'

    DeleteControlledGcpGcsBucketResult:
      type: object
      properties:
        jobReport:
          $ref: '#/components/schemas/JobReport'
        errorReport:
          $ref: '#/components/schemas/ErrorReport'

<<<<<<< HEAD
    # TODO(PF-469): Add the creation endpoint.
    GcsAiNotebookInstanceCreationParameters:
      description: >-
        AI Platform Notebook instance specific properties to be set on creation. These are a subset of the
        values accepted by the GCP AI Platforms API. See https://cloud.google.com/ai-platform/notebooks/docs/reference/rest/v1/projects.locations.instances/create
      type: object
      properties:
        instanceId:
          description: >-
            Required. A instanceId unique to this project and location. Must be 1-63 characters, using lower
            case letters, numbers, and dashes. The first character must be a lower case letter,
            and the last character must not be a dash.
          type: string
        location:
          description: Required. The canonical GCP id for this location. For example, \'us-east1\'.
          type: string
        machineType:
          description: Required. The Compute Engine machine type of this instance, see
            https://cloud.google.com/compute/docs/machine-types
          type: string
        postStartupScript:
          description: >-
            Path to a Bash script that automatically runs after a notebook instance fully boots up.
            The path must be a URL or Cloud Storage path (gs://path-to-file/file-name).
          type: string
        vmImage:
          $ref: '#/components/schemas/GcsAiNotebookInstanceVmImage'
        containerImage:
          $ref: '#/components/schemas/GcsAiNotebookInstanceContainerImage'
        # TODO(PF-469) Add support for more fields.

    GcsAiNotebookInstanceVmImage:
      description: >-
        Either this or containerImage must be specified. Definition of a custom Compute Engine
        virtual machine image for starting a notebook instance with the environment installed
        directly on the VM. See
        https://cloud.google.com/ai-platform/notebooks/docs/reference/rest/v1/VmImage
      type: object
      properties:
        projectId:
          description: >-
            Required. The name of the Google Cloud project that this VM image belongs to. Format:
            'projects/{project_id}'
          type: string
        imageName:
          description: >-
            Either this or imageFamily must be specified. Use VM image name to find the image.
          type: string
        imageFamily:
          description: >-
            Either this or imageName must be specified. Use this VM image family to find the image;
            the newest image in this family will be used.
          type: string

    GcsAiNotebookInstanceContainerImage:
      description: >-
        Either this or vmImage must be specified. Definition of a container image for starting a
        notebook instance with the environment installed in a container. See
        https://cloud.google.com/ai-platform/notebooks/docs/reference/rest/v1/ContainerImage
      type: object
      properties:
        repository:
          description: >-
            Required. The path to the container image repository. For example:
            'gcr.io/{project_id}/{imageName}'
          type: string
        tag:
          description: >-
            The tag of the container image. If not specified, this defaults to the latest tag.
          type: string
=======
    ## Cloud Resource, Attribute, and Enumeration structures ##
    ## Resources and attributes are in alphabetical order
    ## followed by enumerations in alphabetical order.

    ControlledResourceMetadata:
      type: object
      properties:
        accessScope:
          $ref: '#/components/schemas/AccessScope'
        managedBy:
          $ref: '#/components/schemas/ManagedBy'
        privateResourceUser:
          $ref: '#/components/schemas/PrivateResourceUser'

    DataRepoSnapshotAttributes:
      description: Attributes of a data repository snapshot
      type: object
      required: [instanceName, snapshot]
      properties:
        instanceName:
          description: The name of the Data Repo instance
          type: string
        snapshot:
          description: The ID of the Data Repo snapshot
          type: string

    DataRepoSnapshotResource:
      deprecated: true
      type: object
      description: A Data Repo snapshot resource
      required: [metadata, snapshot]
      properties:
        metadata:
          description: the resource metadata common to all resources
          $ref: '#/components/schemas/ResourceMetadata'
        attributes:
          $ref: '#/components/schemas/DataRepoSnapshotAttributes'

    GcpBigQueryDatasetAttributes:
      description: Attributes of a BigQuery dataset
      type: object
      required: [projectId, datasetId]
      properties:
        projectId:
          type: string
        datasetId:
          type: string

    GcpBigQueryDatasetResource:
      type: object
      description: A reference to a BigQuery dataset.
      required: [metadata, dataset]
      properties:
        metadata:
          description: the resource metadata common to all resources
          $ref: '#/components/schemas/ResourceMetadata'
        attributes:
          $ref: '#/components/schemas/GcpBigQueryDatasetAttributes'

    GcpGcsBucketAttributes:
      description: >-
        Bucket properties included in post-creation, get, and update. Others must be
        retrieved from GCS using the name.
      type: object
      properties:
        bucketName:
          description: Name of created bucket (not the resource name).
          type: string

    GcpGcsBucketResource:
      type: object
      description: Description of a GCS bucket.
      required: [metadata, attributes]
      properties:
        metadata:
          description: the resource metadata common to all resources
          $ref: '#/components/schemas/ResourceMetadata'
        attributes:
          $ref: '#/components/schemas/GcpGcsBucketAttributes'

    ResourceAttributesUnion:
      type: object
      description: |
        This object contains a reference to an object for each resource type.
        Exactly one will be populated based on the ResourceType in the
        ResourceDescription. The value of the other references is undefined.
      properties:
        gcpBigQuery:
          $ref: '#/components/schemas/GcpBigQueryDatasetAttributes'
        gcpDataRepoSnapshot:
          $ref: '#/components/schemas/DataRepoSnapshotAttributes'
        gcpGcsBucket:
          $ref: '#/components/schemas/GcpGcsBucketAttributes'

    ResourceDescription:
      type: object
      properties:
        metadata:
          description: the resource metadata common to all resources
          $ref: '#/components/schemas/ResourceMetadata'
        resourceAttributes:
          description: Data specific to the type of resource and whether it is controlled or not
          $ref: '#/components/schemas/ResourceAttributesUnion'

    ResourceList:
      type: object
      required: [resources]
      properties:
        resources:
          description: Enumerated list of controlled and referenced resources
          type: array
          items:
            $ref: '#/components/schemas/ResourceDescription'

    ResourceMetadata:
      type: object
      properties:
        workspaceId:
          type: string
          format: uuid
        resourceId:
          type: string
          format: uuid
        name:
          $ref: "#/components/schemas/Name"
        description:
          type: string
        resourceType:
          $ref: '#/components/schemas/ResourceType'
        stewardshipType:
          $ref: '#/components/schemas/StewardshipType'
        cloudPlatform:
          $ref: '#/components/schemas/CloudPlatform'
        cloningInstructions:
          $ref: '#/components/schemas/CloningInstructionsEnum'
        controlledResourceMetadata:
          description: Present if stewardship type is CONTROLLED
          $ref: '#/components/schemas/ControlledResourceMetadata'

    # Enumerations (related to resources) in alphabetical order.
    AccessScope:
      type: string
      description: Specifies the resource as shared or private
      enum: ['SHARED_ACCESS', 'PRIVATE_ACCESS']

    CloudPlatform:
      type: string
      description: Enum representing a cloud platform type.
      enum: ['GCP']

    CloningInstructionsEnum:
      type: string
      description: Instructions for copying this reference when cloning the workspace
      enum: ['COPY_NOTHING', 'COPY_DEFINITION', 'COPY_RESOURCE', 'COPY_REFERENCE']

    ManagedBy:
      type: string
      description: Specifies the controller of the resource, workspace users or an application
      enum: [ 'USER', 'APPLICATION' ]

    # The resource types are common to both stewardship types
    ResourceType:
      description: Enum containing valid resource types. Used for enumeration
      type: string
      enum:
        - AI_NOTEBOOK
        - BIG_QUERY_DATASET
        - DATA_REPO_SNAPSHOT
        - GCS_BUCKET

    StewardshipType:
      description: Enum containing valid stewardship types. Used for enumeration
      type: string
      enum: ['REFERENCED', 'CONTROLLED']
>>>>>>> 8b8e3674

  responses:
    ### DEPRECATED RESPONSES ###
    # TODO(PF-404): remove this in favor of reference-type specific objects.
    DataReferenceResponse:
      description: Response to getDataReference calls
      content:
        application/json:
          schema:
            $ref: '#/components/schemas/DataReferenceDescription'

    # TODO(PF-404): remove this in favor of reference-type specific objects.
    ReferenceListResponse:
      description: Response to list resource calls
      content:
        application/json:
          schema:
            $ref: '#/components/schemas/DataReferenceList'
    ### END OF DEPRECATED RESPONSES ###

    CreatedWorkspaceResponse:
      description: Response to createWorkspace calls
      content:
        application/json:
          schema:
            $ref: '#/components/schemas/CreatedWorkspace'

    DataRepoSnapshotReferenceResponse:
      description: Response containing a reference to a Data Repo snapshot.
      content:
        application/json:
          schema:
            $ref: '#/components/schemas/DataRepoSnapshotResource'

    GcpGcsBucketReferenceResponse:
      description: Response containing a reference to a Gcp bucket.
      content:
        application/json:
          schema:
            $ref: '#/components/schemas/GcpGcsBucketResource'

    GcpBigQueryDatasetReferenceResponse:
      description: Response containing a reference to a BiqQuery dataset.
      content:
        application/json:
          schema:
            $ref: '#/components/schemas/GcpBigQueryDatasetResource'

    RoleBindingListResponse:
      description: Response to list permissions calls
      content:
        application/json:
          schema:
            $ref: '#/components/schemas/RoleBindingList'

    CreatedControlledGcpGcsBucketResponse:
      description: Response to Create controlled resource
      content:
        application/json:
          schema:
            $ref: '#/components/schemas/CreatedControlledGcpGcsBucket'

    DeleteControlledGcpGcsBucketResponse:
      description: Response Payload for deleting a Gcs bucket
      content:
        application/json:
          schema:
            $ref: '#/components/schemas/DeleteControlledGcpGcsBucketResult'

    GetControlledGcpGcsBucketResponse:
      description: Response to get bucket
      content:
        application/json:
          schema:
            $ref: '#/components/schemas/GcpGcsBucketResource'

    CreateCloudContextResultResponse:
      description: Job is complete (succeeded or failed)
      content:
        application/json:
          schema:
            $ref: '#/components/schemas/CreateCloudContextResult'

    JobReportResponse:
      description: A response containing a JobReport object. Returned for running jobs.
      headers:
        Retry-After:
          description: >-
            optional - estimated seconds to wait before polling again. This allows
            a server to offer a hint as to when the job might be complete.
          schema:
            type: integer
      content:
        application/json:
          schema:
            $ref: '#/components/schemas/JobReport'

    EnumerateResourcesResponse:
      description: Listing of resources
      content:
        application/json:
          schema:
            $ref: '#/components/schemas/ResourceList'

    # Error Responses
    BadRequest:
      description: Bad request
      content:
        application/json:
          schema:
            $ref: '#/components/schemas/ErrorReport'
    PermissionDenied:
      description: Permission denied
      content:
        application/json:
          schema:
            $ref: '#/components/schemas/ErrorReport'
    NotFound:
      description: Not found (or unauthorized)
      content:
        application/json:
          schema:
            $ref: '#/components/schemas/ErrorReport'
    Conflict:
      description: Request conflicts with current state
      content:
        application/json:
          schema:
            $ref: '#/components/schemas/ErrorReport'
    ServerError:
      description: Server error
      content:
        application/json:
          schema:
            $ref: '#/components/schemas/ErrorReport'

  securitySchemes:
    bearerAuth:
      type: http
      scheme: bearer
    authorization:
      type: oauth2
      flows:
        implicit:
          authorizationUrl: https://accounts.google.com/o/oauth2/auth
          scopes:
            openid: open id authorization
            email: email authorization
            profile: profile authorization

security:
  - bearerAuth: []
  - authorization: [openid, email, profile]<|MERGE_RESOLUTION|>--- conflicted
+++ resolved
@@ -1666,7 +1666,6 @@
         errorReport:
           $ref: '#/components/schemas/ErrorReport'
 
-<<<<<<< HEAD
     # TODO(PF-469): Add the creation endpoint.
     GcsAiNotebookInstanceCreationParameters:
       description: >-
@@ -1737,7 +1736,7 @@
           description: >-
             The tag of the container image. If not specified, this defaults to the latest tag.
           type: string
-=======
+
     ## Cloud Resource, Attribute, and Enumeration structures ##
     ## Resources and attributes are in alphabetical order
     ## followed by enumerations in alphabetical order.
@@ -1912,7 +1911,6 @@
       description: Enum containing valid stewardship types. Used for enumeration
       type: string
       enum: ['REFERENCED', 'CONTROLLED']
->>>>>>> 8b8e3674
 
   responses:
     ### DEPRECATED RESPONSES ###
