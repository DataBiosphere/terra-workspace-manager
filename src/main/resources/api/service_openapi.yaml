--- conflicted
+++ resolved
@@ -776,31 +776,7 @@
               $ref: '#/components/schemas/CreateControlledGcpGcsBucketRequestBody'
       responses:
         '200':
-<<<<<<< HEAD
-          $ref: '#/components/responses/CreatedControlledGcsBucketResponse'
-=======
           $ref: '#/components/responses/CreatedControlledGcpGcsBucketResponse'
-        '202':
-          $ref: '#/components/responses/CreatedControlledGcpGcsBucketResponse'
-        '403':
-          $ref: '#/components/responses/PermissionDenied'
-        '500':
-          $ref: '#/components/responses/ServerError'
-
-  /api/workspaces/v1/{workspaceId}/resources/controlled/gcp/buckets/result/{jobId}:
-    parameters:
-      - $ref: '#/components/parameters/WorkspaceId'
-      - $ref: '#/components/parameters/JobId'
-    get:
-      summary: Retrieve information about a gcp bucket creation job.
-      operationId: getCreateBucketResult
-      tags: [ControlledGcpResource]
-      responses:
-        '200':
-          $ref: '#/components/responses/CreatedControlledGcpGcsBucketResponse'
-        '202':
-          $ref: '#/components/responses/CreatedControlledGcpGcsBucketResponse'
->>>>>>> 8111ac73
         '403':
           $ref: '#/components/responses/PermissionDenied'
         '500':
@@ -1463,13 +1439,8 @@
         memberEmail:
           type: string
 
-<<<<<<< HEAD
-    CreateControlledGcsBucketRequestBody:
-      description: Payload for requesting a new controlled GCS bucket resource.
-=======
     CreateControlledGcpGcsBucketRequestBody:
-      description: Payload for requesting a new controlled resource.
->>>>>>> 8111ac73
+      description: Payload for requesting a new controlled GCS bucjet resource.
       type: object
       properties:
         common:
@@ -1533,13 +1504,7 @@
           type: string
           format: uuid
         gcpBucket:
-<<<<<<< HEAD
-          $ref: '#/components/schemas/GcsBucketAttributes'
-=======
           $ref: '#/components/schemas/GcpGcsBucketResource'
-        errorReport:
-          $ref: '#/components/schemas/ErrorReport'
->>>>>>> 8111ac73
 
     GcpGcsBucketCreationParameters:
       description: >-
