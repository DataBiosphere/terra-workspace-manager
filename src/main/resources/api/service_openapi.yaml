openapi: 3.0.3
info:
  title: Workspace Manager API
  description: Workspace Manager REST API to manage workspaces.
  version: 0.0.1

paths:
  # Unauthenticated Paths
  /status:
    get:
      security: []
      summary: Returns the operational status of the service
      operationId: serviceStatus
      tags: [Unauthenticated]
      responses:
        '200':
          description: Service is functional
          content:
            application/json:
              schema:
                $ref: '#/components/schemas/SystemStatus'
        '500':
          description: Service is broken
          content:
            application/json:
              schema:
                $ref: '#/components/schemas/SystemStatus'
  /version:
    get:
      security: []
      summary: Returns the deployed version of the service
      operationId: serviceVersion
      tags: [Unauthenticated]
      responses:
        '200':
          description: System version response
          content:
            application/json:
              schema:
                $ref: '#/components/schemas/SystemVersion'

  # Workspace paths
  /api/workspaces/v1:
    post:
      summary: Create a new Workspace.
      operationId: createWorkspace
      tags: [Workspace]
      requestBody:
        required: true
        content:
          application/json:
            schema:
              $ref: '#/components/schemas/CreateWorkspaceRequestBody'
      responses:
        '200':
          $ref: '#/components/responses/CreatedWorkspaceResponse'
        '400':
          $ref: '#/components/responses/BadRequest'
        '403':
          $ref: '#/components/responses/PermissionDenied'
        '500':
          $ref: '#/components/responses/NotFound'

  /api/workspaces/v1/{workspaceId}:
    parameters:
      - $ref: '#/components/parameters/WorkspaceId'
    get:
      summary: Get an existing Workspace.
      operationId: getWorkspace
      tags: [Workspace]
      responses:
        '200':
          description: OK
          content:
            application/json:
              schema:
                $ref: '#/components/schemas/WorkspaceDescription'
        '403':
          $ref: '#/components/responses/PermissionDenied'
        '404':
          $ref: '#/components/responses/NotFound'
        '500':
          $ref: '#/components/responses/ServerError'
    delete:
      summary: Delete a Workspace.
      operationId: deleteWorkspace
      tags: [Workspace]
      responses:
        '204':
          description: Success
        '400':
          $ref: '#/components/responses/BadRequest'
        '403':
          $ref: '#/components/responses/PermissionDenied'
        '404':
          $ref: '#/components/responses/NotFound'
        '500':
          $ref: '#/components/responses/ServerError'

  # TODO(PF-404): remove this in favor of reference-type specific objects.
  /api/workspaces/v1/{workspaceId}/datareferences:
    parameters:
      - $ref: '#/components/parameters/WorkspaceId'
    post:
      summary: (DEPRECATED) Create a new data reference in a workspace.
      operationId: createDataReference
      tags: [Workspace]
      requestBody:
        required: true
        description: Stuff TBD
        content:
          application/json:
            schema:
              $ref: '#/components/schemas/CreateDataReferenceRequestBody'
      responses:
        '200':
          $ref: '#/components/responses/DataReferenceResponse'
        '400':
          $ref: '#/components/responses/BadRequest'
        '403':
          $ref: '#/components/responses/PermissionDenied'
        '404':
          $ref: '#/components/responses/NotFound'
        '500':
          $ref: '#/components/responses/ServerError'
    get:
      summary: (DEPRECATED) Enumerate the data references in a workspace.
      operationId: enumerateReferences
      tags: [Workspace]
      parameters:
        - $ref: '#/components/parameters/Offset'
        - $ref: '#/components/parameters/Limit'
      responses:
        '200':
          $ref: '#/components/responses/ReferenceListResponse'
        '400':
          $ref: '#/components/responses/BadRequest'
        '403':
          $ref: '#/components/responses/PermissionDenied'
        '404':
          $ref: '#/components/responses/NotFound'
        '500':
          $ref: '#/components/responses/ServerError'

  # TODO(PF-404): remove this in favor of reference-type specific objects.
  /api/workspaces/v1/{workspaceId}/datareferences/{referenceId}:
    parameters:
      - $ref: '#/components/parameters/WorkspaceId'
      - $ref: '#/components/parameters/ReferenceId'
    get:
      summary: (DEPRECATED) Gets a data reference from a workspace.
      operationId: getDataReference
      tags: [Workspace]
      responses:
        '200':
          $ref: '#/components/responses/DataReferenceResponse'
        '403':
          $ref: '#/components/responses/PermissionDenied'
        '404':
          $ref: '#/components/responses/NotFound'
        '500':
          $ref: '#/components/responses/ServerError'
    patch:
      summary: (DEPRECATED) Update name or description of a data reference in a workspace.
      operationId: updateDataReference
      tags: [Workspace]
      requestBody:
        required: true
        content:
          application/json:
            schema:
              $ref: '#/components/schemas/UpdateDataReferenceRequestBody'
      responses:
        '204':
          description: OK
        '403':
          $ref: '#/components/responses/PermissionDenied'
        '404':
          $ref: '#/components/responses/NotFound'
        '500':
          $ref: '#/components/responses/ServerError'
    delete:
      summary: (DEPRECATED) Deletes a data reference from a workspace.
      operationId: deleteDataReference
      tags: [Workspace]
      responses:
        '204':
          description: OK
        '403':
          $ref: '#/components/responses/PermissionDenied'
        '404':
          $ref: '#/components/responses/NotFound'
        '500':
          $ref: '#/components/responses/ServerError'

  # TODO(PF-404): remove this in favor of reference-type specific objects.
  /api/workspaces/v1/{workspaceId}/datareferences/{referenceType}/{name}:
    parameters:
      - $ref: '#/components/parameters/WorkspaceId'
      - $ref: '#/components/parameters/ReferenceType'
      - $ref: '#/components/parameters/Name'
    get:
      summary: (DEPRECATED) Gets a data reference from a workspace by name and type.
      operationId: getDataReferenceByName
      tags: [Workspace]
      responses:
        '200':
          $ref: '#/components/responses/DataReferenceResponse'
        '403':
          $ref: '#/components/responses/PermissionDenied'
        '404':
          $ref: '#/components/responses/NotFound'
        '500':
          $ref: '#/components/responses/ServerError'

  /api/workspaces/v1/{workspaceId}/resources/references/datarepo/snapshots:
    parameters:
    - $ref: '#/components/parameters/WorkspaceId'
    post:
      summary: Create a new data repo snapshot reference in a workspace.
      operationId: createDataRepoSnapshotReference
      tags: [DataRepoReference]
      requestBody:
        required: true
        content:
          application/json:
            schema:
              $ref: '#/components/schemas/CreateDataRepoSnapshotReferenceRequestBody'
      responses:
        '200':
          $ref: '#/components/responses/DataRepoSnapshotReferenceResponse'
        '400':
          $ref: '#/components/responses/BadRequest'
        '403':
          $ref: '#/components/responses/PermissionDenied'
        '404':
          $ref: '#/components/responses/NotFound'
        '500':
          $ref: '#/components/responses/ServerError'

  /api/workspaces/v1/{workspaceId}/resources/references/datarepo/snapshots/{referenceId}:
    parameters:
    - $ref: '#/components/parameters/WorkspaceId'
    - $ref: '#/components/parameters/ReferenceId'
    get:
      summary: Gets a reference to a snapshot from a workspace.
      operationId: getDataRepoSnapshotReference
      tags: [DataRepoReference]
      responses:
        '200':
          $ref: '#/components/responses/DataRepoSnapshotReferenceResponse'
        '403':
          $ref: '#/components/responses/PermissionDenied'
        '404':
          $ref: '#/components/responses/NotFound'
        '500':
          $ref: '#/components/responses/ServerError'
    patch:
      summary: Update name or description of a snapshot reference in a workspace.
      operationId: updateDataRepoSnapshotReference
      tags: [DataRepoReference]
      requestBody:
        required: true
        content:
          application/json:
            schema:
              $ref: '#/components/schemas/UpdateDataReferenceRequestBody'
      responses:
        '204':
          description: OK
        '403':
          $ref: '#/components/responses/PermissionDenied'
        '404':
          $ref: '#/components/responses/NotFound'
        '500':
          $ref: '#/components/responses/ServerError'

  /api/workspaces/v1/{workspaceId}/resources/references/datarepo/snapshots/name/{name}:
    parameters:
    - $ref: '#/components/parameters/WorkspaceId'
    - $ref: '#/components/parameters/Name'
    get:
      summary: Gets a reference to a snapshot by name.
      operationId: getDataRepoSnapshotReferenceByName
      tags: [DataRepoReference]
      responses:
        '200':
          $ref: '#/components/responses/DataRepoSnapshotReferenceResponse'
        '403':
          $ref: '#/components/responses/PermissionDenied'
        '404':
          $ref: '#/components/responses/NotFound'
        '500':
          $ref: '#/components/responses/ServerError'

  /api/workspaces/v1/{workspaceId}/resources/references/google/buckets:
    parameters:
    - $ref: '#/components/parameters/WorkspaceId'
    post:
      summary: Create a new Google bucket reference in a workspace.
      operationId: createBucketReference
      tags: [GoogleReference]
      requestBody:
        required: true
        content:
          application/json:
            schema:
              $ref: '#/components/schemas/CreateGoogleBucketReferenceRequestBody'
      responses:
        '200':
          $ref: '#/components/responses/GoogleBucketReferenceResponse'
        '400':
          $ref: '#/components/responses/BadRequest'
        '403':
          $ref: '#/components/responses/PermissionDenied'
        '404':
          $ref: '#/components/responses/NotFound'
        '500':
          $ref: '#/components/responses/ServerError'

  /api/workspaces/v1/{workspaceId}/resources/references/google/buckets/{referenceId}:
    parameters:
    - $ref: '#/components/parameters/WorkspaceId'
    - $ref: '#/components/parameters/ReferenceId'
    get:
      summary: Gets a reference to a Google bucket from a workspace.
      operationId: getBucketReference
      tags: [GoogleReference]
      responses:
        '200':
          $ref: '#/components/responses/GoogleBucketReferenceResponse'
        '403':
          $ref: '#/components/responses/PermissionDenied'
        '404':
          $ref: '#/components/responses/NotFound'
        '500':
          $ref: '#/components/responses/ServerError'
    patch:
      summary: Update name or description of a bucket reference in a workspace.
      operationId: updateBucketReference
      tags: [GoogleReference]
      requestBody:
        required: true
        content:
          application/json:
            schema:
              $ref: '#/components/schemas/UpdateDataReferenceRequestBody'
      responses:
        '204':
          description: OK
        '403':
          $ref: '#/components/responses/PermissionDenied'
        '404':
          $ref: '#/components/responses/NotFound'
        '500':
          $ref: '#/components/responses/ServerError'

  /api/workspaces/v1/{workspaceId}/resources/references/google/buckets/name/{name}:
    parameters:
    - $ref: '#/components/parameters/WorkspaceId'
    - $ref: '#/components/parameters/Name'
    get:
      summary: Gets a reference to a Google bucket by name.
      operationId: getBucketReferenceByName
      tags: [GoogleReference]
      responses:
        '200':
          $ref: '#/components/responses/GoogleBucketReferenceResponse'
        '403':
          $ref: '#/components/responses/PermissionDenied'
        '404':
          $ref: '#/components/responses/NotFound'
        '500':
          $ref: '#/components/responses/ServerError'

  /api/workspaces/v1/{workspaceId}/resources/references/google/bigquerydatasets:
    parameters:
    - $ref: '#/components/parameters/WorkspaceId'
    post:
      summary: Create a new BigQuery dataset reference in a workspace.
      operationId: createBigQueryDatasetReference
      tags: [GoogleReference]
      requestBody:
        required: true
        content:
          application/json:
            schema:
              $ref: '#/components/schemas/CreateBigQueryDatasetReferenceRequestBody'
      responses:
        '200':
          $ref: '#/components/responses/BigQueryDatasetReferenceResponse'
        '400':
          $ref: '#/components/responses/BadRequest'
        '403':
          $ref: '#/components/responses/PermissionDenied'
        '404':
          $ref: '#/components/responses/NotFound'
        '500':
          $ref: '#/components/responses/ServerError'

  /api/workspaces/v1/{workspaceId}/resources/references/google/bigquerydatasets/{referenceId}:
    parameters:
    - $ref: '#/components/parameters/WorkspaceId'
    - $ref: '#/components/parameters/ReferenceId'
    get:
      summary: Gets a reference to a BigQuery dataset from a workspace.
      operationId: getBigQueryDatasetReference
      tags: [GoogleReference]
      responses:
        '200':
          $ref: '#/components/responses/BigQueryDatasetReferenceResponse'
        '403':
          $ref: '#/components/responses/PermissionDenied'
        '404':
          $ref: '#/components/responses/NotFound'
        '500':
          $ref: '#/components/responses/ServerError'
    patch:
      summary: Update name or description of a BigQuery dataset reference in a workspace.
      operationId: updateBigQueryDatasetReference
      tags: [GoogleReference]
      requestBody:
        required: true
        content:
          application/json:
            schema:
              $ref: '#/components/schemas/UpdateDataReferenceRequestBody'
      responses:
        '204':
          description: OK
        '403':
          $ref: '#/components/responses/PermissionDenied'
        '404':
          $ref: '#/components/responses/NotFound'
        '500':
          $ref: '#/components/responses/ServerError'

  /api/workspaces/v1/{workspaceId}/resources/references/google/bigquerydatasets/name/{name}:
    parameters:
    - $ref: '#/components/parameters/WorkspaceId'
    - $ref: '#/components/parameters/Name'
    get:
      summary: Gets a reference to a BigQuery dataset by name.
      operationId: getBigQueryDatasetReferenceByName
      tags: [GoogleReference]
      responses:
        '200':
          $ref: '#/components/responses/BigQueryDatasetReferenceResponse'
        '403':
          $ref: '#/components/responses/PermissionDenied'
        '404':
          $ref: '#/components/responses/NotFound'
        '500':
          $ref: '#/components/responses/ServerError'

  /api/workspaces/v1/{workspaceId}/cloudcontexts:
    parameters:
    - $ref: '#/components/parameters/WorkspaceId'
    post:
      summary: Create a cloud context for the workspace.
      operationId: createCloudContext
      tags: [Workspace]
      requestBody:
        required: true
        content:
          application/json:
            schema:
              $ref: '#/components/schemas/CreateCloudContextRequest'
      responses:
        '200':
          $ref: '#/components/responses/CreateCloudContextResultResponse'
        '202':
          $ref: '#/components/responses/JobReportResponse'
        '400':
          $ref: '#/components/responses/BadRequest'
        '403':
          $ref: '#/components/responses/PermissionDenied'
        '404':
          $ref: '#/components/responses/NotFound'
        '500':
          $ref: '#/components/responses/ServerError'

  /api/workspaces/v1/{workspaceId}/cloudcontexts/result/{jobId}:
    parameters:
    - $ref: '#/components/parameters/WorkspaceId'
    - $ref: '#/components/parameters/JobId'
    get:
      summary: Get the result of a async job to create a cloud context.
      operationId: getCreateCloudContextResult
      tags: [Workspace]
      responses:
        '200':
          $ref: '#/components/responses/CreateCloudContextResultResponse'
        '202':
          $ref: '#/components/responses/CreateCloudContextResultResponse'
        '400':
          $ref: '#/components/responses/BadRequest'
        '403':
          $ref: '#/components/responses/PermissionDenied'
        '404':
          $ref: '#/components/responses/NotFound'
        '409':
          $ref: '#/components/responses/Conflict'
        '500':
          $ref: '#/components/responses/ServerError'

  /api/workspaces/v1/{workspaceId}/cloudcontexts/{cloudContext}:
    parameters:
    - $ref: '#/components/parameters/WorkspaceId'
    - $ref: '#/components/parameters/CloudContext'
    delete:
      summary: Deletes a cloud context and all of its data from a workspace.
      operationId: deleteCloudContext
      tags: [Workspace]
      responses:
        '204':
          description: OK
        '403':
          $ref: '#/components/responses/PermissionDenied'
        '404':
          $ref: '#/components/responses/NotFound'
        '500':
          $ref: '#/components/responses/ServerError'

  /api/workspaces/v1/{workspaceId}/roles:
    parameters:
    - $ref: '#/components/parameters/WorkspaceId'
    get:
      summary: Read all IAM roles and their members in a workspace.
      operationId: getRoles
      tags: [Workspace]
      responses:
        '200':
          $ref: '#/components/responses/RoleBindingListResponse'
        '403':
          $ref: '#/components/responses/PermissionDenied'
        '404':
          $ref: '#/components/responses/NotFound'
        '500':
          $ref: '#/components/responses/ServerError'

  /api/workspaces/v1/{workspaceId}/roles/{role}/members:
    parameters:
    - $ref: '#/components/parameters/WorkspaceId'
    - $ref: '#/components/parameters/Role'
    post:
      summary: Grant an IAM role to a user or group.
      operationId: grantRole
      tags: [Workspace]
      requestBody:
        required: true
        content:
          application/json:
            schema:
              $ref: '#/components/schemas/GrantRoleRequestBody'
      responses:
        '204':
          description: Role granted successfully
        '403':
          $ref: '#/components/responses/PermissionDenied'
        '404':
          $ref: '#/components/responses/NotFound'
        '500':
          $ref: '#/components/responses/ServerError'
  /api/workspaces/v1/{workspaceId}/roles/{role}/members/{memberEmail}:
    parameters:
    - $ref: '#/components/parameters/WorkspaceId'
    - $ref: '#/components/parameters/Role'
    - $ref: '#/components/parameters/MemberEmail'
    delete:
      summary: Remove an IAM role from a user or group.
      operationId: removeRole
      tags: [Workspace]
      responses:
        '204':
          description: Role removed successfully
        '403':
          $ref: '#/components/responses/PermissionDenied'
        '404':
          $ref: '#/components/responses/NotFound'
        '500':
          $ref: '#/components/responses/ServerError'


  /api/job/v1/jobs/{workspaceId}:
    parameters:
    - name: workspaceId
      in: path
      description: The unique id provided in JobControl to the async endpoint
      required: true
      schema:
        type: string
    get:
      tags:
      - jobs
      operationId: retrieveJob
      responses:
        200:
          description: Job is complete (succeeded or failed)
          content:
            application/json:
              schema:
                $ref: '#/components/schemas/JobReport'
        202:
          description: Job is running
          headers:
            Retry-After:
              description: >-
                optional - estimated seconds to wait before polling again. This allows
                a server to offer a hint as to when the job might be complete.
              schema:
                type: integer
          content:
            application/json:
              schema:
                $ref: '#/components/schemas/JobReport'
        400:
          $ref: '#/components/responses/BadRequest'
        403:
          $ref: '#/components/responses/PermissionDenied'
        404:
          $ref: '#/components/responses/NotFound'

  /api/workspaces/v1/{workspaceId}/resources/controlled/google/buckets:
    parameters:
      - $ref: '#/components/parameters/WorkspaceId'
    post:
      summary: Create a new controlled Google bucket
      operationId: createBucket
      tags: [ControlledGoogleResource]
      requestBody:
        required: true
        content:
          application/json:
            schema:
              $ref: '#/components/schemas/CreateControlledGoogleBucketRequestBody'
      responses:
        '200':
          $ref: '#/components/responses/CreatedControlledGoogleBucketResponse'
        '202':
          $ref: '#/components/responses/CreatedControlledGoogleBucketResponse'
        '403':
          $ref: '#/components/responses/PermissionDenied'
        '500':
          $ref: '#/components/responses/ServerError'
<<<<<<< HEAD
  /api/workspaces/v1/{id}/resources/controlled/google/buckets/{resourceId}:
    parameters:
      - $ref: '#/components/parameters/Id'
      - $ref: '#/components/parameters/ResourceId'
    get:
      summary: get a controlled GCS bucket resource
      operationId: getBucket
      tags: [ControlledGoogleResource]
      responses:
        '200':
          $ref: '#/components/responses/GetControlledGoogleBucketResponse'
        '403':
          $ref: '#/components/responses/PermissionDenied'
        '500':
          $ref: '#/components/responses/ServerError'
  /api/workspaces/v1/{id}/resources/controlled/google/buckets/result/{jobId}:
=======

  /api/workspaces/v1/{workspaceId}/resources/controlled/google/buckets/result/{jobId}:
>>>>>>> 4a33150f
    parameters:
      - $ref: '#/components/parameters/WorkspaceId'
      - $ref: '#/components/parameters/JobId'
    get:
      summary: Retrieve information about a google bucket creation job.
      operationId: getCreateBucketResult
      tags: [ControlledGoogleResource]
      responses:
        '200':
          $ref: '#/components/responses/CreatedControlledGoogleBucketResponse'
        '202':
          $ref: '#/components/responses/CreatedControlledGoogleBucketResponse'
        '403':
          $ref: '#/components/responses/PermissionDenied'
        '500':
          $ref: '#/components/responses/ServerError'

components:
  parameters:
    WorkspaceId:
      name: workspaceId
      in: path
      description: A UUID to used to identify an object in the workspace manager
      required: true
      schema:
        type: string
        format: uuid

    JobId:
      name: jobId
      in: path
      description: A String ID to used to identify a job
      required: true
      schema:
        type: string

    Offset:
      name: offset
      in: query
      description: The number of items to skip before starting to collect the result set.
      schema:
        type: integer
        minimum: 0
        default: 0

    Limit:
      name: limit
      in: query
      description: The numbers of items to return. Default 10
      schema:
        type: integer
        minimum: 1
        default: 10

    ReferenceId:
      name: referenceId
      in: path
      description: A UUID used to identify a data reference in a workspace.
      required: true
      schema:
        type: string
        format: uuid

    ResourceId:
      name: referenceId
      in: path
      description: A UUID used to identify a controlled resource in a workspace. Will be merged with ReferenceId soon.
      required: true
      schema:
        type: string
        format: uuid

    ReferenceType:
      name: referenceType
      in: path
      description: The type of a data reference in a workspace
      required: true
      schema:
        $ref: '#/components/schemas/ReferenceTypeEnum'

    Name:
      name: name
      in: path
      description: A name used to identify an object in the workspace manager
      required: true
      schema:
        $ref: '#/components/schemas/Name'

    Role:
      name: role
      in: path
      description: An IAM role
      required: true
      schema:
        $ref: '#/components/schemas/IamRole'

    MemberEmail:
      name: memberEmail
      in: path
      description: A user or group's email. Used for adding or removing IAM permissions
      required: true
      schema:
        type: string

    CloudContext:
      name: cloudContext
      in: path
      description: A cloud which holds context for a workspace.
      required: true
      schema:
        $ref: '#/components/schemas/CloudContext'

  schemas:
    ErrorReport:
      type: object
      required: [message, statusCode, causes]
      properties:
        message:
          type: string
        statusCode:
          type: integer
        causes:
          type: array
          items:
            type: string

    JobReport:
      type: object
      required: [id, status, statusCode, resultURL]
      properties:
        id:
          description: caller-provided unique identifier for the job
          type: string
        description:
          description: caller-provided description of the job
          type: string
        status:
          description: status of the job
          type: string
          enum: [RUNNING, SUCCEEDED, FAILED]
        statusCode:
          description: >-
            HTTP code providing completion status of the job. Present if status
            is SUCCEEDED or FAILED.
          type: integer
        submitted:
          description: timestamp when the job was submitted; in ISO-8601 format
          type: string
        completed:
          description: >-
            timestamp when the job completed - in ISO-8601 format. Present if
            status is SUCCEEDED or FAILED.
          type: string
        resultURL:
          description: >-
            URL where the result of the job can be retrieved. Equivalent to a
            Location header in HTTP.
          type: string

    JobControl:
      type: object
      required: [id]
      properties:
        id:
          description: >-
            Unique identifier for the job. Best practice is for job identifier to be a UUID,
            a ShortUUID, or other globally unique identifier.
          type: string
        # TODO: In the future, notification configuration will also be part of JobControl.

    SystemStatus:
      type: object
      required: [ok, systems]
      properties:
        ok:
          type: boolean
          description: status of this service
        systems:
          type: object
          additionalProperties:
            type: object
            properties:
              ok:
                type: boolean
              critical:
                type: boolean
              messages:
                type: array
                items:
                  type: string
    Name:
      # Note: These format restrictions are enforced by WM, not natively by
      # Swagger.
      type: string
      pattern: '^[a-zA-Z0-9][_a-zA-Z0-9]{0,62}$'
      minLength: 1
      maxLength: 63

    SystemVersion:
      type: object
      required: [gitTag, gitHash, github, build]
      properties:
        gitTag:
          type: string
          description: Git tag of currently deployed app.
        gitHash:
          type: string
          description: Git hash of currently deployed app.
        github:
          type: string
          description: Github link to currently deployed commit.
        build:
          type: string
          description: Version of the currently deployed app declared in build.gradle. Client and server versions are linked.

    CreateWorkspaceRequestBody:
      type: object
      required: [id]
      properties:
        id:
          description: The ID of the workspace
          type: string
          format: uuid
        spendProfile:
          description: ID of provided spend profile
          type: string
        policies:
          description: Policies provided by the containing folder
          type: array
          items:
            type: string
            format: uuid
        jobId:
          description: |
            Optional ID used for idempotency. If multiple requests use the same
            jobId, they will be considered logical duplicates rather than
            unique requests. Sending different requests with the same jobId
            will lead to all but one of the request bodies being ignored.
            This will be randomly generated if not provided in a request.
          type: string
        stage:
          $ref: '#/components/schemas/WorkspaceStageModel'

    CreatedWorkspace:
      type: object
      required: [id]
      properties:
        id:
          description: UUID of a newly-created workspace
          type: string
          format: uuid

    WorkspaceDescription:
      type: object
      required: [id]
      properties:
        id:
          description: The ID of the workspace
          type: string
          format: uuid
        spendProfile:
          description: ID of provided spend profile
          type: string
        stage:
          $ref: '#/components/schemas/WorkspaceStageModel'
        googleContext:
          $ref: '#/components/schemas/GoogleContext'

    CloningInstructionsEnum:
      type: string
      description: Instructions for copying this reference when cloning the workspace
      enum: ['COPY_NOTHING', 'COPY_DEFINITION', 'COPY_RESOURCE', 'COPY_REFERENCE']

    ReferenceTypeEnum:
      type: string
      description: The type of a reference, if an uncontrolled resource
      # TODO: swagger-codegen always looks for and removes a common prefix for
      # enum values, which breaks enums that only have a single value.
      # PLACEHOLDER_VALUE should be removed when we have an actual second value
      # to use.
      enum: ['DATA_REPO_SNAPSHOT', 'PLACEHOLDER_VALUE'] #eventually include GCS bucket, etc.

    CloudContext:
      type: string
      description: Enum representing a cloud with additonal workspace context.
      enum: ['GOOGLE']

    CreateCloudContextRequest:
      type: object
      required: [cloudContext, jobControl]
      description: |
        Request body for asynchronously creating a cloud context for a workspace.
        Contains a CloudContext enum and JobControl object.
      properties:
        cloudContext:
          $ref: '#/components/schemas/CloudContext'
        jobControl:
          $ref: '#/components/schemas/JobControl'

    GoogleContext:
      type: object
      description: The Google cloud space associated with a workspace.
      properties:
        projectId:
          description: The ID of Google Project associated with the workspace.
          type: string

    CreateCloudContextResult:
      type: object
      description: |
        The result of a call to create a cloud context for a workspace. Contains
        a JobReport detailing the async operation and either a GoogleContext
        or an ErrorReport detailing an error.
      required: [jobReport]
      properties:
        jobReport:
          $ref: '#/components/schemas/JobReport'
        googleContext:
          $ref: '#/components/schemas/GoogleContext'
        errorReport:
          $ref: '#/components/schemas/ErrorReport'

    # TODO(PF-404): remove this in favor of reference-type specific objects.
    CreateDataReferenceRequestBody:
      type: object
      required: [name, cloningInstructions]
      properties:
        name:
          $ref: "#/components/schemas/Name"
        description:
          type: string
          default: ""
        resourceId:
          description: The ID of the resource
          type: string
          format: uuid
        referenceType:
          $ref: '#/components/schemas/ReferenceTypeEnum'
        reference:
          $ref: '#/components/schemas/DataRepoSnapshot'
        cloningInstructions:
          $ref: '#/components/schemas/CloningInstructionsEnum'

    DataReferenceRequestMetadata:
      type: object
      required: [name, cloningInstructions]
      description: Common information shared across all types of data reference requests.
      properties:
        name:
          $ref: "#/components/schemas/Name"
        cloningInstructions:
          $ref: '#/components/schemas/CloningInstructionsEnum'
        description:
          type: string
          default: ""

    CreateDataRepoSnapshotReferenceRequestBody:
      type: object
      description: A request to create a reference to a Data Repo snapshot.
      required: [metadata, snapshot]
      properties:
        metadata:
          $ref: '#/components/schemas/DataReferenceRequestMetadata'
        snapshot:
          $ref: '#/components/schemas/DataRepoSnapshot'

    CreateGoogleBucketReferenceRequestBody:
      type: object
      description: A request to create a reference to a GCS bucket.
      required: [metadata, bucket]
      properties:
        metadata:
          $ref: '#/components/schemas/DataReferenceRequestMetadata'
        bucket:
          $ref: 'common/cloud_resources_uid.yaml#/components/schemas/GoogleBucketUid'

    CreateBigQueryDatasetReferenceRequestBody:
      type: object
      description: A request to create a reference to a BigQuery dataset.
      required: [metadata, dataset]
      properties:
        metadata:
          $ref: '#/components/schemas/DataReferenceRequestMetadata'
        dataset:
          $ref: 'common/cloud_resources_uid.yaml#/components/schemas/GoogleBigQueryDatasetUid'

    UpdateDataReferenceRequestBody:
      type: object
      properties:
        name:
          $ref: "#/components/schemas/Name"
        description:
          type: string

    # TODO(PF-404): remove this in favor of reference-type specific objects.
    DataReferenceDescription:
      type: object
      required: [referenceId, name, description, workspaceId, cloningInstructions]
      properties:
        referenceId:
          description: The ID of the data reference
          type: string
          format: uuid
        name:
          description: The name of the data reference; used to refer to the reference
          type: string
        description:
          type: string
        workspaceId:
          description: The ID of the workspace containing the reference
          type: string
          format: uuid
        resourceDescription:
          $ref: '#/components/schemas/ResourceDescription'
        referenceType:
          $ref: '#/components/schemas/ReferenceTypeEnum'
        reference:
          $ref: '#/components/schemas/DataRepoSnapshot'
        credentialId:
          description: The ID of the credential to use when accessing the resource
          type: string
        cloningInstructions:
          $ref: '#/components/schemas/CloningInstructionsEnum'
    ResourceDescription:
      description: Description of the workspace resource, if this is a controlled reference.
      type: object
      required: [resourceId, workspaceId, isVisible]
      properties:
        resourceId:
          description: The ID of the resource
          type: string
          format: uuid
        workspaceId:
          description: The ID of the workspace holding the resource
          type: string
          format: uuid
        applicationId:
          description: ID of application this resource is associated with, if any
          type: string
        isVisible:
          description: Whether this resource is visible or not
          type: boolean
        owner:
          description: ID of owner. null for shared resources
          type: string
        attributes:
          description: JSON map of user-provided attributes
          type: string

    DataReferenceMetadata:
      type: object
      required: [referenceId, name, workspaceId, cloningInstructions]
      description: Information common across all types of data references.
      properties:
        referenceId:
          description: The ID of the data reference
          type: string
          format: uuid
        name:
          description: The name of the data reference; used to refer to the reference
          type: string
        description:
          type: string
        cloningInstructions:
          $ref: '#/components/schemas/CloningInstructionsEnum'
        workspaceId:
          description: The ID of the workspace containing the reference
          type: string
          format: uuid

    DataRepoSnapshotReference:
      type: object
      description: A reference to a Data Repo snapshot.
      required: [metadata, snapshot]
      properties:
        metadata:
          $ref: '#/components/schemas/DataReferenceMetadata'
        snapshot:
          $ref: '#/components/schemas/DataRepoSnapshot'

    GoogleBucketReference:
      type: object
      description: A reference to a GCS bucket.
      required: [metadata, bucket]
      properties:
        metadata:
          $ref: '#/components/schemas/DataReferenceMetadata'
        bucket:
          $ref: 'common/cloud_resources_uid.yaml#/components/schemas/GoogleBucketUid'

    BigQueryDatasetReference:
      type: object
      description: A reference to a BigQuery dataset.
      required: [metadata, dataset]
      properties:
        metadata:
          $ref: '#/components/schemas/DataReferenceMetadata'
        dataset:
          $ref: 'common/cloud_resources_uid.yaml#/components/schemas/GoogleBigQueryDatasetUid'

    # TODO(PF-404): remove this in favor of reference-type specific objects.
    DataReferenceList:
      type: object
      required: [resources]
      properties:
        resources:
          description: A list of controlled and/or uncontrolled data references
          type: array
          items:
            $ref: '#/components/schemas/DataReferenceDescription'

    DataRepoSnapshot:
      description: A reference to a snapshot in Data Repo.
      type: object
      required: [instanceName, snapshot]
      properties:
        instanceName:
          description: The name of the Data Repo instance
          type: string
        snapshot:
          description: The ID of the Data Repo snapshot
          type: string

    WorkspaceStageModel:
      description: Enum for possible stages of a workspace along the Rawls migration path
      type: string
      enum: ['RAWLS_WORKSPACE', 'MC_WORKSPACE']

    IamRole:
      description: Enum containing all valid IAM roles on a Workspace
      type: string
      enum: ['READER', 'WRITER', 'OWNER']

    RoleBinding:
      description: A binding between an IAM role and users with that role
      type: object
      required: [role]
      properties:
        role:
          $ref: '#/components/schemas/IamRole'
        members:
          description: A list of users that this role applies to
          type: array
          items:
            type: string

    RoleBindingList:
      description: A list of role bindings
      type: array
      items:
        $ref: '#/components/schemas/RoleBinding'

    GrantRoleRequestBody:
      description: The body for a request to grant a role to a single user.
      type: object
      required: [memberEmail]
      properties:
        memberEmail:
          type: string

    CreateControlledGoogleBucketRequestBody:
      description: Payload for requesting a new controlled resource.
      type: object
      properties:
        common:
          $ref: '#/components/schemas/ControlledResourceCommonFields'
        googleBucket:
          $ref: '#/components/schemas/GoogleBucketCreationParameters'

    ControlledResourceCommonFields:
      type: object
      required: [ name, cloningInstructions, jobControl, accessScope ]
      properties:
        jobControl:
          $ref: '#/components/schemas/JobControl'
        name:
          $ref: "#/components/schemas/Name"
        description:
          type: string
        cloningInstructions:
          $ref: '#/components/schemas/CloningInstructionsEnum'
        accessScope:
          type: string
          enum: [ 'SHARED', 'PRIVATE' ]
        managedBy:
          type: string
          enum: [ 'USER', 'APPLICATION' ]
        privateResourceUser:
          $ref: '#/components/schemas/PrivateResourceUser'
        visible:
          type: boolean
        owner:
          type: string

    PrivateResourceUser:
      description: A user and role pair for a user of a private resource.
      type: object
      properties:
        userName:
          description: Email address for the user of the resource
          type: string
        iamRole:
          $ref: '#/components/schemas/IamRole'

    CreatedControlledGoogleBucket:
      description: Response Payload for requesting a new controlled resource.
      type: object
      properties:
        resourceId:
          description: UUID of a newly-created resource. Null if not created yet.
          type: string
          format: uuid
        jobReport:
          $ref: '#/components/schemas/JobReport'
        googleBucket:
          $ref: '#/components/schemas/GoogleBucketStoredAttributes'
        errorReport:
          $ref: '#/components/schemas/ErrorReport'

    GoogleBucketCreationParameters:
      description: >-
        Bucket-specific properties to be set on creation. These are a subset of the
        values accepted by the Google Storage API.
      type: object
      properties:
        name:
          description: A valid bucket name per https://cloud.google.com/storage/docs/naming-buckets.
          type: string
        location:
          description: A valid bucket location per https://cloud.google.com/storage/docs/locations.
          type: string
        defaultStorageClass:
          $ref: '#/components/schemas/GoogleBucketDefaultStorageClass'
        lifecycle:
          $ref: '#/components/schemas/GoogleBucketLifecycle'
    GoogleBucketStoredAttributes:
      description: >-
        Bucket properties included in post-creation, get, and update. Others must be
        retrieved from GCS using the name.
      type: object
      properties:
        bucketName:
          description: Name of created bucket (not the resource nmae).
          type: string
    GoogleBucketDefaultStorageClass:
      description: >-
        Type and availability of objects in a bucket, described at https://cloud.google.com/storage/docs/storage-classes.
        This list does not include legacy types that apply to some existing buckets. For those, see
        GoogleBucketLegacyStorageClass.
      type: string
      enum:
        - STANDARD
        - NEARLINE
        - COLDLINE
        - ARCHIVE
    GoogleBucketLifecycle:
      description: >-
        Options to control automatic deletion or storage class change for a bucket.
        Described at https://cloud.google.com/storage/docs/lifecycle.
      type: object
      properties:
        rules:
          description: List of rules for this bucket
          type: array
          items:
            $ref: '#/components/schemas/GoogleBucketLifecycleRule'

    GoogleBucketLifecycleRule:
      description: A lifecycle rule for a bucket.
      type: object
      properties:
        action:
          $ref: '#/components/schemas/GoogleBucketLifecycleRuleAction'
        condition:
          $ref: '#/components/schemas/GoogleBucketLifecycleRuleCondition'

    GoogleBucketLifecycleRuleAction:
      description: The lifecycle action to take. See https://cloud.google.com/storage/docs/lifecycle#actions.
      type: object
      properties:
        storageClass:
          $ref: '#/components/schemas/GoogleBucketDefaultStorageClass'
        type:
          $ref: '#/components/schemas/GoogleBucketLifecycleRuleActionType'

    GoogleBucketLifecycleRuleActionType:
      description: >-
        Type of action to perform. Formatted like our Java enums, but spelled in Camel case in Google API.
      type: string
      enum:
        - DELETE
        - SET_STORAGE_CLASS

    GoogleBucketLifecycleRuleCondition:
      description: The condition(s) under which the action will be taken.
      type: object
      properties:
        age:
          description: Age of an object (in days). This condition is satisfied when an object reaches the specified age.
          type: integer
        createdBefore:
          description: This condition is satisfied when an object is created before midnight of the specified date in UTC.
          type: string
          format: date
        customTimeBefore:
          description: >-
            This condition is satisfied when the customTime metadata for the object is set to an
            earlier date than the date used in this lifecycle condition.
          type: string
          format: date
        daysSinceCustomTime:
          description: >-
            Days since the date set in the customTime metadata for the object. This condition is
            satisfied when the current date and time is at least the specified number of days after
            the customTime.
          type: integer
        daysSinceNoncurrentTime:
          description: >-
            Relevant only for versioned objects. This condition is satisfied when an object has
            been noncurrent for more than the specified number of days.
          type: integer
        live:
          description: >-
            Relevant only for versioned objects. If the value is true, this condition matches the
            live version of objects; if the value is false, it matches noncurrent versions of objects.
          type: boolean
        matchesStorageClass:
          description: >-
            Objects having any of the storage classes specified by this condition will be matched. 
            Values include "STANDARD", "NEARLINE", "COLDLINE", "ARCHIVE", "MULTI_REGIONAL",
            "REGIONAL", and "DURABLE_REDUCED_AVAILABILITY".
          type: array
          items:
            $ref: '#/components/schemas/GoogleBucketDefaultStorageClass'
        noncurrentTimeBefore:
          description: >-
            Relevant only for versioned objects. This condition is satisfied for objects that became
            noncurrent on a date prior to the one specified in this condition.
          type: string
          format: date
        numNewerVersions:
          description: >-
            Relevant only for versioned objects. If the value is N, this condition is satisfied
            when there are at least N versions (including the live version) newer than this version
            of the object.
          type: integer
  responses:
    CreatedWorkspaceResponse:
      description: Response to createWorkspace calls
      content:
        application/json:
          schema:
            $ref: '#/components/schemas/CreatedWorkspace'

    DataReferenceResponse:
      description: Response to getDataReference calls
      content:
        application/json:
          schema:
            $ref: '#/components/schemas/DataReferenceDescription'

    DataRepoSnapshotReferenceResponse:
      description: Response containing a reference to a Data Repo snapshot.
      content:
        application/json:
          schema:
            $ref: '#/components/schemas/DataRepoSnapshotReference'

    GoogleBucketReferenceResponse:
      description: Response containing a reference to a Google bucket.
      content:
        application/json:
          schema:
            $ref: '#/components/schemas/GoogleBucketReference'

    BigQueryDatasetReferenceResponse:
      description: Response containing a reference to a BiqQuery dataset.
      content:
        application/json:
          schema:
            $ref: '#/components/schemas/BigQueryDatasetReference'

    ReferenceListResponse:
      description: Response to list resource calls
      content:
        application/json:
          schema:
            $ref: '#/components/schemas/DataReferenceList'

    RoleBindingListResponse:
      description: Response to list permissions calls
      content:
        application/json:
          schema:
            $ref: '#/components/schemas/RoleBindingList'

    CreatedControlledGoogleBucketResponse:
      description: Response to Create controlled resource
      content:
        application/json:
          schema:
            $ref: '#/components/schemas/CreatedControlledGoogleBucket'

    GetControlledGoogleBucketResponse:
      description: Response to get bucket
      content:
        application/json:
          schema:
            $ref: '#/components/schemas/GoogleBucketStoredAttributes'

    CreateCloudContextResultResponse:
      description: Job is complete (succeeded or failed)
      content:
        application/json:
          schema:
            $ref: '#/components/schemas/CreateCloudContextResult'

    JobReportResponse:
      description: A response containing a JobReport object. Returned for running jobs.
      headers:
        Retry-After:
          description: >-
            optional - estimated seconds to wait before polling again. This allows
            a server to offer a hint as to when the job might be complete.
          schema:
            type: integer
      content:
        application/json:
          schema:
            $ref: '#/components/schemas/JobReport'

    # Error Responses
    BadRequest:
      description: Bad request
      content:
        application/json:
          schema:
            $ref: '#/components/schemas/ErrorReport'
    PermissionDenied:
      description: Permission denied
      content:
        application/json:
          schema:
            $ref: '#/components/schemas/ErrorReport'
    NotFound:
      description: Not found (or unauthorized)
      content:
        application/json:
          schema:
            $ref: '#/components/schemas/ErrorReport'
    Conflict:
      description: Request conflicts with current state
      content:
        application/json:
          schema:
            $ref: '#/components/schemas/ErrorReport'
    ServerError:
      description: Server error
      content:
        application/json:
          schema:
            $ref: '#/components/schemas/ErrorReport'

  securitySchemes:
    bearerAuth:
      type: http
      scheme: bearer
    authorization:
      type: oauth2
      flows:
        implicit:
          authorizationUrl: https://accounts.google.com/o/oauth2/auth
          scopes:
            openid: open id authorization
            email: email authorization
            profile: profile authorization

security:
  - bearerAuth: []
  - authorization: [openid, email, profile]<|MERGE_RESOLUTION|>--- conflicted
+++ resolved
@@ -643,10 +643,9 @@
           $ref: '#/components/responses/PermissionDenied'
         '500':
           $ref: '#/components/responses/ServerError'
-<<<<<<< HEAD
-  /api/workspaces/v1/{id}/resources/controlled/google/buckets/{resourceId}:
-    parameters:
-      - $ref: '#/components/parameters/Id'
+  /api/workspaces/v1/{workspaceId}/resources/controlled/google/buckets/{resourceId}:
+    parameters:
+      - $ref: '#/components/parameters/WorkspaceId'
       - $ref: '#/components/parameters/ResourceId'
     get:
       summary: get a controlled GCS bucket resource
@@ -659,11 +658,7 @@
           $ref: '#/components/responses/PermissionDenied'
         '500':
           $ref: '#/components/responses/ServerError'
-  /api/workspaces/v1/{id}/resources/controlled/google/buckets/result/{jobId}:
-=======
-
   /api/workspaces/v1/{workspaceId}/resources/controlled/google/buckets/result/{jobId}:
->>>>>>> 4a33150f
     parameters:
       - $ref: '#/components/parameters/WorkspaceId'
       - $ref: '#/components/parameters/JobId'
