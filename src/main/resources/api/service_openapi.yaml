# DEVELOPER NOTES
#
# There are three sections of the file bracketed with ## ## that are deprecated. They are the
# data references interface that we abandoned in favor of the unified resources interface.
#
# CLOUD RESOURCE STRUCTURE
# Each cloud resource has a structure named '{cloud}{resource-type}Resource';
# for example, GcpGcsBucketResource. It has two properties: 'metadata' and 'attributes'
#
# The 'metadata' property is a reference to the common metadata structure for all resource types:
#  $ref: '#/components/schemas/ResourceMetadata'
# Metadata includes both the common data for all resources and an optional structure for
# properties of controlled resources.
#
# The 'attributes' property is a reference to a unique structure named '{resource-type}Attributes';
# for example, GcpGcsBucketAttributes. Attributes are specific to the cloud resource so may
# be a complex structure.
#
# The resource structure should be used as the common form of return in the CRUD operations on
# the object. Well, the CRU ones anyway...
#
# ENUMERATION STRUCTURE
# Resource enumeration returns ResourceList - a list of ResourceDescription. Each description
# provides the common metadata, as described above and then a union structure with an entry
# for the metadata for each cloud resource type. It is a bit clumsy, but provides complete
# description for a resource.
#
openapi: 3.0.3
info:
  title: Workspace Manager API
  description: Workspace Manager REST API to manage workspaces.
  version: 0.0.1

paths:
  # Unauthenticated Paths
  /status:
    get:
      security: []
      summary: Returns the operational status of the service
      operationId: serviceStatus
      tags: [Unauthenticated]
      responses:
        '200':
          description: Service is functional
          content:
            application/json:
              schema:
                $ref: '#/components/schemas/SystemStatus'
        '500':
          description: Service is broken
          content:
            application/json:
              schema:
                $ref: '#/components/schemas/SystemStatus'
  /version:
    get:
      security: []
      summary: Returns the deployed version of the service
      operationId: serviceVersion
      tags: [Unauthenticated]
      responses:
        '200':
          description: System version response
          content:
            application/json:
              schema:
                $ref: '#/components/schemas/SystemVersion'

  # Workspace paths
  /api/workspaces/v1:
    post:
      summary: Create a new Workspace.
      operationId: createWorkspace
      tags: [Workspace]
      requestBody:
        required: true
        content:
          application/json:
            schema:
              $ref: '#/components/schemas/CreateWorkspaceRequestBody'
      responses:
        '200':
          $ref: '#/components/responses/CreatedWorkspaceResponse'
        '400':
          $ref: '#/components/responses/BadRequest'
        '403':
          $ref: '#/components/responses/PermissionDenied'
        '500':
          $ref: '#/components/responses/NotFound'
    get:
      parameters:
      - $ref: '#/components/parameters/Offset'
      - $ref: '#/components/parameters/Limit'
      summary: List all workspaces a user can read.
      operationId: listWorkspaces
      tags: [ Workspace ]
      responses:
        '200':
          description: OK
          content:
            application/json:
              schema:
                $ref: '#/components/schemas/WorkspaceDescriptionList'
        '500':
          $ref: '#/components/responses/ServerError'

  /api/workspaces/v1/{workspaceId}:
    parameters:
      - $ref: '#/components/parameters/WorkspaceId'
    get:
      summary: Get an existing Workspace.
      operationId: getWorkspace
      tags: [Workspace]
      responses:
        '200':
          description: OK
          content:
            application/json:
              schema:
                $ref: '#/components/schemas/WorkspaceDescription'
        '403':
          $ref: '#/components/responses/PermissionDenied'
        '404':
          $ref: '#/components/responses/NotFound'
        '500':
          $ref: '#/components/responses/ServerError'
    patch:
      summary: Update an existing Workspace.
      operationId: updateWorkspace
      tags: [Workspace]
      requestBody:
        required: true
        content:
          application/json:
            schema:
              $ref: '#/components/schemas/UpdateWorkspaceRequestBody'
      responses:
        '200':
          description: OK
          content:
            application/json:
              schema:
                $ref: '#/components/schemas/WorkspaceDescription'
        '403':
          $ref: '#/components/responses/PermissionDenied'
        '404':
          $ref: '#/components/responses/NotFound'
        '500':
          $ref: '#/components/responses/ServerError'
    delete:
      summary: Delete a Workspace.
      operationId: deleteWorkspace
      tags: [Workspace]
      responses:
        '204':
          description: Success
        '400':
          $ref: '#/components/responses/BadRequest'
        '403':
          $ref: '#/components/responses/PermissionDenied'
        '404':
          $ref: '#/components/responses/NotFound'
        '500':
          $ref: '#/components/responses/ServerError'

  ## DEPRECATED PATHS ##
  # TODO(PF-404): remove this in favor of reference-type specific objects.
  /api/workspaces/v1/{workspaceId}/datareferences:
    parameters:
      - $ref: '#/components/parameters/WorkspaceId'
    post:
      deprecated: true
      summary: (DEPRECATED) Create a new data reference in a workspace.
      operationId: createDataReference
      tags: [Workspace]
      requestBody:
        required: true
        description: Stuff TBD
        content:
          application/json:
            schema:
              $ref: '#/components/schemas/CreateDataReferenceRequestBody'
      responses:
        '200':
          $ref: '#/components/responses/DataReferenceResponse'
        '400':
          $ref: '#/components/responses/BadRequest'
        '403':
          $ref: '#/components/responses/PermissionDenied'
        '404':
          $ref: '#/components/responses/NotFound'
        '500':
          $ref: '#/components/responses/ServerError'
    get:
      deprecated: true
      summary: (DEPRECATED) Enumerate the data references in a workspace.
      operationId: enumerateReferences
      tags: [Workspace]
      parameters:
        - $ref: '#/components/parameters/Offset'
        - $ref: '#/components/parameters/Limit'
      responses:
        '200':
          $ref: '#/components/responses/ReferenceListResponse'
        '400':
          $ref: '#/components/responses/BadRequest'
        '403':
          $ref: '#/components/responses/PermissionDenied'
        '404':
          $ref: '#/components/responses/NotFound'
        '500':
          $ref: '#/components/responses/ServerError'

  # TODO(PF-404): remove this in favor of reference-type specific objects.
  /api/workspaces/v1/{workspaceId}/datareferences/{referenceId}:
    parameters:
      - $ref: '#/components/parameters/WorkspaceId'
      - $ref: '#/components/parameters/ReferenceId'
    get:
      deprecated: true
      summary: (DEPRECATED) Gets a data reference from a workspace.
      operationId: getDataReference
      tags: [Workspace]
      responses:
        '200':
          $ref: '#/components/responses/DataReferenceResponse'
        '403':
          $ref: '#/components/responses/PermissionDenied'
        '404':
          $ref: '#/components/responses/NotFound'
        '500':
          $ref: '#/components/responses/ServerError'
    patch:
      deprecated: true
      summary: (DEPRECATED) Update name or description of a data reference in a workspace.
      operationId: updateDataReference
      tags: [Workspace]
      requestBody:
        required: true
        content:
          application/json:
            schema:
              $ref: '#/components/schemas/UpdateDataReferenceRequestBody'
      responses:
        '204':
          description: OK
        '403':
          $ref: '#/components/responses/PermissionDenied'
        '404':
          $ref: '#/components/responses/NotFound'
        '500':
          $ref: '#/components/responses/ServerError'
    delete:
      deprecated: true
      summary: (DEPRECATED) Deletes a data reference from a workspace.
      operationId: deleteDataReference
      tags: [Workspace]
      responses:
        '204':
          description: OK
        '403':
          $ref: '#/components/responses/PermissionDenied'
        '404':
          $ref: '#/components/responses/NotFound'
        '500':
          $ref: '#/components/responses/ServerError'

  # TODO(PF-404): remove this in favor of reference-type specific objects.
  /api/workspaces/v1/{workspaceId}/datareferences/{referenceType}/{name}:
    parameters:
      - $ref: '#/components/parameters/WorkspaceId'
      - $ref: '#/components/parameters/ReferenceType'
      - $ref: '#/components/parameters/Name'
    get:
      deprecated: true
      summary: (DEPRECATED) Gets a data reference from a workspace by name and type.
      operationId: getDataReferenceByName
      tags: [Workspace]
      responses:
        '200':
          $ref: '#/components/responses/DataReferenceResponse'
        '403':
          $ref: '#/components/responses/PermissionDenied'
        '404':
          $ref: '#/components/responses/NotFound'
        '500':
          $ref: '#/components/responses/ServerError'


  /api/workspaces/v1/{workspaceId}/resources:
    parameters:
      - $ref: '#/components/parameters/WorkspaceId'
      - $ref: '#/components/parameters/Offset'
      - $ref: '#/components/parameters/Limit'
      - $ref: '#/components/parameters/ResourceType'
      - $ref: '#/components/parameters/StewardshipType'
    get:
      summary: |
        Enumerate resources in a workspace. The visible resources depend on the permissions of the caller.
        These are presented sorted by ascending resource name. The offset and limit parameters allow paging
        through the results. You can also filter by a resource type and by a stewardship type.
      operationId: enumerateResources
      tags: [Resource]
      responses:
        '200':
          $ref: '#/components/responses/EnumerateResourcesResponse'
        '400':
          $ref: '#/components/responses/BadRequest'
        '403':
          $ref: '#/components/responses/PermissionDenied'
        '404':
          $ref: '#/components/responses/NotFound'
        '500':
          $ref: '#/components/responses/ServerError'
  ## END OF DEPRECATED PATHS ##

  /api/workspaces/v1/{workspaceId}/resources/referenced/datarepo/snapshots:
    parameters:
    - $ref: '#/components/parameters/WorkspaceId'
    post:
      summary: Create a new data repo snapshot reference in a workspace.
      operationId: createDataRepoSnapshotReference
      tags: [ReferencedGcpResource]
      requestBody:
        required: true
        content:
          application/json:
            schema:
              $ref: '#/components/schemas/CreateDataRepoSnapshotReferenceRequestBody'
      responses:
        '200':
          $ref: '#/components/responses/DataRepoSnapshotReferenceResponse'
        '400':
          $ref: '#/components/responses/BadRequest'
        '403':
          $ref: '#/components/responses/PermissionDenied'
        '404':
          $ref: '#/components/responses/NotFound'
        '500':
          $ref: '#/components/responses/ServerError'

  /api/workspaces/v1/{workspaceId}/resources/referenced/datarepo/snapshots/{resourceId}:
    parameters:
    - $ref: '#/components/parameters/WorkspaceId'
    - $ref: '#/components/parameters/ResourceId'
    get:
      summary: Gets a reference to a snapshot from a workspace.
      operationId: getDataRepoSnapshotReference
      tags: [ReferencedGcpResource]
      responses:
        '200':
          $ref: '#/components/responses/DataRepoSnapshotReferenceResponse'
        '403':
          $ref: '#/components/responses/PermissionDenied'
        '404':
          $ref: '#/components/responses/NotFound'
        '500':
          $ref: '#/components/responses/ServerError'
    patch:
      summary: Update name or description of a snapshot reference in a workspace.
      operationId: updateDataRepoSnapshotReference
      tags: [ReferencedGcpResource]
      requestBody:
        required: true
        content:
          application/json:
            schema:
              $ref: '#/components/schemas/UpdateDataReferenceRequestBody'
      responses:
        '204':
          description: OK
        '403':
          $ref: '#/components/responses/PermissionDenied'
        '404':
          $ref: '#/components/responses/NotFound'
        '500':
          $ref: '#/components/responses/ServerError'
    delete:
      summary: Delete datarepo snapshot reference
      operationId: deleteDataRepoSnapshotReference
      tags: [ReferencedGcpResource]
      responses:
        '204':
          description: OK
        '403':
          $ref: '#/components/responses/PermissionDenied'
        '404':
          $ref: '#/components/responses/NotFound'
        '500':
          $ref: '#/components/responses/ServerError'

  /api/workspaces/v1/{workspaceId}/resources/referenced/datarepo/snapshots/name/{name}:
    parameters:
    - $ref: '#/components/parameters/WorkspaceId'
    - $ref: '#/components/parameters/Name'
    get:
      summary: Gets a reference to a snapshot by name.
      operationId: getDataRepoSnapshotReferenceByName
      tags: [ReferencedGcpResource]
      responses:
        '200':
          $ref: '#/components/responses/DataRepoSnapshotReferenceResponse'
        '403':
          $ref: '#/components/responses/PermissionDenied'
        '404':
          $ref: '#/components/responses/NotFound'
        '500':
          $ref: '#/components/responses/ServerError'

  /api/workspaces/v1/{workspaceId}/resources/referenced/gcp/buckets:
    parameters:
    - $ref: '#/components/parameters/WorkspaceId'
    post:
      summary: Create a new GCS bucket reference in a workspace.
      operationId: createBucketReference
      tags: [ReferencedGcpResource]
      requestBody:
        required: true
        content:
          application/json:
            schema:
              $ref: '#/components/schemas/CreateGcpGcsBucketReferenceRequestBody'
      responses:
        '200':
          $ref: '#/components/responses/GcpGcsBucketReferenceResponse'
        '400':
          $ref: '#/components/responses/BadRequest'
        '403':
          $ref: '#/components/responses/PermissionDenied'
        '404':
          $ref: '#/components/responses/NotFound'
        '500':
          $ref: '#/components/responses/ServerError'

  /api/workspaces/v1/{workspaceId}/resources/referenced/gcp/buckets/{resourceId}:
    parameters:
    - $ref: '#/components/parameters/WorkspaceId'
    - $ref: '#/components/parameters/ResourceId'
    get:
      summary: Gets a reference to a bucket from a workspace.
      operationId: getBucketReference
      tags: [ReferencedGcpResource]
      responses:
        '200':
          $ref: '#/components/responses/GcpGcsBucketReferenceResponse'
        '403':
          $ref: '#/components/responses/PermissionDenied'
        '404':
          $ref: '#/components/responses/NotFound'
        '500':
          $ref: '#/components/responses/ServerError'
    patch:
      summary: Update name or description of a bucket reference in a workspace.
      operationId: updateBucketReference
      tags: [ReferencedGcpResource]
      requestBody:
        required: true
        content:
          application/json:
            schema:
              $ref: '#/components/schemas/UpdateDataReferenceRequestBody'
      responses:
        '204':
          description: OK
        '403':
          $ref: '#/components/responses/PermissionDenied'
        '404':
          $ref: '#/components/responses/NotFound'
        '500':
          $ref: '#/components/responses/ServerError'
    delete:
      summary: Delete Gcp bucket reference
      operationId: deleteBucketReference
      tags: [ReferencedGcpResource]
      responses:
        '204':
          description: OK
        '403':
          $ref: '#/components/responses/PermissionDenied'
        '404':
          $ref: '#/components/responses/NotFound'
        '500':
          $ref: '#/components/responses/ServerError'

  /api/workspaces/v1/{workspaceId}/resources/referenced/gcp/buckets/name/{name}:
    parameters:
    - $ref: '#/components/parameters/WorkspaceId'
    - $ref: '#/components/parameters/Name'
    get:
      summary: Gets a reference to a Gcp bucket by name.
      operationId: getBucketReferenceByName
      tags: [ReferencedGcpResource]
      responses:
        '200':
          $ref: '#/components/responses/GcpGcsBucketReferenceResponse'
        '403':
          $ref: '#/components/responses/PermissionDenied'
        '404':
          $ref: '#/components/responses/NotFound'
        '500':
          $ref: '#/components/responses/ServerError'

  /api/workspaces/v1/{workspaceId}/resources/referenced/gcp/bigquerydatasets:
    parameters:
    - $ref: '#/components/parameters/WorkspaceId'
    post:
      summary: Create a new BigQuery dataset reference in a workspace.
      operationId: createBigQueryDatasetReference
      tags: [ReferencedGcpResource]
      requestBody:
        required: true
        content:
          application/json:
            schema:
              $ref: '#/components/schemas/CreateGcpBigQueryDatasetReferenceRequestBody'
      responses:
        '200':
          $ref: '#/components/responses/GcpBigQueryDatasetReferenceResponse'
        '400':
          $ref: '#/components/responses/BadRequest'
        '403':
          $ref: '#/components/responses/PermissionDenied'
        '404':
          $ref: '#/components/responses/NotFound'
        '500':
          $ref: '#/components/responses/ServerError'

  /api/workspaces/v1/{workspaceId}/resources/referenced/gcp/bigquerydatasets/{resourceId}:
    parameters:
    - $ref: '#/components/parameters/WorkspaceId'
    - $ref: '#/components/parameters/ResourceId'
    get:
      summary: Gets a reference to a BigQuery dataset from a workspace.
      operationId: getBigQueryDatasetReference
      tags: [ReferencedGcpResource]
      responses:
        '200':
          $ref: '#/components/responses/GcpBigQueryDatasetReferenceResponse'
        '403':
          $ref: '#/components/responses/PermissionDenied'
        '404':
          $ref: '#/components/responses/NotFound'
        '500':
          $ref: '#/components/responses/ServerError'
    patch:
      summary: Update name or description of a BigQuery dataset reference in a workspace.
      operationId: updateBigQueryDatasetReference
      tags: [ReferencedGcpResource]
      requestBody:
        required: true
        content:
          application/json:
            schema:
              $ref: '#/components/schemas/UpdateDataReferenceRequestBody'
      responses:
        '204':
          description: OK
        '403':
          $ref: '#/components/responses/PermissionDenied'
        '404':
          $ref: '#/components/responses/NotFound'
        '500':
          $ref: '#/components/responses/ServerError'
    delete:
      summary: Delete BigQuery dataset reference
      operationId: deleteBigQueryDatasetReference
      tags: [ReferencedGcpResource]
      responses:
        '204':
          description: OK
        '403':
          $ref: '#/components/responses/PermissionDenied'
        '404':
          $ref: '#/components/responses/NotFound'
        '500':
          $ref: '#/components/responses/ServerError'

  /api/workspaces/v1/{workspaceId}/resources/referenced/gcp/bigquerydatasets/name/{name}:
    parameters:
    - $ref: '#/components/parameters/WorkspaceId'
    - $ref: '#/components/parameters/Name'
    get:
      summary: Gets a reference to a BigQuery dataset by name.
      operationId: getBigQueryDatasetReferenceByName
      tags: [ReferencedGcpResource]
      responses:
        '200':
          $ref: '#/components/responses/GcpBigQueryDatasetReferenceResponse'
        '403':
          $ref: '#/components/responses/PermissionDenied'
        '404':
          $ref: '#/components/responses/NotFound'
        '500':
          $ref: '#/components/responses/ServerError'

  /api/workspaces/v1/{workspaceId}/cloudcontexts:
    parameters:
    - $ref: '#/components/parameters/WorkspaceId'
    post:
      summary: Create a cloud context for the workspace.
      operationId: createCloudContext
      tags: [Workspace]
      requestBody:
        required: true
        content:
          application/json:
            schema:
              $ref: '#/components/schemas/CreateCloudContextRequest'
      responses:
        '200':
          $ref: '#/components/responses/CreateCloudContextResultResponse'
        '202':
          $ref: '#/components/responses/JobReportResponse'
        '400':
          $ref: '#/components/responses/BadRequest'
        '403':
          $ref: '#/components/responses/PermissionDenied'
        '404':
          $ref: '#/components/responses/NotFound'
        '500':
          $ref: '#/components/responses/ServerError'

  /api/workspaces/v1/{workspaceId}/cloudcontexts/result/{jobId}:
    parameters:
    - $ref: '#/components/parameters/WorkspaceId'
    - $ref: '#/components/parameters/JobId'
    get:
      summary: Get the result of a async job to create a cloud context.
      operationId: getCreateCloudContextResult
      tags: [Workspace]
      responses:
        '200':
          $ref: '#/components/responses/CreateCloudContextResultResponse'
        '202':
          $ref: '#/components/responses/CreateCloudContextResultResponse'
        '400':
          $ref: '#/components/responses/BadRequest'
        '403':
          $ref: '#/components/responses/PermissionDenied'
        '404':
          $ref: '#/components/responses/NotFound'
        '409':
          $ref: '#/components/responses/Conflict'
        '500':
          $ref: '#/components/responses/ServerError'

  /api/workspaces/v1/{workspaceId}/cloudcontexts/{cloudContext}:
    parameters:
    - $ref: '#/components/parameters/WorkspaceId'
    - $ref: '#/components/parameters/CloudContext'
    delete:
      summary: Deletes a cloud context and all of its data from a workspace.
      operationId: deleteCloudContext
      tags: [Workspace]
      responses:
        '204':
          description: OK
        '403':
          $ref: '#/components/responses/PermissionDenied'
        '404':
          $ref: '#/components/responses/NotFound'
        '500':
          $ref: '#/components/responses/ServerError'

  /api/workspaces/v1/{workspaceId}/roles:
    parameters:
    - $ref: '#/components/parameters/WorkspaceId'
    get:
      summary: Read all IAM roles and their members in a workspace.
      operationId: getRoles
      tags: [Workspace]
      responses:
        '200':
          $ref: '#/components/responses/RoleBindingListResponse'
        '403':
          $ref: '#/components/responses/PermissionDenied'
        '404':
          $ref: '#/components/responses/NotFound'
        '500':
          $ref: '#/components/responses/ServerError'

  /api/workspaces/v1/{workspaceId}/roles/{role}/members:
    parameters:
    - $ref: '#/components/parameters/WorkspaceId'
    - $ref: '#/components/parameters/Role'
    post:
      summary: Grant an IAM role to a user or group.
      operationId: grantRole
      tags: [Workspace]
      requestBody:
        required: true
        content:
          application/json:
            schema:
              $ref: '#/components/schemas/GrantRoleRequestBody'
      responses:
        '204':
          description: Role granted successfully
        '403':
          $ref: '#/components/responses/PermissionDenied'
        '404':
          $ref: '#/components/responses/NotFound'
        '500':
          $ref: '#/components/responses/ServerError'
  /api/workspaces/v1/{workspaceId}/roles/{role}/members/{memberEmail}:
    parameters:
    - $ref: '#/components/parameters/WorkspaceId'
    - $ref: '#/components/parameters/Role'
    - $ref: '#/components/parameters/MemberEmail'
    delete:
      summary: Remove an IAM role from a user or group.
      operationId: removeRole
      tags: [Workspace]
      responses:
        '204':
          description: Role removed successfully
        '403':
          $ref: '#/components/responses/PermissionDenied'
        '404':
          $ref: '#/components/responses/NotFound'
        '500':
          $ref: '#/components/responses/ServerError'


  /api/job/v1/jobs/{workspaceId}:
    parameters:
    - name: workspaceId
      in: path
      description: The unique id provided in JobControl to the async endpoint
      required: true
      schema:
        type: string
    get:
      tags:
      - jobs
      operationId: retrieveJob
      responses:
        200:
          description: Job is complete (succeeded or failed)
          content:
            application/json:
              schema:
                $ref: '#/components/schemas/JobReport'
        202:
          description: Job is running
          headers:
            Retry-After:
              description: >-
                optional - estimated seconds to wait before polling again. This allows
                a server to offer a hint as to when the job might be complete.
              schema:
                type: integer
          content:
            application/json:
              schema:
                $ref: '#/components/schemas/JobReport'
        400:
          $ref: '#/components/responses/BadRequest'
        403:
          $ref: '#/components/responses/PermissionDenied'
        404:
          $ref: '#/components/responses/NotFound'

  /api/workspaces/v1/{workspaceId}/resources/controlled/gcp/buckets:
    parameters:
      - $ref: '#/components/parameters/WorkspaceId'
    post:
      summary: Create a new controlled Gcp bucket
      operationId: createBucket
      tags: [ControlledGcpResource]
      requestBody:
        required: true
        content:
          application/json:
            schema:
              $ref: '#/components/schemas/CreateControlledGcpGcsBucketRequestBody'
      responses:
        '200':
          $ref: '#/components/responses/CreatedControlledGcpGcsBucketResponse'
        '403':
          $ref: '#/components/responses/PermissionDenied'
        '500':
          $ref: '#/components/responses/ServerError'

  /api/workspaces/v1/{workspaceId}/resources/controlled/gcp/buckets/{resourceId}:
    parameters:
      - $ref: '#/components/parameters/WorkspaceId'
      - $ref: '#/components/parameters/ResourceId'
    get:
      summary: Get a controlled GCS bucket resource
      operationId: getBucket
      tags: [ControlledGcpResource]
      responses:
        '200':
          $ref: '#/components/responses/GetControlledGcpGcsBucketResponse'
        '403':
          $ref: '#/components/responses/PermissionDenied'
        '404':
          $ref: '#/components/responses/NotFound'
        '500':
          $ref: '#/components/responses/ServerError'
    post:
      summary: |
        Delete a controlled GCS bucket resource. This is async, because deleting the bucket and contents can
        take a very long time. NOTE: this cannot be an HTTP DELETE, because something between generated code
        and server behavior does not support delete operations with bodies. We require the body for the async
        state, so this is a POST.
      operationId: deleteBucket
      tags: [ControlledGcpResource]
      requestBody:
        required: true
        content:
          application/json:
            schema:
              $ref: '#/components/schemas/DeleteControlledGcpGcsBucketRequest'
      responses:
        '200':
          $ref: '#/components/responses/DeleteControlledGcpGcsBucketResponse'
        '202':
          $ref: '#/components/responses/DeleteControlledGcpGcsBucketResponse'
        '403':
          $ref: '#/components/responses/PermissionDenied'
        '500':
          $ref: '#/components/responses/ServerError'

  /api/workspaces/v1/{workspaceId}/resources/controlled/gcp/buckets/delete-result/{jobId}:
    parameters:
      - $ref: '#/components/parameters/WorkspaceId'
      - $ref: '#/components/parameters/JobId'
    get:
      summary: Retrieve information about a gcp bucket deletion job.
      operationId: getDeleteBucketResult
      tags: [ControlledGcpResource]
      responses:
        '200':
          $ref: '#/components/responses/DeleteControlledGcpGcsBucketResponse'
        '202':
          $ref: '#/components/responses/DeleteControlledGcpGcsBucketResponse'
        '403':
          $ref: '#/components/responses/PermissionDenied'
        '500':
          $ref: '#/components/responses/ServerError'

  /api/workspaces/v1/{workspaceId}/resources/controlled/gcp/bqdatasets:
    parameters:
    - $ref: '#/components/parameters/WorkspaceId'
    post:
      summary: Create a new controlled BigQuery dataset
      operationId: createBigQueryDataset
      tags: [ControlledGcpResource]
      requestBody:
        required: true
        content:
          application/json:
            schema:
              $ref: '#/components/schemas/CreateControlledGcpBigQueryDatasetRequestBody'
      responses:
        '200':
          $ref: '#/components/responses/CreatedControlledGcpBigQueryDatasetResponse'
        '403':
          $ref: '#/components/responses/PermissionDenied'
        '500':
          $ref: '#/components/responses/ServerError'

  /api/workspaces/v1/{workspaceId}/resources/controlled/gcp/bqdatasets/{resourceId}:
    parameters:
    - $ref: '#/components/parameters/WorkspaceId'
    - $ref: '#/components/parameters/ResourceId'
<<<<<<< HEAD
    get:
      summary: Get a controlled BigQuery dataset resource
      operationId: getBigQueryDataset
      tags: [ ControlledGcpResource ]
      responses:
        '200':
          $ref: '#/components/responses/ControlledGcpBigQueryDatasetResponse'
        '403':
          $ref: '#/components/responses/PermissionDenied'
        '404':
          $ref: '#/components/responses/NotFound'
        '500':
          $ref: '#/components/responses/ServerError'
    patch:
      summary: Update a controlled BigQuery dataset resource
      operationId: updateBigQueryDataset
      tags: [ ControlledGcpResource ]
      requestBody:
        required: true
        content:
          application/json:
            schema:
              $ref: '#/components/schemas/UpdateControlledResourceRequestBody'
      responses:
        '200':
          $ref: '#/components/responses/ControlledGcpBigQueryDatasetResponse'
=======
    delete:
      summary: Delete a controlled Bigquery dataset
      operationId: deleteBigQueryDataset
      tags: [ ControlledGcpResource ]
      responses:
        '204':
          description: Success
>>>>>>> 3251dc05
        '403':
          $ref: '#/components/responses/PermissionDenied'
        '404':
          $ref: '#/components/responses/NotFound'
        '500':
          $ref: '#/components/responses/ServerError'

  /api/workspaces/v1/{workspaceId}/resources/controlled/gcp/ai-notebook-instances:
    parameters:
      - $ref: '#/components/parameters/WorkspaceId'
    post:
      summary: Create a new controlled Gcp AI Platform Notebook Instance
      operationId: createAiNotebookInstance
      tags: [ControlledGcpResource]
      requestBody:
        required: true
        content:
          application/json:
            schema:
              $ref: '#/components/schemas/CreateControlledGcpAiNotebookInstanceRequestBody'
      responses:
        '200':
          $ref: '#/components/responses/CreatedControlledGcpAiNotebookInstanceResponse'
        '202':
          $ref: '#/components/responses/CreatedControlledGcpAiNotebookInstanceResponse'
        '403':
          $ref: '#/components/responses/PermissionDenied'
        '500':
          $ref: '#/components/responses/ServerError'

  /api/workspaces/v1/{workspaceId}/resources/controlled/gcp/ai-notebook-instances/create-result/{jobId}:
    parameters:
      - $ref: '#/components/parameters/WorkspaceId'
      - $ref: '#/components/parameters/JobId'
    get:
      summary: Retrieve information about a GCP AI Platform Notebook create instance job.
      operationId: getCreateAiNotebookInstanceResult
      tags: [ControlledGcpResource]
      responses:
        '200':
          $ref: '#/components/responses/CreatedControlledGcpAiNotebookInstanceResponse'
        '202':
          $ref: '#/components/responses/CreatedControlledGcpAiNotebookInstanceResponse'
        '403':
          $ref: '#/components/responses/PermissionDenied'
        '500':
          $ref: '#/components/responses/ServerError'

  /api/workspaces/v1/{workspaceId}/resources/controlled/gcp/ai-notebook-instances/{resourceId}:
    parameters:
      - $ref: '#/components/parameters/WorkspaceId'
      - $ref: '#/components/parameters/ResourceId'
    get:
      summary: Get a controlled AI Notebook instance resource
      operationId: getAiNotebookInstance
      tags: [ControlledGcpResource]
      responses:
        '200':
          $ref: '#/components/responses/GetControlledGcpAiNotebookInstanceResponse'
        '403':
          $ref: '#/components/responses/PermissionDenied'
        '404':
          $ref: '#/components/responses/NotFound'
        '500':
          $ref: '#/components/responses/ServerError'

components:
  parameters:
    ## DEPRECATED PARAMETERS ##
    # TODO(PF-404): remove this in favor of reference-type specific objects.
    ReferenceId:
      name: referenceId
      in: path
      description: (DEPRECATED) A UUID used to identify a data reference in a workspace.
      required: true
      schema:
        type: string
        format: uuid

    # TODO(PF-404): remove this in favor of reference-type specific objects.
    ReferenceType:
      name: referenceType
      in: path
      description: (DEPRECATED) The type of a data reference in a workspace
      required: true
      schema:
        $ref: '#/components/schemas/ReferenceTypeEnum'
    ## END OF DEPRECATED PARAMETERS ##

    WorkspaceId:
      name: workspaceId
      in: path
      description: A UUID to used to identify an object in the workspace manager
      required: true
      schema:
        type: string
        format: uuid

    JobId:
      name: jobId
      in: path
      description: A String ID to used to identify a job
      required: true
      schema:
        type: string

    Offset:
      name: offset
      in: query
      description: The number of items to skip before starting to collect the result set.
      schema:
        type: integer
        minimum: 0
        default: 0

    Limit:
      name: limit
      in: query
      description: The maximum number of items to return. Default 10
      schema:
        type: integer
        minimum: 1
        default: 10

    ResourceId:
      name: resourceId
      in: path
      description: A UUID used to identify a controlled resource in a workspace.
      required: true
      schema:
        type: string
        format: uuid

    ResourceType:
      name: resource
      in: query
      description: Filter on a specific resource type
      required: false
      schema:
        $ref: '#/components/schemas/ResourceType'

    StewardshipType:
      name: stewardship
      in: query
      description: Filter on a stewardship type
      required: false
      schema:
        $ref: '#/components/schemas/StewardshipType'

    Name:
      name: name
      in: path
      description: A name used to identify an object in the workspace manager
      required: true
      schema:
        $ref: '#/components/schemas/Name'

    Role:
      name: role
      in: path
      description: An IAM role
      required: true
      schema:
        $ref: '#/components/schemas/IamRole'

    MemberEmail:
      name: memberEmail
      in: path
      description: A user or group's email. Used for adding or removing IAM permissions
      required: true
      schema:
        type: string

    CloudContext:
      name: cloudContext
      in: path
      description: A cloud platform which holds context for a workspace.
      required: true
      schema:
        $ref: '#/components/schemas/CloudPlatform'

  schemas:
    ### DEPRECATED SCHEMAS ###
    # TODO(PF-404): remove this in favor of reference-type specific objects.
    CreateDataReferenceRequestBody:
      deprecated: true
      type: object
      required: [name, cloningInstructions]
      properties:
        name:
          $ref: "#/components/schemas/Name"
        description:
          type: string
          default: ""
        resourceId:
          description: The ID of the resource
          type: string
          format: uuid
        referenceType:
          $ref: '#/components/schemas/ReferenceTypeEnum'
        reference:
          $ref: '#/components/schemas/DataRepoSnapshot'
        cloningInstructions:
          $ref: '#/components/schemas/CloningInstructionsEnum'

    # TODO(PF-404): remove this in favor of reference-type specific objects.
    DataReferenceRequestMetadata:
      deprecated: true
      type: object
      required: [name, cloningInstructions]
      description: (DEPRECATED) Common information shared across all types of data reference requests.
      properties:
        ## TODO: This is not implemented as a name. It used as if it is a snapshot identifier (UUID)
        ##   So either this is a misnomer, or we are doing it wrong.
        name:
          $ref: "#/components/schemas/Name"
        cloningInstructions:
          $ref: '#/components/schemas/CloningInstructionsEnum'
        description:
          type: string
          default: ""

    # TODO(PF-404): remove this in favor of reference-type specific objects.
    DataReferenceDescription:
      deprecated: true
      type: object
      required: [referenceId, name, description, workspaceId, cloningInstructions]
      properties:
        referenceId:
          description: The ID of the data reference
          type: string
          format: uuid
        name:
          description: The name of the data reference; used to refer to the reference
          type: string
        description:
          type: string
        workspaceId:
          description: The ID of the workspace containing the reference
          type: string
          format: uuid
        resourceDescription:
          $ref: '#/components/schemas/DeprecatedResourceDescription'
        referenceType:
          $ref: '#/components/schemas/ReferenceTypeEnum'
        reference:
          $ref: '#/components/schemas/DataRepoSnapshot'
        credentialId:
          description: The ID of the credential to use when accessing the resource
          type: string
        cloningInstructions:
          $ref: '#/components/schemas/CloningInstructionsEnum'

    # TODO(PF-404): remove this in favor of reference-type specific objects.
    ReferenceTypeEnum:
      deprecated: true
      type: string
      description: (DEPRECATED) The type of a reference, if an uncontrolled resource
      # TODO: swagger-codegen always looks for and removes a common prefix for
      # enum values, which breaks enums that only have a single value.
      # PLACEHOLDER_VALUE should be removed when we have an actual second value
      # to use.
      enum: ['DATA_REPO_SNAPSHOT', 'PLACEHOLDER_VALUE'] #eventually include GCS bucket, etc.

    # TODO(PF-404): remove this in favor of reference-type specific objects.
    DataReferenceList:
      deprecated: true
      type: object
      required: [resources]
      properties:
        resources:
          description: A list of controlled and/or uncontrolled data references
          type: array
          items:
            $ref: '#/components/schemas/DataReferenceDescription'

    # TODO(PF-404): remove this in favor of reference-type specific objects.
    UpdateDataReferenceRequestBody:
      deprecated: true
      type: object
      properties:
        name:
          $ref: "#/components/schemas/Name"
        description:
          type: string

    # TODO(PF-404): remove this in favor of reference-type specific objects.
    DataReferenceMetadata:
      deprecated: true
      type: object
      required: [referenceId, name, workspaceId, cloningInstructions]
      description: (DEPRECATED) Information common across all types of references.
      properties:
        referenceId:
          description: The ID of the data reference
          type: string
          format: uuid
        name:
          description: The name of the data reference; used to refer to the reference
          type: string
        description:
          type: string
        cloningInstructions:
          $ref: '#/components/schemas/CloningInstructionsEnum'
        workspaceId:
          description: The ID of the workspace containing the reference
          type: string
          format: uuid

    # TODO(PF-404): remove this in favor of reference-type specific objects.
    DataRepoSnapshotReference:
      deprecated: true
      type: object
      description: (DEPRECATED) A reference to a Data Repo snapshot.
      required: [metadata, snapshot]
      properties:
        metadata:
          $ref: '#/components/schemas/DataReferenceMetadata'
        snapshot:
          $ref: '#/components/schemas/DataRepoSnapshot'

    # TODO(PF-404): remove this in favor of reference-type specific objects.
    DataRepoSnapshot:
      deprecated: true
      description: (DEPRECATED) A reference to a snapshot in Data Repo.
      type: object
      required: [instanceName, snapshot]
      properties:
        instanceName:
          description: The name of the Data Repo instance
          type: string
        snapshot:
          description: The ID of the Data Repo snapshot
          type: string

    # TODO(PF-404): remove this in favor of reference-type specific objects.
    DeprecatedResourceDescription:
      deprecated: true
      description: (DEPRECATED) Description of the workspace resource, if this is a controlled reference.
      type: object
      required: [resourceId, workspaceId, isVisible]
      properties:
        resourceId:
          description: The ID of the resource
          type: string
          format: uuid
        workspaceId:
          description: The ID of the workspace holding the resource
          type: string
          format: uuid
        applicationId:
          description: ID of application this resource is associated with, if any
          type: string
        isVisible:
          description: Whether this resource is visible or not
          type: boolean
        owner:
          description: ID of owner. null for shared resources
          type: string
        attributes:
          description: JSON map of user-provided attributes
          type: string

    ### END OF DEPRECATED SCHEMAS ###

    ErrorReport:
      type: object
      required: [message, statusCode, causes]
      properties:
        message:
          type: string
        statusCode:
          type: integer
        causes:
          type: array
          items:
            type: string

    JobReport:
      type: object
      required: [id, status, statusCode, resultURL]
      properties:
        id:
          description: caller-provided unique identifier for the job
          type: string
        description:
          description: caller-provided description of the job
          type: string
        status:
          description: status of the job
          type: string
          enum: [RUNNING, SUCCEEDED, FAILED]
        statusCode:
          description: >-
            HTTP code providing completion status of the job. Present if status
            is SUCCEEDED or FAILED.
          type: integer
        submitted:
          description: timestamp when the job was submitted; in ISO-8601 format
          type: string
        completed:
          description: >-
            timestamp when the job completed - in ISO-8601 format. Present if
            status is SUCCEEDED or FAILED.
          type: string
        resultURL:
          description: >-
            URL where the result of the job can be retrieved. Equivalent to a
            Location header in HTTP.
          type: string

    JobControl:
      type: object
      required: [id]
      properties:
        id:
          description: >-
            Unique identifier for the job. Best practice is for job identifier to be a UUID,
            a ShortUUID, or other globally unique identifier.
          type: string
        # TODO: In the future, notification configuration will also be part of JobControl.

    SystemStatus:
      type: object
      required: [ok, systems]
      properties:
        ok:
          type: boolean
          description: status of this service
        systems:
          type: object
          additionalProperties:
            type: object
            properties:
              ok:
                type: boolean
              critical:
                type: boolean
              messages:
                type: array
                items:
                  type: string
    Name:
      # Note: These format restrictions are enforced by WM, not natively by
      # Swagger.
      type: string
      pattern: '^[a-zA-Z0-9][_a-zA-Z0-9]{0,62}$'
      minLength: 1
      maxLength: 63

    SystemVersion:
      type: object
      required: [gitTag, gitHash, github, build]
      properties:
        gitTag:
          type: string
          description: Git tag of currently deployed app.
        gitHash:
          type: string
          description: Git hash of currently deployed app.
        github:
          type: string
          description: Github link to currently deployed commit.
        build:
          type: string
          description: Version of the currently deployed app declared in build.gradle. Client and server versions are linked.

    CreateWorkspaceRequestBody:
      type: object
      required: [id]
      properties:
        id:
          description: The ID of the workspace
          type: string
          format: uuid
        displayName:
          description: The human readable name of the workspace
          type: string
        description:
          description: A description of the workspace
          type: string
        spendProfile:
          description: ID of provided spend profile
          type: string
        policies:
          description: Policies provided by the containing folder
          type: array
          items:
            type: string
            format: uuid
        jobId:
          description: |
            Optional ID used for idempotency. If multiple requests use the same
            jobId, they will be considered logical duplicates rather than
            unique requests. Sending different requests with the same jobId
            will lead to all but one of the request bodies being ignored.
            This will be randomly generated if not provided in a request.
            Best practice is for job identifier to be a UUID, a ShortUUID,
            or other globally unique identifier.
          type: string
        stage:
          $ref: '#/components/schemas/WorkspaceStageModel'

    CreatedWorkspace:
      type: object
      required: [id]
      properties:
        id:
          description: UUID of a newly-created workspace
          type: string
          format: uuid

    WorkspaceDescription:
      type: object
      required: [id]
      properties:
        id:
          description: The ID of the workspace
          type: string
          format: uuid
        displayName:
          description: The human readable name of the workspace
          type: string
        description:
          description: A description of the workspace
          type: string
        spendProfile:
          description: ID of provided spend profile
          type: string
        stage:
          $ref: '#/components/schemas/WorkspaceStageModel'
        gcpContext:
          description: GCP context, if one exists
          $ref: '#/components/schemas/GcpContext'
        # When we have an Azure context, we can put it right here.
        # No point making a complex structure when there will be only a few of these

    UpdateWorkspaceRequestBody:
      type: object
      properties:
        displayName:
          description: The human readable name of the workspace
          type: string
        description:
          description: A description of the workspace
          type: string

    WorkspaceDescriptionList:
      type: object
      required: [ workspaces ]
      properties:
        workspaces:
          description: A list of workspaces
          type: array
          items:
            $ref: '#/components/schemas/WorkspaceDescription'

    CreateCloudContextRequest:
      type: object
      required: [cloudPlatform, jobControl]
      description: |
        Request body for asynchronously creating a cloud context for a workspace.
        Contains the CloudPlatform for the context and the JobControl object.
      properties:
        cloudPlatform:
          $ref: '#/components/schemas/CloudPlatform'
        jobControl:
          $ref: '#/components/schemas/JobControl'

    GcpContext:
      type: object
      description: The GCP cloud context associated with a workspace.
      properties:
        projectId:
          description: The ID of Gcp Project associated with the workspace.
          type: string

    CreateCloudContextResult:
      type: object
      description: |
        The result of a call to create a cloud context for a workspace. Contains
        a JobReport detailing the async operation and either a GcpContext
        or an ErrorReport detailing an error.
      required: [jobReport]
      properties:
        jobReport:
          $ref: '#/components/schemas/JobReport'
        gcpContext:
          $ref: '#/components/schemas/GcpContext'
        errorReport:
          $ref: '#/components/schemas/ErrorReport'

    CreateDataRepoSnapshotReferenceRequestBody:
      type: object
      description: A request to create a reference to a Data Repo snapshot.
      required: [metadata, snapshot]
      properties:
        metadata:
          $ref: '#/components/schemas/ReferenceResourceCommonFields'
        snapshot:
          $ref: '#/components/schemas/DataRepoSnapshotAttributes'

    CreateGcpGcsBucketReferenceRequestBody:
      type: object
      description: A request to create a reference to a GCS bucket.
      required: [metadata, bucket]
      properties:
        metadata:
          $ref: '#/components/schemas/ReferenceResourceCommonFields'
        bucket:
          $ref: '#/components/schemas/GcpGcsBucketAttributes'

    CreateGcpBigQueryDatasetReferenceRequestBody:
      type: object
      description: A request to create a reference to a BigQuery dataset.
      required: [metadata, dataset]
      properties:
        metadata:
          $ref: '#/components/schemas/ReferenceResourceCommonFields'
        dataset:
          $ref: '#/components/schemas/GcpBigQueryDatasetAttributes'

    WorkspaceStageModel:
      description: Enum for possible stages of a workspace along the Rawls migration path
      type: string
      enum: ['RAWLS_WORKSPACE', 'MC_WORKSPACE']

    IamRole:
      description: Enum containing all valid IAM roles on a Workspace
      type: string
      enum: ['READER', 'WRITER', 'APPLICATION', 'OWNER']

    ControlledResourceIamRole:
      description: Enum containing all IAM roles on controlled resources available to users
      type: string
      enum: [ 'READER', 'WRITER', 'EDITOR']

    RoleBinding:
      description: A binding between an IAM role and users with that role
      type: object
      required: [role]
      properties:
        role:
          $ref: '#/components/schemas/IamRole'
        members:
          description: A list of users that this role applies to
          type: array
          items:
            type: string

    RoleBindingList:
      description: A list of role bindings
      type: array
      items:
        $ref: '#/components/schemas/RoleBinding'

    GrantRoleRequestBody:
      description: The body for a request to grant a role to a single user.
      type: object
      required: [memberEmail]
      properties:
        memberEmail:
          type: string

    CreateControlledGcpGcsBucketRequestBody:
      description: Payload for requesting a new controlled GCS bucket resource.
      type: object
      properties:
        common:
          $ref: '#/components/schemas/ControlledResourceCommonFields'
        gcsBucket:
          $ref: '#/components/schemas/GcpGcsBucketCreationParameters'

    CreateControlledGcpBigQueryDatasetRequestBody:
      description: Payload for requesting a new controlled BigQuery dataset resource.
      type: object
      properties:
        common:
          $ref: '#/components/schemas/ControlledResourceCommonFields'
        dataset:
          $ref: '#/components/schemas/GcpBigQueryDatasetCreationParameters'

    CreateControlledGcpAiNotebookInstanceRequestBody:
      description: Payload for requesting a new controlled GCS bucket resource.
      type: object
      properties:
        common:
          $ref: '#/components/schemas/ControlledResourceCommonFields'
        aiNotebookInstance:
          $ref: '#/components/schemas/GcpAiNotebookInstanceCreationParameters'
        jobControl:
          $ref: '#/components/schemas/JobControl'

    ControlledResourceCommonFields:
      type: object
      required: [ name, cloningInstructions, accessScope, managedBy ]
      properties:
        name:
          $ref: "#/components/schemas/Name"
        description:
          type: string
        cloningInstructions:
          $ref: '#/components/schemas/CloningInstructionsEnum'
        accessScope:
          $ref: '#/components/schemas/AccessScope'
        managedBy:
          $ref: '#/components/schemas/ManagedBy'
        privateResourceUser:
          $ref: '#/components/schemas/PrivateResourceUser'

    PrivateResourceUser:
      description: User and role information for a user of a private resource.
      type: object
      properties:
        userName:
          description: Email address for the user of the resource
          type: string
        privateResourceIamRoles:
          $ref: '#/components/schemas/PrivateResourceIamRoles'

    PrivateResourceIamRoles:
      description: >-
        List of role(s) granted to the user of a private resource. WRITER includes
        READER by definition, so if both are present only WRITER will be granted.
      type: array
      items:
        $ref: '#/components/schemas/ControlledResourceIamRole'

    ReferenceResourceCommonFields:
      type: object
      required: [name, cloningInstructions]
      description: Common information used in all reference requests
      properties:
        name:
          $ref: "#/components/schemas/Name"
        description:
          type: string
        cloningInstructions:
          $ref: '#/components/schemas/CloningInstructionsEnum'

    UpdateControlledResourceRequestBody:
      type: object
      description: Common request body for updating a controlled resource
      properties:
        name:
          description: Optional. New name to give to this resource. The resource name will not be updated if this is omitted.
          type: string
        description:
          description: Optional. New description to give to this resource. The resource description will not be updated if this is omitted.
          type: string

    CreatedControlledGcpGcsBucket:
      description: Response Payload for requesting a new controlled GCS bucket.
      type: object
      properties:
        resourceId:
          description: UUID of a newly-created resource. Null if not created yet.
          type: string
          format: uuid
        gcpBucket:
          $ref: '#/components/schemas/GcpGcsBucketResource'

    CreatedControlledGcpBigQueryDataset:
      description: Response Payload for requesting a new controlled BigQuery dataset.
      type: object
      properties:
        resourceId:
          description: UUID of a newly-created resource. Null if not created yet.
          type: string
          format: uuid
        bigQueryDataset:
          $ref: '#/components/schemas/GcpBigQueryDatasetResource'

    GcpGcsBucketCreationParameters:
      description: >-
        Bucket-specific properties to be set on creation. These are a subset of the
        values accepted by the Gcp Storage API.
      type: object
      properties:
        name:
          description: A valid bucket name per https://cloud.google.com/storage/docs/naming-buckets.
          type: string
        location:
          description: A valid bucket location per https://cloud.google.com/storage/docs/locations.
          type: string
        defaultStorageClass:
          $ref: '#/components/schemas/GcpGcsBucketDefaultStorageClass'
        lifecycle:
          $ref: '#/components/schemas/GcpGcsBucketLifecycle'

    GcpGcsBucketDefaultStorageClass:
      description: >-
        Type and availability of objects in a bucket, described at https://cloud.google.com/storage/docs/storage-classes.
        This list does not include legacy types that apply to some existing buckets.
      type: string
      enum:
        - STANDARD
        - NEARLINE
        - COLDLINE
        - ARCHIVE
    GcpGcsBucketLifecycle:
      description: >-
        Options to control automatic deletion or storage class change for a bucket.
        Described at https://cloud.google.com/storage/docs/lifecycle.
      type: object
      properties:
        rules:
          description: List of rules for this bucket
          type: array
          items:
            $ref: '#/components/schemas/GcpGcsBucketLifecycleRule'

    GcpGcsBucketLifecycleRule:
      description: A lifecycle rule for a bucket.
      type: object
      properties:
        action:
          $ref: '#/components/schemas/GcpGcsBucketLifecycleRuleAction'
        condition:
          $ref: '#/components/schemas/GcpGcsBucketLifecycleRuleCondition'

    GcpGcsBucketLifecycleRuleAction:
      description: The lifecycle action to take. See https://cloud.google.com/storage/docs/lifecycle#actions.
      type: object
      properties:
        storageClass:
          $ref: '#/components/schemas/GcpGcsBucketDefaultStorageClass'
        type:
          $ref: '#/components/schemas/GcpGcsBucketLifecycleRuleActionType'

    GcpGcsBucketLifecycleRuleActionType:
      description: >-
        Type of action to perform. Formatted like our Java enums, but spelled in Camel case in Gcp API.
      type: string
      enum:
        - DELETE
        - SET_STORAGE_CLASS

    GcpGcsBucketLifecycleRuleCondition:
      description: The condition(s) under which the action will be taken.
      type: object
      properties:
        age:
          description: Age of an object (in days). This condition is satisfied when an object reaches the specified age.
          type: integer
        createdBefore:
          description: This condition is satisfied when an object is created before midnight of the specified date in UTC.
          type: string
          format: date-time
        customTimeBefore:
          description: >-
            This condition is satisfied when the customTime metadata for the object is set to an
            earlier date than the date used in this lifecycle condition.
          type: string
          format: date-time
        daysSinceCustomTime:
          description: >-
            Days since the date set in the customTime metadata for the object. This condition is
            satisfied when the current date and time is at least the specified number of days after
            the customTime.
          type: integer
        daysSinceNoncurrentTime:
          description: >-
            Relevant only for versioned objects. This condition is satisfied when an object has
            been noncurrent for more than the specified number of days.
          type: integer
        live:
          description: >-
            Relevant only for versioned objects. If the value is true, this condition matches the
            live version of objects; if the value is false, it matches noncurrent versions of objects.
          type: boolean
        matchesStorageClass:
          description: >-
            Objects having any of the storage classes specified by this condition will be matched. 
            Values include "STANDARD", "NEARLINE", "COLDLINE", "ARCHIVE", "MULTI_REGIONAL",
            "REGIONAL", and "DURABLE_REDUCED_AVAILABILITY".
          type: array
          items:
            $ref: '#/components/schemas/GcpGcsBucketDefaultStorageClass'
        noncurrentTimeBefore:
          description: >-
            Relevant only for versioned objects. This condition is satisfied for objects that became
            noncurrent on a date prior to the one specified in this condition.
          type: string
          format: date-time
        numNewerVersions:
          description: >-
            Relevant only for versioned objects. If the value is N, this condition is satisfied
            when there are at least N versions (including the live version) newer than this version
            of the object.
          type: integer

    GcpBigQueryDatasetCreationParameters:
      description: >-
        Dataset-specific properties to be set on creation. These are a subset of the
        values accepted by the BigQuery API.
      type: object
      properties:
        datasetId:
          description: A valid dataset name per https://cloud.google.com/bigquery/docs/datasets#dataset-naming
          type: string
        location:
          description: A valid dataset location per https://cloud.google.com/bigquery/docs/locations.
          type: string

    DeleteControlledGcpGcsBucketRequest:
      type: object
      required: [ jobControl ]
      properties:
        jobControl:
          $ref: '#/components/schemas/JobControl'

    DeleteControlledGcpGcsBucketResult:
      type: object
      properties:
        jobReport:
          $ref: '#/components/schemas/JobReport'
        errorReport:
          $ref: '#/components/schemas/ErrorReport'

    CreatedControlledGcpAiNotebookInstanceResult:
      type: object
      properties:
        jobReport:
          $ref: '#/components/schemas/JobReport'
        errorReport:
          $ref: '#/components/schemas/ErrorReport'
        aiNotebookInstance:
          $ref: '#/components/schemas/GcpAiNotebookInstanceResource'

    GcpAiNotebookInstanceCreationParameters:
      description: >-
        AI Platform Notebook instance specific properties to be set on creation. These are a subset of the
        values accepted by the GCP AI Platforms API. See https://cloud.google.com/ai-platform/notebooks/docs/reference/rest/v1/projects.locations.instances/create
      type: object
      properties:
        instanceId:
          description: >-
            An instanceId unique to this project and location. Must be 1-63 characters, using lower
            case letters, numbers, and dashes. The first character must be a lower case letter,
            and the last character must not be a dash.
          type: string
          required: true
        location:
          description: The canonical GCP id for this location. For example, \'us-east1\'.
          type: string
          required: true
        machineType:
          description: The Compute Engine machine type of this instance, see
            https://cloud.google.com/compute/docs/machine-types
          type: string
          required: true
        postStartupScript:
          description: >-
            Path to a Bash script that automatically runs after a notebook instance fully boots up.
            The path must be a URL or Cloud Storage path (gs://path-to-file/file-name). If the path
            is a cloud storage path, the created VM instance's service account's credentials is used
            to access it.
          type: string
        vmImage:
          $ref: '#/components/schemas/GcpAiNotebookInstanceVmImage'
        containerImage:
          $ref: '#/components/schemas/GcpAiNotebookInstanceContainerImage'
        # TODO(PF-715) Add support for more fields.

    GcpAiNotebookInstanceVmImage:
      description: >-
        Either this or containerImage must be specified. Definition of a custom Compute Engine
        virtual machine image for starting a notebook instance with the environment installed
        directly on the VM. See
        https://cloud.google.com/ai-platform/notebooks/docs/reference/rest/v1/VmImage
      type: object
      properties:
        projectId:
          description: >-
            The name of the Google Cloud project that this VM image belongs to. Format:
            'projects/{project_id}'
          type: string
          required: true
        imageName:
          description: >-
            Either this or imageFamily must be specified. Use VM image name to find the image.
          type: string
        imageFamily:
          description: >-
            Either this or imageName must be specified. Use this VM image family to find the image;
            the newest image in this family will be used.
          type: string

    GcpAiNotebookInstanceContainerImage:
      description: >-
        Either this or vmImage must be specified. Definition of a container image for starting a
        notebook instance with the environment installed in a container. See
        https://cloud.google.com/ai-platform/notebooks/docs/reference/rest/v1/ContainerImage
      type: object
      properties:
        repository:
          description: >-
            Required. The path to the container image repository. For example:
            'gcr.io/{project_id}/{imageName}'
          type: string
          required: true
        tag:
          description: >-
            The tag of the container image. If not specified, this defaults to the latest tag.
          type: string

    ## Cloud Resource, Attribute, and Enumeration structures ##
    ## Resources and attributes are in alphabetical order
    ## followed by enumerations in alphabetical order.

    ControlledResourceMetadata:
      type: object
      properties:
        accessScope:
          $ref: '#/components/schemas/AccessScope'
        managedBy:
          $ref: '#/components/schemas/ManagedBy'
        privateResourceUser:
          $ref: '#/components/schemas/PrivateResourceUser'

    DataRepoSnapshotAttributes:
      description: Attributes of a data repository snapshot
      type: object
      required: [instanceName, snapshot]
      properties:
        instanceName:
          description: The name of the Data Repo instance
          type: string
        snapshot:
          description: The ID of the Data Repo snapshot
          type: string

    DataRepoSnapshotResource:
      deprecated: true
      type: object
      description: A Data Repo snapshot resource
      required: [metadata, snapshot]
      properties:
        metadata:
          description: the resource metadata common to all resources
          $ref: '#/components/schemas/ResourceMetadata'
        attributes:
          $ref: '#/components/schemas/DataRepoSnapshotAttributes'

    GcpBigQueryDatasetAttributes:
      description: Attributes of a BigQuery dataset
      type: object
      required: [projectId, datasetId]
      properties:
        projectId:
          type: string
        datasetId:
          type: string

    GcpBigQueryDatasetResource:
      type: object
      description: A reference to a BigQuery dataset.
      required: [metadata, dataset]
      properties:
        metadata:
          description: the resource metadata common to all resources
          $ref: '#/components/schemas/ResourceMetadata'
        attributes:
          $ref: '#/components/schemas/GcpBigQueryDatasetAttributes'

    GcpGcsBucketAttributes:
      description: >-
        Bucket properties included in post-creation, get, and update. Others must be
        retrieved from GCS using the name.
      type: object
      properties:
        bucketName:
          description: Name of created bucket (not the resource name).
          type: string

    GcpGcsBucketResource:
      type: object
      description: Description of a GCS bucket.
      required: [metadata, attributes]
      properties:
        metadata:
          description: the resource metadata common to all resources
          $ref: '#/components/schemas/ResourceMetadata'
        attributes:
          $ref: '#/components/schemas/GcpGcsBucketAttributes'

    GcpAiNotebookInstanceAttributes:
      description: >-
        AI Notebook instance properties included in post-creation, get, and update. Others must be
        retrieved from GCP using the specification.
      type: object
      properties:
        projectId:
          description: The GCP project id for the project containing the notebook instance.
          type: string
        location:
          description: The GCP location containing the notebook instance, e.g. 'us-east1-b'
          type: string
        instanceId:
          description: An instance id unique to this project and location.
          type: string

    GcpAiNotebookInstanceResource:
      type: object
      description: Description of a AI Notebook Instance resource.
      required: [metadata, attributes]
      properties:
        metadata:
          description: the resource metadata common to all resources
          $ref: '#/components/schemas/ResourceMetadata'
        attributes:
          $ref: '#/components/schemas/GcpAiNotebookInstanceAttributes'

    ResourceAttributesUnion:
      type: object
      description: |
        This object contains a reference to an object for each resource type.
        Exactly one will be populated based on the ResourceType in the
        ResourceDescription. The value of the other references is undefined.
      properties:
        gcpBqDataset:
          $ref: '#/components/schemas/GcpBigQueryDatasetAttributes'
        gcpDataRepoSnapshot:
          $ref: '#/components/schemas/DataRepoSnapshotAttributes'
        gcpGcsBucket:
          $ref: '#/components/schemas/GcpGcsBucketAttributes'
        gcpAiNotebookInstance:
          $ref: '#/components/schemas/GcpAiNotebookInstanceAttributes'

    ResourceDescription:
      type: object
      properties:
        metadata:
          description: the resource metadata common to all resources
          $ref: '#/components/schemas/ResourceMetadata'
        resourceAttributes:
          description: Data specific to the type of resource and whether it is controlled or not
          $ref: '#/components/schemas/ResourceAttributesUnion'

    ResourceList:
      type: object
      required: [resources]
      properties:
        resources:
          description: Enumerated list of controlled and referenced resources
          type: array
          items:
            $ref: '#/components/schemas/ResourceDescription'

    ResourceMetadata:
      type: object
      properties:
        workspaceId:
          type: string
          format: uuid
        resourceId:
          type: string
          format: uuid
        name:
          $ref: "#/components/schemas/Name"
        description:
          type: string
        resourceType:
          $ref: '#/components/schemas/ResourceType'
        stewardshipType:
          $ref: '#/components/schemas/StewardshipType'
        cloudPlatform:
          $ref: '#/components/schemas/CloudPlatform'
        cloningInstructions:
          $ref: '#/components/schemas/CloningInstructionsEnum'
        controlledResourceMetadata:
          description: Present if stewardship type is CONTROLLED
          $ref: '#/components/schemas/ControlledResourceMetadata'

    # Enumerations (related to resources) in alphabetical order.
    AccessScope:
      type: string
      description: Specifies the resource as shared or private
      enum: ['SHARED_ACCESS', 'PRIVATE_ACCESS']

    CloudPlatform:
      type: string
      description: Enum representing a cloud platform type.
      enum: ['GCP']

    CloningInstructionsEnum:
      type: string
      description: Instructions for copying this reference when cloning the workspace
      enum: ['COPY_NOTHING', 'COPY_DEFINITION', 'COPY_RESOURCE', 'COPY_REFERENCE']

    ManagedBy:
      type: string
      description: Specifies the controller of the resource, workspace users or an application
      enum: [ 'USER', 'APPLICATION' ]

    # The resource types are common to both stewardship types
    ResourceType:
      description: Enum containing valid resource types. Used for enumeration
      type: string
      enum:
        - AI_NOTEBOOK
        - BIG_QUERY_DATASET
        - DATA_REPO_SNAPSHOT
        - GCS_BUCKET

    StewardshipType:
      description: Enum containing valid stewardship types. Used for enumeration
      type: string
      enum: ['REFERENCED', 'CONTROLLED']

  responses:
    ### DEPRECATED RESPONSES ###
    # TODO(PF-404): remove this in favor of reference-type specific objects.
    DataReferenceResponse:
      description: Response to getDataReference calls
      content:
        application/json:
          schema:
            $ref: '#/components/schemas/DataReferenceDescription'

    # TODO(PF-404): remove this in favor of reference-type specific objects.
    ReferenceListResponse:
      description: Response to list resource calls
      content:
        application/json:
          schema:
            $ref: '#/components/schemas/DataReferenceList'
    ### END OF DEPRECATED RESPONSES ###

    CreatedWorkspaceResponse:
      description: Response to createWorkspace calls
      content:
        application/json:
          schema:
            $ref: '#/components/schemas/CreatedWorkspace'

    DataRepoSnapshotReferenceResponse:
      description: Response containing a reference to a Data Repo snapshot.
      content:
        application/json:
          schema:
            $ref: '#/components/schemas/DataRepoSnapshotResource'

    GcpGcsBucketReferenceResponse:
      description: Response containing a reference to a Gcp bucket.
      content:
        application/json:
          schema:
            $ref: '#/components/schemas/GcpGcsBucketResource'

    GcpBigQueryDatasetReferenceResponse:
      description: Response containing a reference to a BiqQuery dataset.
      content:
        application/json:
          schema:
            $ref: '#/components/schemas/GcpBigQueryDatasetResource'

    RoleBindingListResponse:
      description: Response to list permissions calls
      content:
        application/json:
          schema:
            $ref: '#/components/schemas/RoleBindingList'

    CreatedControlledGcpGcsBucketResponse:
      description: Response to Create controlled Gcs bucket
      content:
        application/json:
          schema:
            $ref: '#/components/schemas/CreatedControlledGcpGcsBucket'

    DeleteControlledGcpGcsBucketResponse:
      description: Response Payload for deleting a Gcs bucket
      content:
        application/json:
          schema:
            $ref: '#/components/schemas/DeleteControlledGcpGcsBucketResult'

    GetControlledGcpGcsBucketResponse:
      description: Response to get bucket
      content:
        application/json:
          schema:
            $ref: '#/components/schemas/GcpGcsBucketResource'

    CreatedControlledGcpBigQueryDatasetResponse:
      description: Response to Create controlled BigQuery dataset
      content:
        application/json:
          schema:
            $ref: '#/components/schemas/CreatedControlledGcpBigQueryDataset'

    ControlledGcpBigQueryDatasetResponse:
      description: Response containing a controlled BigQuery dataset
      content:
        application/json:
          schema:
            $ref: '#/components/schemas/GcpBigQueryDatasetResource'

    CreatedControlledGcpAiNotebookInstanceResponse:
      description: Response to Create controlled resource
      content:
        application/json:
          schema:
            $ref: '#/components/schemas/CreatedControlledGcpAiNotebookInstanceResult'

    GetControlledGcpAiNotebookInstanceResponse:
      description: Response to get AI Notebook instance.
      content:
        application/json:
          schema:
            $ref: '#/components/schemas/GcpAiNotebookInstanceResource'

    CreateCloudContextResultResponse:
      description: Job is complete (succeeded or failed)
      content:
        application/json:
          schema:
            $ref: '#/components/schemas/CreateCloudContextResult'

    JobReportResponse:
      description: A response containing a JobReport object. Returned for running jobs.
      headers:
        Retry-After:
          description: >-
            optional - estimated seconds to wait before polling again. This allows
            a server to offer a hint as to when the job might be complete.
          schema:
            type: integer
      content:
        application/json:
          schema:
            $ref: '#/components/schemas/JobReport'

    EnumerateResourcesResponse:
      description: Listing of resources
      content:
        application/json:
          schema:
            $ref: '#/components/schemas/ResourceList'

    # Error Responses
    BadRequest:
      description: Bad request
      content:
        application/json:
          schema:
            $ref: '#/components/schemas/ErrorReport'
    PermissionDenied:
      description: Permission denied
      content:
        application/json:
          schema:
            $ref: '#/components/schemas/ErrorReport'
    NotFound:
      description: Not found (or unauthorized)
      content:
        application/json:
          schema:
            $ref: '#/components/schemas/ErrorReport'
    Conflict:
      description: Request conflicts with current state
      content:
        application/json:
          schema:
            $ref: '#/components/schemas/ErrorReport'
    ServerError:
      description: Server error
      content:
        application/json:
          schema:
            $ref: '#/components/schemas/ErrorReport'

  securitySchemes:
    bearerAuth:
      type: http
      scheme: bearer
    authorization:
      type: oauth2
      flows:
        implicit:
          authorizationUrl: https://accounts.google.com/o/oauth2/auth
          scopes:
            openid: open id authorization
            email: email authorization
            profile: profile authorization

security:
  - bearerAuth: []
  - authorization: [openid, email, profile]<|MERGE_RESOLUTION|>--- conflicted
+++ resolved
@@ -866,7 +866,6 @@
     parameters:
     - $ref: '#/components/parameters/WorkspaceId'
     - $ref: '#/components/parameters/ResourceId'
-<<<<<<< HEAD
     get:
       summary: Get a controlled BigQuery dataset resource
       operationId: getBigQueryDataset
@@ -893,7 +892,12 @@
       responses:
         '200':
           $ref: '#/components/responses/ControlledGcpBigQueryDatasetResponse'
-=======
+        '403':
+          $ref: '#/components/responses/PermissionDenied'
+        '404':
+          $ref: '#/components/responses/NotFound'
+        '500':
+          $ref: '#/components/responses/ServerError'
     delete:
       summary: Delete a controlled Bigquery dataset
       operationId: deleteBigQueryDataset
@@ -901,7 +905,6 @@
       responses:
         '204':
           description: Success
->>>>>>> 3251dc05
         '403':
           $ref: '#/components/responses/PermissionDenied'
         '404':
