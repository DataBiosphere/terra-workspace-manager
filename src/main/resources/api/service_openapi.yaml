--- conflicted
+++ resolved
@@ -841,46 +841,50 @@
         '500':
           $ref: '#/components/responses/ServerError'
 
-<<<<<<< HEAD
-  /api/workspaces/v1/{workspaceId}/resources/controlled/gcp/ai-notebook-instances:
-    parameters:
-      - $ref: '#/components/parameters/WorkspaceId'
-    post:
-      summary: Create a new controlled Gcp AI Platform Notebook Instance
-      operationId: createAiNotebookInstance
-=======
   /api/workspaces/v1/{workspaceId}/resources/controlled/gcp/bqdatasets:
     parameters:
     - $ref: '#/components/parameters/WorkspaceId'
     post:
       summary: Create a new controlled BigQuery dataset
       operationId: createBigQueryDataset
->>>>>>> b5b10604
       tags: [ControlledGcpResource]
       requestBody:
         required: true
         content:
           application/json:
             schema:
-<<<<<<< HEAD
+              $ref: '#/components/schemas/CreateControlledGcpBigQueryDatasetRequestBody'
+      responses:
+        '200':
+          $ref: '#/components/responses/CreatedControlledGcpBigQueryDatasetResponse'
+        '403':
+          $ref: '#/components/responses/PermissionDenied'
+        '500':
+          $ref: '#/components/responses/ServerError'
+
+  /api/workspaces/v1/{workspaceId}/resources/controlled/gcp/ai-notebook-instances:
+    parameters:
+      - $ref: '#/components/parameters/WorkspaceId'
+    post:
+      summary: Create a new controlled Gcp AI Platform Notebook Instance
+      operationId: createAiNotebookInstance
+      tags: [ControlledGcpResource]
+      requestBody:
+        required: true
+        content:
+          application/json:
+            schema:
               $ref: '#/components/schemas/CreateControlledGcpAiNotebookInstanceRequestBody'
       responses:
         '200':
           $ref: '#/components/responses/CreatedControlledGcpAiNotebookInstanceResponse'
         '202':
           $ref: '#/components/responses/CreatedControlledGcpAiNotebookInstanceResponse'
-=======
-              $ref: '#/components/schemas/CreateControlledGcpBigQueryDatasetRequestBody'
-      responses:
-        '200':
-          $ref: '#/components/responses/CreatedControlledGcpBigQueryDatasetResponse'
->>>>>>> b5b10604
-        '403':
-          $ref: '#/components/responses/PermissionDenied'
-        '500':
-          $ref: '#/components/responses/ServerError'
-
-<<<<<<< HEAD
+        '403':
+          $ref: '#/components/responses/PermissionDenied'
+        '500':
+          $ref: '#/components/responses/ServerError'
+
   /api/workspaces/v1/{workspaceId}/resources/controlled/gcp/ai-notebook-instances/create-result/{jobId}:
     parameters:
       - $ref: '#/components/parameters/WorkspaceId'
@@ -917,8 +921,6 @@
         '500':
           $ref: '#/components/responses/ServerError'
 
-=======
->>>>>>> b5b10604
 components:
   parameters:
     ## DEPRECATED PARAMETERS ##
@@ -1526,27 +1528,26 @@
         gcsBucket:
           $ref: '#/components/schemas/GcpGcsBucketCreationParameters'
 
-<<<<<<< HEAD
+    CreateControlledGcpBigQueryDatasetRequestBody:
+      description: Payload for requesting a new controlled BigQuery dataset resource.
+      type: object
+      properties:
+        common:
+          $ref: '#/components/schemas/ControlledResourceCommonFields'
+        dataset:
+          $ref: '#/components/schemas/GcpBigQueryDatasetCreationParameters'
+
+
     CreateControlledGcpAiNotebookInstanceRequestBody:
       description: Payload for requesting a new controlled GCS bucket resource.
-=======
-    CreateControlledGcpBigQueryDatasetRequestBody:
-      description: Payload for requesting a new controlled BigQuery dataset resource.
->>>>>>> b5b10604
       type: object
       properties:
         common:
           $ref: '#/components/schemas/ControlledResourceCommonFields'
-<<<<<<< HEAD
         aiNotebookInstance:
           $ref: '#/components/schemas/GcpAiNotebookInstanceCreationParameters'
         jobControl:
           $ref: '#/components/schemas/JobControl'
-=======
-        dataset:
-          $ref: '#/components/schemas/GcpBigQueryDatasetCreationParameters'
-
->>>>>>> b5b10604
 
     ControlledResourceCommonFields:
       type: object
@@ -2130,7 +2131,13 @@
           schema:
             $ref: '#/components/schemas/GcpGcsBucketResource'
 
-<<<<<<< HEAD
+    CreatedControlledGcpBigQueryDatasetResponse:
+      description: Response to Create controlled BigQuery dataset
+      content:
+        application/json:
+          schema:
+            $ref: '#/components/schemas/CreatedControlledGcpBigQueryDataset'
+
     CreatedControlledGcpAiNotebookInstanceResponse:
       description: Response to Create controlled resource
       content:
@@ -2144,14 +2151,6 @@
         application/json:
           schema:
             $ref: '#/components/schemas/GcpAiNotebookInstanceResource'
-=======
-    CreatedControlledGcpBigQueryDatasetResponse:
-      description: Response to Create controlled BigQuery dataset
-      content:
-        application/json:
-          schema:
-            $ref: '#/components/schemas/CreatedControlledGcpBigQueryDataset'
->>>>>>> b5b10604
 
     CreateCloudContextResultResponse:
       description: Job is complete (succeeded or failed)
