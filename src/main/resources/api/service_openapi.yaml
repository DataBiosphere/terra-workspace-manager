openapi: 3.0.3
info:
  title: Workspace Manager API
  description: Workspace Manager REST API to manage workspaces.
  version: 0.0.1

paths:
  # Unauthenticated Paths
  /status:
    get:
      security: []
      summary: Returns the operational status of the service
      operationId: serviceStatus
      tags: [Unauthenticated]
      responses:
        '200':
          description: Service is functional
          content:
            application/json:
              schema:
                $ref: '#/components/schemas/SystemStatus'
        '500':
          description: Service is broken
          content:
            application/json:
              schema:
                $ref: '#/components/schemas/SystemStatus'
  /version:
    get:
      security: []
      summary: Returns the deployed version of the service
      operationId: serviceVersion
      tags: [Unauthenticated]
      responses:
        '200':
          description: System version response
          content:
            application/json:
              schema:
                $ref: '#/components/schemas/SystemVersion'

  # Workspace paths
  /api/workspaces/v1:
    post:
      summary: Create a new Workspace.
      operationId: createWorkspace
      tags: [Workspace]
      requestBody:
        required: true
        content:
          application/json:
            schema:
              $ref: '#/components/schemas/CreateWorkspaceRequestBody'
      responses:
        '200':
          $ref: '#/components/responses/CreatedWorkspaceResponse'
        '400':
          $ref: '#/components/responses/BadRequest'
        '403':
          $ref: '#/components/responses/PermissionDenied'
        '500':
          $ref: '#/components/responses/NotFound'
    get:
      parameters:
      - $ref: '#/components/parameters/Offset'
      - $ref: '#/components/parameters/Limit'
      summary: List all workspaces a user can read.
      operationId: listWorkspaces
      tags: [ Workspace ]
      responses:
        '200':
          description: OK
          content:
            application/json:
              schema:
                $ref: '#/components/schemas/WorkspaceDescriptionList'
        '500':
          $ref: '#/components/responses/ServerError'

  /api/workspaces/v1/{workspaceId}:
    parameters:
      - $ref: '#/components/parameters/WorkspaceId'
    get:
      summary: Get an existing Workspace.
      operationId: getWorkspace
      tags: [Workspace]
      responses:
        '200':
          description: OK
          content:
            application/json:
              schema:
                $ref: '#/components/schemas/WorkspaceDescription'
        '403':
          $ref: '#/components/responses/PermissionDenied'
        '404':
          $ref: '#/components/responses/NotFound'
        '500':
          $ref: '#/components/responses/ServerError'
    patch:
      summary: Update an existing Workspace.
      operationId: updateWorkspace
      tags: [Workspace]
      requestBody:
        required: true
        content:
          application/json:
            schema:
              $ref: '#/components/schemas/UpdateWorkspaceRequestBody'
      responses:
        '200':
          description: OK
          content:
            application/json:
              schema:
                $ref: '#/components/schemas/WorkspaceDescription'
        '403':
          $ref: '#/components/responses/PermissionDenied'
        '404':
          $ref: '#/components/responses/NotFound'
        '500':
          $ref: '#/components/responses/ServerError'
    delete:
      summary: Delete a Workspace.
      operationId: deleteWorkspace
      tags: [Workspace]
      responses:
        '204':
          description: Success
        '400':
          $ref: '#/components/responses/BadRequest'
        '403':
          $ref: '#/components/responses/PermissionDenied'
        '404':
          $ref: '#/components/responses/NotFound'
        '500':
          $ref: '#/components/responses/ServerError'

  # TODO(PF-404): remove this in favor of reference-type specific objects.
  /api/workspaces/v1/{workspaceId}/datareferences:
    parameters:
      - $ref: '#/components/parameters/WorkspaceId'
    post:
      deprecated: true
      summary: (DEPRECATED) Create a new data reference in a workspace.
      operationId: createDataReference
      tags: [Workspace]
      requestBody:
        required: true
        description: Stuff TBD
        content:
          application/json:
            schema:
              $ref: '#/components/schemas/CreateDataReferenceRequestBody'
      responses:
        '200':
          $ref: '#/components/responses/DataReferenceResponse'
        '400':
          $ref: '#/components/responses/BadRequest'
        '403':
          $ref: '#/components/responses/PermissionDenied'
        '404':
          $ref: '#/components/responses/NotFound'
        '500':
          $ref: '#/components/responses/ServerError'
    get:
      deprecated: true
      summary: (DEPRECATED) Enumerate the data references in a workspace.
      operationId: enumerateReferences
      tags: [Workspace]
      parameters:
        - $ref: '#/components/parameters/Offset'
        - $ref: '#/components/parameters/Limit'
      responses:
        '200':
          $ref: '#/components/responses/ReferenceListResponse'
        '400':
          $ref: '#/components/responses/BadRequest'
        '403':
          $ref: '#/components/responses/PermissionDenied'
        '404':
          $ref: '#/components/responses/NotFound'
        '500':
          $ref: '#/components/responses/ServerError'

  # TODO(PF-404): remove this in favor of reference-type specific objects.
  /api/workspaces/v1/{workspaceId}/datareferences/{referenceId}:
    parameters:
      - $ref: '#/components/parameters/WorkspaceId'
      - $ref: '#/components/parameters/ReferenceId'
    get:
      deprecated: true
      summary: (DEPRECATED) Gets a data reference from a workspace.
      operationId: getDataReference
      tags: [Workspace]
      responses:
        '200':
          $ref: '#/components/responses/DataReferenceResponse'
        '403':
          $ref: '#/components/responses/PermissionDenied'
        '404':
          $ref: '#/components/responses/NotFound'
        '500':
          $ref: '#/components/responses/ServerError'
    patch:
      deprecated: true
      summary: (DEPRECATED) Update name or description of a data reference in a workspace.
      operationId: updateDataReference
      tags: [Workspace]
      requestBody:
        required: true
        content:
          application/json:
            schema:
              $ref: '#/components/schemas/UpdateDataReferenceRequestBody'
      responses:
        '204':
          description: OK
        '403':
          $ref: '#/components/responses/PermissionDenied'
        '404':
          $ref: '#/components/responses/NotFound'
        '500':
          $ref: '#/components/responses/ServerError'
    delete:
      deprecated: true
      summary: (DEPRECATED) Deletes a data reference from a workspace.
      operationId: deleteDataReference
      tags: [Workspace]
      responses:
        '204':
          description: OK
        '403':
          $ref: '#/components/responses/PermissionDenied'
        '404':
          $ref: '#/components/responses/NotFound'
        '500':
          $ref: '#/components/responses/ServerError'

  # TODO(PF-404): remove this in favor of reference-type specific objects.
  /api/workspaces/v1/{workspaceId}/datareferences/{referenceType}/{name}:
    parameters:
      - $ref: '#/components/parameters/WorkspaceId'
      - $ref: '#/components/parameters/ReferenceType'
      - $ref: '#/components/parameters/Name'
    get:
      deprecated: true
      summary: (DEPRECATED) Gets a data reference from a workspace by name and type.
      operationId: getDataReferenceByName
      tags: [Workspace]
      responses:
        '200':
          $ref: '#/components/responses/DataReferenceResponse'
        '403':
          $ref: '#/components/responses/PermissionDenied'
        '404':
          $ref: '#/components/responses/NotFound'
        '500':
          $ref: '#/components/responses/ServerError'


  /api/workspaces/v1/{workspaceId}/resources/referenced/datarepo/snapshots:
    parameters:
    - $ref: '#/components/parameters/WorkspaceId'
    post:
      summary: Create a new data repo snapshot reference in a workspace.
      operationId: createDataRepoSnapshotReference
      tags: [ReferencedGcpResource]
      requestBody:
        required: true
        content:
          application/json:
            schema:
              $ref: '#/components/schemas/CreateDataRepoSnapshotReferenceRequestBody'
      responses:
        '200':
          $ref: '#/components/responses/DataRepoSnapshotReferenceResponse'
        '400':
          $ref: '#/components/responses/BadRequest'
        '403':
          $ref: '#/components/responses/PermissionDenied'
        '404':
          $ref: '#/components/responses/NotFound'
        '500':
          $ref: '#/components/responses/ServerError'

  /api/workspaces/v1/{workspaceId}/resources/referenced/datarepo/snapshots/{referenceId}:
    parameters:
    - $ref: '#/components/parameters/WorkspaceId'
    - $ref: '#/components/parameters/ReferenceId'
    get:
      summary: Gets a reference to a snapshot from a workspace.
      operationId: getDataRepoSnapshotReference
      tags: [ReferencedGcpResource]
      responses:
        '200':
          $ref: '#/components/responses/DataRepoSnapshotReferenceResponse'
        '403':
          $ref: '#/components/responses/PermissionDenied'
        '404':
          $ref: '#/components/responses/NotFound'
        '500':
          $ref: '#/components/responses/ServerError'
    patch:
      summary: Update name or description of a snapshot reference in a workspace.
      operationId: updateDataRepoSnapshotReference
      tags: [ReferencedGcpResource]
      requestBody:
        required: true
        content:
          application/json:
            schema:
              $ref: '#/components/schemas/UpdateDataReferenceRequestBody'
      responses:
        '204':
          description: OK
        '403':
          $ref: '#/components/responses/PermissionDenied'
        '404':
          $ref: '#/components/responses/NotFound'
        '500':
          $ref: '#/components/responses/ServerError'

  /api/workspaces/v1/{workspaceId}/resources/referenced/datarepo/snapshots/name/{name}:
    parameters:
    - $ref: '#/components/parameters/WorkspaceId'
    - $ref: '#/components/parameters/Name'
    get:
      summary: Gets a reference to a snapshot by name.
      operationId: getDataRepoSnapshotReferenceByName
      tags: [ReferencedGcpResource]
      responses:
        '200':
          $ref: '#/components/responses/DataRepoSnapshotReferenceResponse'
        '403':
          $ref: '#/components/responses/PermissionDenied'
        '404':
          $ref: '#/components/responses/NotFound'
        '500':
          $ref: '#/components/responses/ServerError'

  /api/workspaces/v1/{workspaceId}/resources/referenced/gcp/buckets:
    parameters:
    - $ref: '#/components/parameters/WorkspaceId'
    post:
      summary: Create a new GCS bucket reference in a workspace.
      operationId: createBucketReference
      tags: [ReferencedGcpResource]
      requestBody:
        required: true
        content:
          application/json:
            schema:
              $ref: '#/components/schemas/CreateGcsBucketReferenceRequestBody'
      responses:
        '200':
          $ref: '#/components/responses/GcsBucketReferenceResponse'
        '400':
          $ref: '#/components/responses/BadRequest'
        '403':
          $ref: '#/components/responses/PermissionDenied'
        '404':
          $ref: '#/components/responses/NotFound'
        '500':
          $ref: '#/components/responses/ServerError'

  /api/workspaces/v1/{workspaceId}/resources/referenced/gcp/buckets/{referenceId}:
    parameters:
    - $ref: '#/components/parameters/WorkspaceId'
    - $ref: '#/components/parameters/ReferenceId'
    get:
      summary: Gets a reference to a Gcp bucket from a workspace.
      operationId: getBucketReference
      tags: [ReferencedGcpResource]
      responses:
        '200':
          $ref: '#/components/responses/GcsBucketReferenceResponse'
        '403':
          $ref: '#/components/responses/PermissionDenied'
        '404':
          $ref: '#/components/responses/NotFound'
        '500':
          $ref: '#/components/responses/ServerError'
    patch:
      summary: Update name or description of a bucket reference in a workspace.
      operationId: updateBucketReference
      tags: [ReferencedGcpResource]
      requestBody:
        required: true
        content:
          application/json:
            schema:
              $ref: '#/components/schemas/UpdateDataReferenceRequestBody'
      responses:
        '204':
          description: OK
        '403':
          $ref: '#/components/responses/PermissionDenied'
        '404':
          $ref: '#/components/responses/NotFound'
        '500':
          $ref: '#/components/responses/ServerError'

  /api/workspaces/v1/{workspaceId}/resources/referenced/gcp/buckets/name/{name}:
    parameters:
    - $ref: '#/components/parameters/WorkspaceId'
    - $ref: '#/components/parameters/Name'
    get:
      summary: Gets a reference to a Gcp bucket by name.
      operationId: getBucketReferenceByName
      tags: [ReferencedGcpResource]
      responses:
        '200':
          $ref: '#/components/responses/GcsBucketReferenceResponse'
        '403':
          $ref: '#/components/responses/PermissionDenied'
        '404':
          $ref: '#/components/responses/NotFound'
        '500':
          $ref: '#/components/responses/ServerError'

  /api/workspaces/v1/{workspaceId}/resources/referenced/gcp/bigquerydatasets:
    parameters:
    - $ref: '#/components/parameters/WorkspaceId'
    post:
      summary: Create a new BigQuery dataset reference in a workspace.
      operationId: createBigQueryDatasetReference
      tags: [ReferencedGcpResource]
      requestBody:
        required: true
        content:
          application/json:
            schema:
              $ref: '#/components/schemas/CreateBigQueryDatasetReferenceRequestBody'
      responses:
        '200':
          $ref: '#/components/responses/BigQueryDatasetReferenceResponse'
        '400':
          $ref: '#/components/responses/BadRequest'
        '403':
          $ref: '#/components/responses/PermissionDenied'
        '404':
          $ref: '#/components/responses/NotFound'
        '500':
          $ref: '#/components/responses/ServerError'

  /api/workspaces/v1/{workspaceId}/resources/referenced/gcp/bigquerydatasets/{referenceId}:
    parameters:
    - $ref: '#/components/parameters/WorkspaceId'
    - $ref: '#/components/parameters/ReferenceId'
    get:
      summary: Gets a reference to a BigQuery dataset from a workspace.
      operationId: getBigQueryDatasetReference
      tags: [ReferencedGcpResource]
      responses:
        '200':
          $ref: '#/components/responses/BigQueryDatasetReferenceResponse'
        '403':
          $ref: '#/components/responses/PermissionDenied'
        '404':
          $ref: '#/components/responses/NotFound'
        '500':
          $ref: '#/components/responses/ServerError'
    patch:
      summary: Update name or description of a BigQuery dataset reference in a workspace.
      operationId: updateBigQueryDatasetReference
      tags: [ReferencedGcpResource]
      requestBody:
        required: true
        content:
          application/json:
            schema:
              $ref: '#/components/schemas/UpdateDataReferenceRequestBody'
      responses:
        '204':
          description: OK
        '403':
          $ref: '#/components/responses/PermissionDenied'
        '404':
          $ref: '#/components/responses/NotFound'
        '500':
          $ref: '#/components/responses/ServerError'

  /api/workspaces/v1/{workspaceId}/resources/referenced/gcp/bigquerydatasets/name/{name}:
    parameters:
    - $ref: '#/components/parameters/WorkspaceId'
    - $ref: '#/components/parameters/Name'
    get:
      summary: Gets a reference to a BigQuery dataset by name.
      operationId: getBigQueryDatasetReferenceByName
      tags: [ReferencedGcpResource]
      responses:
        '200':
          $ref: '#/components/responses/BigQueryDatasetReferenceResponse'
        '403':
          $ref: '#/components/responses/PermissionDenied'
        '404':
          $ref: '#/components/responses/NotFound'
        '500':
          $ref: '#/components/responses/ServerError'

  /api/workspaces/v1/{workspaceId}/cloudcontexts:
    parameters:
    - $ref: '#/components/parameters/WorkspaceId'
    post:
      summary: Create a cloud context for the workspace.
      operationId: createCloudContext
      tags: [Workspace]
      requestBody:
        required: true
        content:
          application/json:
            schema:
              $ref: '#/components/schemas/CreateCloudContextRequest'
      responses:
        '200':
          $ref: '#/components/responses/CreateCloudContextResultResponse'
        '202':
          $ref: '#/components/responses/JobReportResponse'
        '400':
          $ref: '#/components/responses/BadRequest'
        '403':
          $ref: '#/components/responses/PermissionDenied'
        '404':
          $ref: '#/components/responses/NotFound'
        '500':
          $ref: '#/components/responses/ServerError'

  /api/workspaces/v1/{workspaceId}/cloudcontexts/result/{jobId}:
    parameters:
    - $ref: '#/components/parameters/WorkspaceId'
    - $ref: '#/components/parameters/JobId'
    get:
      summary: Get the result of a async job to create a cloud context.
      operationId: getCreateCloudContextResult
      tags: [Workspace]
      responses:
        '200':
          $ref: '#/components/responses/CreateCloudContextResultResponse'
        '202':
          $ref: '#/components/responses/CreateCloudContextResultResponse'
        '400':
          $ref: '#/components/responses/BadRequest'
        '403':
          $ref: '#/components/responses/PermissionDenied'
        '404':
          $ref: '#/components/responses/NotFound'
        '409':
          $ref: '#/components/responses/Conflict'
        '500':
          $ref: '#/components/responses/ServerError'

  /api/workspaces/v1/{workspaceId}/cloudcontexts/{cloudContext}:
    parameters:
    - $ref: '#/components/parameters/WorkspaceId'
    - $ref: '#/components/parameters/CloudContext'
    delete:
      summary: Deletes a cloud context and all of its data from a workspace.
      operationId: deleteCloudContext
      tags: [Workspace]
      responses:
        '204':
          description: OK
        '403':
          $ref: '#/components/responses/PermissionDenied'
        '404':
          $ref: '#/components/responses/NotFound'
        '500':
          $ref: '#/components/responses/ServerError'

  /api/workspaces/v1/{workspaceId}/roles:
    parameters:
    - $ref: '#/components/parameters/WorkspaceId'
    get:
      summary: Read all IAM roles and their members in a workspace.
      operationId: getRoles
      tags: [Workspace]
      responses:
        '200':
          $ref: '#/components/responses/RoleBindingListResponse'
        '403':
          $ref: '#/components/responses/PermissionDenied'
        '404':
          $ref: '#/components/responses/NotFound'
        '500':
          $ref: '#/components/responses/ServerError'

  /api/workspaces/v1/{workspaceId}/roles/{role}/members:
    parameters:
    - $ref: '#/components/parameters/WorkspaceId'
    - $ref: '#/components/parameters/Role'
    post:
      summary: Grant an IAM role to a user or group.
      operationId: grantRole
      tags: [Workspace]
      requestBody:
        required: true
        content:
          application/json:
            schema:
              $ref: '#/components/schemas/GrantRoleRequestBody'
      responses:
        '204':
          description: Role granted successfully
        '403':
          $ref: '#/components/responses/PermissionDenied'
        '404':
          $ref: '#/components/responses/NotFound'
        '500':
          $ref: '#/components/responses/ServerError'
  /api/workspaces/v1/{workspaceId}/roles/{role}/members/{memberEmail}:
    parameters:
    - $ref: '#/components/parameters/WorkspaceId'
    - $ref: '#/components/parameters/Role'
    - $ref: '#/components/parameters/MemberEmail'
    delete:
      summary: Remove an IAM role from a user or group.
      operationId: removeRole
      tags: [Workspace]
      responses:
        '204':
          description: Role removed successfully
        '403':
          $ref: '#/components/responses/PermissionDenied'
        '404':
          $ref: '#/components/responses/NotFound'
        '500':
          $ref: '#/components/responses/ServerError'


  /api/job/v1/jobs/{workspaceId}:
    parameters:
    - name: workspaceId
      in: path
      description: The unique id provided in JobControl to the async endpoint
      required: true
      schema:
        type: string
    get:
      tags:
      - jobs
      operationId: retrieveJob
      responses:
        200:
          description: Job is complete (succeeded or failed)
          content:
            application/json:
              schema:
                $ref: '#/components/schemas/JobReport'
        202:
          description: Job is running
          headers:
            Retry-After:
              description: >-
                optional - estimated seconds to wait before polling again. This allows
                a server to offer a hint as to when the job might be complete.
              schema:
                type: integer
          content:
            application/json:
              schema:
                $ref: '#/components/schemas/JobReport'
        400:
          $ref: '#/components/responses/BadRequest'
        403:
          $ref: '#/components/responses/PermissionDenied'
        404:
          $ref: '#/components/responses/NotFound'

  /api/workspaces/v1/{workspaceId}/resources/controlled/gcp/buckets:
    parameters:
      - $ref: '#/components/parameters/WorkspaceId'
    post:
      summary: Create a new controlled Gcp bucket
      operationId: createBucket
      tags: [ControlledGcpResource]
      requestBody:
        required: true
        content:
          application/json:
            schema:
              $ref: '#/components/schemas/CreateControlledGcsBucketRequestBody'
      responses:
        '200':
          $ref: '#/components/responses/CreatedControlledGcsBucketResponse'
        '202':
          $ref: '#/components/responses/CreatedControlledGcsBucketResponse'
        '403':
          $ref: '#/components/responses/PermissionDenied'
        '500':
          $ref: '#/components/responses/ServerError'
  /api/workspaces/v1/{workspaceId}/resources/controlled/gcp/buckets/{resourceId}:
    parameters:
      - $ref: '#/components/parameters/WorkspaceId'
      - $ref: '#/components/parameters/ResourceId'
    get:
      summary: get a controlled GCS bucket resource
      operationId: getBucket
      tags: [ControlledGcpResource]
      responses:
        '200':
          $ref: '#/components/responses/GetControlledGcsBucketResponse'
        '403':
          $ref: '#/components/responses/PermissionDenied'
        404:
          $ref: '#/components/responses/NotFound'
        '500':
          $ref: '#/components/responses/ServerError'
  /api/workspaces/v1/{workspaceId}/resources/controlled/gcp/buckets/result/{jobId}:
    parameters:
      - $ref: '#/components/parameters/WorkspaceId'
      - $ref: '#/components/parameters/JobId'
    get:
      summary: Retrieve information about a gcp bucket creation job.
      operationId: getCreateBucketResult
      tags: [ControlledGcpResource]
      responses:
        '200':
          $ref: '#/components/responses/CreatedControlledGcsBucketResponse'
        '202':
          $ref: '#/components/responses/CreatedControlledGcsBucketResponse'
        '403':
          $ref: '#/components/responses/PermissionDenied'
        '500':
          $ref: '#/components/responses/ServerError'

components:
  parameters:
    WorkspaceId:
      name: workspaceId
      in: path
      description: A UUID to used to identify an object in the workspace manager
      required: true
      schema:
        type: string
        format: uuid

    JobId:
      name: jobId
      in: path
      description: A String ID to used to identify a job
      required: true
      schema:
        type: string

    Offset:
      name: offset
      in: query
      description: The number of items to skip before starting to collect the result set.
      schema:
        type: integer
        minimum: 0
        default: 0

    Limit:
      name: limit
      in: query
      description: The maximum number of items to return. Default 10
      schema:
        type: integer
        minimum: 1
        default: 10

    # TODO(PF-404): remove this in favor of reference-type specific objects.
    ReferenceId:
      name: referenceId
      in: path
      description: A UUID used to identify a data reference in a workspace.
      required: true
      schema:
        type: string
        format: uuid

    # TODO(PF-404): remove this in favor of reference-type specific objects.
    ReferenceType:
      name: referenceType
      in: path
      description: The type of a data reference in a workspace
      required: true
      schema:
        $ref: '#/components/schemas/ReferenceTypeEnum'

    ResourceId:
      name: resourceId
      in: path
      description: A UUID used to identify a controlled resource in a workspace. Will be merged with ReferenceId soon.
      required: true
      schema:
        type: string
        format: uuid

    Name:
      name: name
      in: path
      description: A name used to identify an object in the workspace manager
      required: true
      schema:
        $ref: '#/components/schemas/Name'

    Role:
      name: role
      in: path
      description: An IAM role
      required: true
      schema:
        $ref: '#/components/schemas/IamRole'

    MemberEmail:
      name: memberEmail
      in: path
      description: A user or group's email. Used for adding or removing IAM permissions
      required: true
      schema:
        type: string

    CloudContext:
      name: cloudContext
      in: path
      description: A cloud platform which holds context for a workspace.
      required: true
      schema:
        $ref: '#/components/schemas/CloudPlatform'

  schemas:
    ### DEPRECATED SCHEMAS ###
    # TODO(PF-404): remove this in favor of reference-type specific objects.
    CreateDataReferenceRequestBody:
      type: object
      required: [name, cloningInstructions]
      properties:
        name:
          $ref: "#/components/schemas/Name"
        description:
          type: string
          default: ""
        resourceId:
          description: The ID of the resource
          type: string
          format: uuid
        referenceType:
          $ref: '#/components/schemas/ReferenceTypeEnum'
        reference:
          $ref: '#/components/schemas/DataRepoSnapshot'
        cloningInstructions:
          $ref: '#/components/schemas/CloningInstructionsEnum'

    # TODO(PF-404): remove this in favor of reference-type specific objects.
    DataReferenceRequestMetadata:
      type: object
      required: [name, cloningInstructions]
      description: Common information shared across all types of data reference requests.
      properties:
        ## TODO: This is not implemented as a name. It used as if it is a snapshot identifier (UUID)
        ##   So either this is a misnomer, or we are doing it wrong.
        name:
          $ref: "#/components/schemas/Name"
        cloningInstructions:
          $ref: '#/components/schemas/CloningInstructionsEnum'
        description:
          type: string
          default: ""

    # TODO(PF-404): remove this in favor of reference-type specific objects.
    DataReferenceDescription:
      type: object
      required: [referenceId, name, description, workspaceId, cloningInstructions]
      properties:
        referenceId:
          description: The ID of the data reference
          type: string
          format: uuid
        name:
          description: The name of the data reference; used to refer to the reference
          type: string
        description:
          type: string
        workspaceId:
          description: The ID of the workspace containing the reference
          type: string
          format: uuid
        resourceDescription:
          $ref: '#/components/schemas/ResourceDescription'
        referenceType:
          $ref: '#/components/schemas/ReferenceTypeEnum'
        reference:
          $ref: '#/components/schemas/DataRepoSnapshot'
        credentialId:
          description: The ID of the credential to use when accessing the resource
          type: string
        cloningInstructions:
          $ref: '#/components/schemas/CloningInstructionsEnum'

    # TODO(PF-404): remove this in favor of reference-type specific objects.
    ReferenceTypeEnum:
      type: string
      description: The type of a reference, if an uncontrolled resource
      # TODO: swagger-codegen always looks for and removes a common prefix for
      # enum values, which breaks enums that only have a single value.
      # PLACEHOLDER_VALUE should be removed when we have an actual second value
      # to use.
      enum: ['DATA_REPO_SNAPSHOT', 'PLACEHOLDER_VALUE'] #eventually include GCS bucket, etc.

    # TODO(PF-404): remove this in favor of reference-type specific objects.
    DataReferenceList:
      type: object
      required: [resources]
      properties:
        resources:
          description: A list of controlled and/or uncontrolled data references
          type: array
          items:
            $ref: '#/components/schemas/DataReferenceDescription'

    # TODO(PF-404): remove this in favor of reference-type specific objects.
    UpdateDataReferenceRequestBody:
      type: object
      properties:
        name:
          $ref: "#/components/schemas/Name"
        description:
          type: string

    ### END OF DEPRECATED SCHEMAS ###

    ErrorReport:
      type: object
      required: [message, statusCode, causes]
      properties:
        message:
          type: string
        statusCode:
          type: integer
        causes:
          type: array
          items:
            type: string

    JobReport:
      type: object
      required: [id, status, statusCode, resultURL]
      properties:
        id:
          description: caller-provided unique identifier for the job
          type: string
        description:
          description: caller-provided description of the job
          type: string
        status:
          description: status of the job
          type: string
          enum: [RUNNING, SUCCEEDED, FAILED]
        statusCode:
          description: >-
            HTTP code providing completion status of the job. Present if status
            is SUCCEEDED or FAILED.
          type: integer
        submitted:
          description: timestamp when the job was submitted; in ISO-8601 format
          type: string
        completed:
          description: >-
            timestamp when the job completed - in ISO-8601 format. Present if
            status is SUCCEEDED or FAILED.
          type: string
        resultURL:
          description: >-
            URL where the result of the job can be retrieved. Equivalent to a
            Location header in HTTP.
          type: string

    JobControl:
      type: object
      required: [id]
      properties:
        id:
          description: >-
            Unique identifier for the job. Best practice is for job identifier to be a UUID,
            a ShortUUID, or other globally unique identifier.
          type: string
        # TODO: In the future, notification configuration will also be part of JobControl.

    SystemStatus:
      type: object
      required: [ok, systems]
      properties:
        ok:
          type: boolean
          description: status of this service
        systems:
          type: object
          additionalProperties:
            type: object
            properties:
              ok:
                type: boolean
              critical:
                type: boolean
              messages:
                type: array
                items:
                  type: string
    Name:
      # Note: These format restrictions are enforced by WM, not natively by
      # Swagger.
      type: string
      pattern: '^[a-zA-Z0-9][_a-zA-Z0-9]{0,62}$'
      minLength: 1
      maxLength: 63

    SystemVersion:
      type: object
      required: [gitTag, gitHash, github, build]
      properties:
        gitTag:
          type: string
          description: Git tag of currently deployed app.
        gitHash:
          type: string
          description: Git hash of currently deployed app.
        github:
          type: string
          description: Github link to currently deployed commit.
        build:
          type: string
          description: Version of the currently deployed app declared in build.gradle. Client and server versions are linked.

    CreateWorkspaceRequestBody:
      type: object
      required: [id]
      properties:
        id:
          description: The ID of the workspace
          type: string
          format: uuid
        displayName:
          description: The human readable name of the workspace
          type: string
        description:
          description: A description of the workspace
          type: string
        spendProfile:
          description: ID of provided spend profile
          type: string
        policies:
          description: Policies provided by the containing folder
          type: array
          items:
            type: string
            format: uuid
        jobId:
          description: |
            Optional ID used for idempotency. If multiple requests use the same
            jobId, they will be considered logical duplicates rather than
            unique requests. Sending different requests with the same jobId
            will lead to all but one of the request bodies being ignored.
            This will be randomly generated if not provided in a request.
            Best practice is for job identifier to be a UUID, a ShortUUID,
            or other globally unique identifier.
          type: string
        stage:
          $ref: '#/components/schemas/WorkspaceStageModel'

    CreatedWorkspace:
      type: object
      required: [id]
      properties:
        id:
          description: UUID of a newly-created workspace
          type: string
          format: uuid

    WorkspaceDescription:
      type: object
      required: [id]
      properties:
        id:
          description: The ID of the workspace
          type: string
          format: uuid
        displayName:
          description: The human readable name of the workspace
          type: string
        description:
          description: A description of the workspace
          type: string
        spendProfile:
          description: ID of provided spend profile
          type: string
        stage:
          $ref: '#/components/schemas/WorkspaceStageModel'
        gcpContext:
          description: GCP context, if one exists
          $ref: '#/components/schemas/GcpContext'
        # When we have an Azure context, we can put it right here.
        # No point making a complex structure when there will be only a few of these

    UpdateWorkspaceRequestBody:
      type: object
      properties:
        displayName:
          description: The human readable name of the workspace
          type: string
        description:
          description: A description of the workspace
          type: string

    WorkspaceDescriptionList:
      type: object
      required: [ workspaces ]
      properties:
        workspaces:
          description: A list of workspaces
          type: array
          items:
            $ref: '#/components/schemas/WorkspaceDescription'

    CloningInstructionsEnum:
      type: string
      description: Instructions for copying this reference when cloning the workspace
      enum: ['COPY_NOTHING', 'COPY_DEFINITION', 'COPY_RESOURCE', 'COPY_REFERENCE']

    CloudPlatform:
      type: string
      description: Enum representing a cloud platform type.
      enum: ['GCP']

    CreateCloudContextRequest:
      type: object
      required: [cloudPlatform, jobControl]
      description: |
        Request body for asynchronously creating a cloud context for a workspace.
        Contains the CloudPlatform for the context and the JobControl object.
      properties:
        cloudPlatform:
          $ref: '#/components/schemas/CloudPlatform'
        jobControl:
          $ref: '#/components/schemas/JobControl'

    GcpContext:
      type: object
      description: The GCP cloud context associated with a workspace.
      properties:
        projectId:
          description: The ID of Gcp Project associated with the workspace.
          type: string

    CreateCloudContextResult:
      type: object
      description: |
        The result of a call to create a cloud context for a workspace. Contains
        a JobReport detailing the async operation and either a GcpContext
        or an ErrorReport detailing an error.
      required: [jobReport]
      properties:
        jobReport:
          $ref: '#/components/schemas/JobReport'
        gcpContext:
          $ref: '#/components/schemas/GcpContext'
        errorReport:
          $ref: '#/components/schemas/ErrorReport'

    CreateDataRepoSnapshotReferenceRequestBody:
      type: object
      description: A request to create a reference to a Data Repo snapshot.
      required: [metadata, snapshot]
      properties:
        metadata:
          $ref: '#/components/schemas/DataReferenceRequestMetadata'
        snapshot:
          $ref: '#/components/schemas/DataRepoSnapshot'

    CreateGcsBucketReferenceRequestBody:
      type: object
      description: A request to create a reference to a GCS bucket.
      required: [metadata, bucket]
      properties:
        metadata:
          $ref: '#/components/schemas/DataReferenceRequestMetadata'
        bucket:
          $ref: 'common/cloud_resources_uid.yaml#/components/schemas/GoogleBucketUid'

    CreateBigQueryDatasetReferenceRequestBody:
      type: object
      description: A request to create a reference to a BigQuery dataset.
      required: [metadata, dataset]
      properties:
        metadata:
          $ref: '#/components/schemas/DataReferenceRequestMetadata'
        dataset:
          $ref: 'common/cloud_resources_uid.yaml#/components/schemas/GoogleBigQueryDatasetUid'

    ResourceDescription:
      description: Description of the workspace resource, if this is a controlled reference.
      type: object
      required: [resourceId, workspaceId, isVisible]
      properties:
        resourceId:
          description: The ID of the resource
          type: string
          format: uuid
        workspaceId:
          description: The ID of the workspace holding the resource
          type: string
          format: uuid
        applicationId:
          description: ID of application this resource is associated with, if any
          type: string
        isVisible:
          description: Whether this resource is visible or not
          type: boolean
        owner:
          description: ID of owner. null for shared resources
          type: string
        attributes:
          description: JSON map of user-provided attributes
          type: string

    DataReferenceMetadata:
      type: object
      required: [referenceId, name, workspaceId, cloningInstructions]
      description: Information common across all types of references.
      properties:
        referenceId:
          description: The ID of the data reference
          type: string
          format: uuid
        name:
          description: The name of the data reference; used to refer to the reference
          type: string
        description:
          type: string
        cloningInstructions:
          $ref: '#/components/schemas/CloningInstructionsEnum'
        workspaceId:
          description: The ID of the workspace containing the reference
          type: string
          format: uuid

    DataRepoSnapshotReference:
      type: object
      description: A reference to a Data Repo snapshot.
      required: [metadata, snapshot]
      properties:
        metadata:
          $ref: '#/components/schemas/DataReferenceMetadata'
        snapshot:
          $ref: '#/components/schemas/DataRepoSnapshot'

    GcsBucketReference:
      type: object
      description: A reference to a GCS bucket.
      required: [metadata, bucket]
      properties:
        metadata:
          $ref: '#/components/schemas/DataReferenceMetadata'
        bucket:
          $ref: 'common/cloud_resources_uid.yaml#/components/schemas/GoogleBucketUid'

    BigQueryDatasetReference:
      type: object
      description: A reference to a BigQuery dataset.
      required: [metadata, dataset]
      properties:
        metadata:
          $ref: '#/components/schemas/DataReferenceMetadata'
        dataset:
          $ref: 'common/cloud_resources_uid.yaml#/components/schemas/GoogleBigQueryDatasetUid'

    DataRepoSnapshot:
      description: A reference to a snapshot in Data Repo.
      type: object
      required: [instanceName, snapshot]
      properties:
        instanceName:
          description: The name of the Data Repo instance
          type: string
        snapshot:
          description: The ID of the Data Repo snapshot
          type: string

    WorkspaceStageModel:
      description: Enum for possible stages of a workspace along the Rawls migration path
      type: string
      enum: ['RAWLS_WORKSPACE', 'MC_WORKSPACE']

    IamRole:
      description: Enum containing all valid IAM roles on a Workspace
      type: string
      enum: ['READER', 'WRITER', 'APPLICATION', 'OWNER']

    ControlledResourceIamRole:
      description: Enum containing all IAM roles on controlled resources available to users
      type: string
      enum: [ 'READER', 'WRITER', 'EDITOR']

    RoleBinding:
      description: A binding between an IAM role and users with that role
      type: object
      required: [role]
      properties:
        role:
          $ref: '#/components/schemas/IamRole'
        members:
          description: A list of users that this role applies to
          type: array
          items:
            type: string

    RoleBindingList:
      description: A list of role bindings
      type: array
      items:
        $ref: '#/components/schemas/RoleBinding'

    GrantRoleRequestBody:
      description: The body for a request to grant a role to a single user.
      type: object
      required: [memberEmail]
      properties:
        memberEmail:
          type: string

    CreateControlledGcsBucketRequestBody:
      description: Payload for requesting a new controlled resource.
      type: object
      properties:
        common:
          $ref: '#/components/schemas/ControlledResourceCommonFields'
        gcsBucket:
          $ref: '#/components/schemas/GcsBucketCreationParameters'

    ControlledResourceCommonFields:
      type: object
      required: [ name, cloningInstructions, jobControl, accessScope ]
      properties:
        jobControl:
          $ref: '#/components/schemas/JobControl'
        name:
          $ref: "#/components/schemas/Name"
        description:
          type: string
        cloningInstructions:
          $ref: '#/components/schemas/CloningInstructionsEnum'
        accessScope:
          type: string
          enum: [ 'SHARED_ACCESS', 'PRIVATE_ACCESS' ]
        managedBy:
          type: string
          enum: [ 'USER', 'APPLICATION' ]
        privateResourceUser:
          $ref: '#/components/schemas/PrivateResourceUser'

    PrivateResourceUser:
      description: User and role information for a user of a private resource.
      type: object
      properties:
        userName:
          description: Email address for the user of the resource
          type: string
<<<<<<< HEAD
        privateResourceIamRole:
          $ref: '#/components/schemas/PrivateResourceIamRole'

    PrivateResourceIamRole:
      description: Description of role(s) granted to the user of a private resource
      type: object
      required: [role, editor]
      properties:
        role:
          description: What access role (reader or writer) this user has
          type: string
          enum: ['READER', 'WRITER']
        editor:
          description: Whether this user should be an editor in addition to their reader/writer role
          type: boolean


=======
        privateResourceIamRoles:
          $ref: '#/components/schemas/PrivateResourceIamRoles'

    PrivateResourceIamRoles:
      description: >-
        List of role(s) granted to the user of a private resource. WRITER includes
        READER by definition, so if both are present only WRITER will be granted.
      type: array
      items:
        $ref: '#/components/schemas/ControlledResourceIamRole'
>>>>>>> 6596bb56

    CreatedControlledGcsBucket:
      description: Response Payload for requesting a new controlled resource.
      type: object
      properties:
        resourceId:
          description: UUID of a newly-created resource. Null if not created yet.
          type: string
          format: uuid
        jobReport:
          $ref: '#/components/schemas/JobReport'
        gcpBucket:
          $ref: '#/components/schemas/GcsBucketStoredAttributes'
        errorReport:
          $ref: '#/components/schemas/ErrorReport'

    GcsBucketCreationParameters:
      description: >-
        Bucket-specific properties to be set on creation. These are a subset of the
        values accepted by the Gcp Storage API.
      type: object
      properties:
        name:
          description: A valid bucket name per https://cloud.google.com/storage/docs/naming-buckets.
          type: string
        location:
          description: A valid bucket location per https://cloud.google.com/storage/docs/locations.
          type: string
        defaultStorageClass:
          $ref: '#/components/schemas/GcsBucketDefaultStorageClass'
        lifecycle:
          $ref: '#/components/schemas/GcsBucketLifecycle'
    GcsBucketStoredAttributes:
      description: >-
        Bucket properties included in post-creation, get, and update. Others must be
        retrieved from GCS using the name.
      type: object
      properties:
        bucketName:
          description: Name of created bucket (not the resource nmae).
          type: string
    GcsBucketDefaultStorageClass:
      description: >-
        Type and availability of objects in a bucket, described at https://cloud.google.com/storage/docs/storage-classes.
        This list does not include legacy types that apply to some existing buckets.
      type: string
      enum:
        - STANDARD
        - NEARLINE
        - COLDLINE
        - ARCHIVE
    GcsBucketLifecycle:
      description: >-
        Options to control automatic deletion or storage class change for a bucket.
        Described at https://cloud.google.com/storage/docs/lifecycle.
      type: object
      properties:
        rules:
          description: List of rules for this bucket
          type: array
          items:
            $ref: '#/components/schemas/GcsBucketLifecycleRule'

    GcsBucketLifecycleRule:
      description: A lifecycle rule for a bucket.
      type: object
      properties:
        action:
          $ref: '#/components/schemas/GcsBucketLifecycleRuleAction'
        condition:
          $ref: '#/components/schemas/GcsBucketLifecycleRuleCondition'

    GcsBucketLifecycleRuleAction:
      description: The lifecycle action to take. See https://cloud.google.com/storage/docs/lifecycle#actions.
      type: object
      properties:
        storageClass:
          $ref: '#/components/schemas/GcsBucketDefaultStorageClass'
        type:
          $ref: '#/components/schemas/GcsBucketLifecycleRuleActionType'

    GcsBucketLifecycleRuleActionType:
      description: >-
        Type of action to perform. Formatted like our Java enums, but spelled in Camel case in Gcp API.
      type: string
      enum:
        - DELETE
        - SET_STORAGE_CLASS

    GcsBucketLifecycleRuleCondition:
      description: The condition(s) under which the action will be taken.
      type: object
      properties:
        age:
          description: Age of an object (in days). This condition is satisfied when an object reaches the specified age.
          type: integer
        createdBefore:
          description: This condition is satisfied when an object is created before midnight of the specified date in UTC.
          type: string
          format: date
        customTimeBefore:
          description: >-
            This condition is satisfied when the customTime metadata for the object is set to an
            earlier date than the date used in this lifecycle condition.
          type: string
          format: date
        daysSinceCustomTime:
          description: >-
            Days since the date set in the customTime metadata for the object. This condition is
            satisfied when the current date and time is at least the specified number of days after
            the customTime.
          type: integer
        daysSinceNoncurrentTime:
          description: >-
            Relevant only for versioned objects. This condition is satisfied when an object has
            been noncurrent for more than the specified number of days.
          type: integer
        live:
          description: >-
            Relevant only for versioned objects. If the value is true, this condition matches the
            live version of objects; if the value is false, it matches noncurrent versions of objects.
          type: boolean
        matchesStorageClass:
          description: >-
            Objects having any of the storage classes specified by this condition will be matched. 
            Values include "STANDARD", "NEARLINE", "COLDLINE", "ARCHIVE", "MULTI_REGIONAL",
            "REGIONAL", and "DURABLE_REDUCED_AVAILABILITY".
          type: array
          items:
            $ref: '#/components/schemas/GcsBucketDefaultStorageClass'
        noncurrentTimeBefore:
          description: >-
            Relevant only for versioned objects. This condition is satisfied for objects that became
            noncurrent on a date prior to the one specified in this condition.
          type: string
          format: date
        numNewerVersions:
          description: >-
            Relevant only for versioned objects. If the value is N, this condition is satisfied
            when there are at least N versions (including the live version) newer than this version
            of the object.
          type: integer

  responses:
    ### DEPRECATED RESPONSES ###
    # TODO(PF-404): remove this in favor of reference-type specific objects.
    DataReferenceResponse:
      description: Response to getDataReference calls
      content:
        application/json:
          schema:
            $ref: '#/components/schemas/DataReferenceDescription'

    # TODO(PF-404): remove this in favor of reference-type specific objects.
    ReferenceListResponse:
      description: Response to list resource calls
      content:
        application/json:
          schema:
            $ref: '#/components/schemas/DataReferenceList'
    ### END OF DEPRECATED RESPONSES ###

    CreatedWorkspaceResponse:
      description: Response to createWorkspace calls
      content:
        application/json:
          schema:
            $ref: '#/components/schemas/CreatedWorkspace'

    DataRepoSnapshotReferenceResponse:
      description: Response containing a reference to a Data Repo snapshot.
      content:
        application/json:
          schema:
            $ref: '#/components/schemas/DataRepoSnapshotReference'

    GcsBucketReferenceResponse:
      description: Response containing a reference to a Gcp bucket.
      content:
        application/json:
          schema:
            $ref: '#/components/schemas/GcsBucketReference'

    BigQueryDatasetReferenceResponse:
      description: Response containing a reference to a BiqQuery dataset.
      content:
        application/json:
          schema:
            $ref: '#/components/schemas/BigQueryDatasetReference'

    RoleBindingListResponse:
      description: Response to list permissions calls
      content:
        application/json:
          schema:
            $ref: '#/components/schemas/RoleBindingList'

    CreatedControlledGcsBucketResponse:
      description: Response to Create controlled resource
      content:
        application/json:
          schema:
            $ref: '#/components/schemas/CreatedControlledGcsBucket'

    GetControlledGcsBucketResponse:
      description: Response to get bucket
      content:
        application/json:
          schema:
            $ref: '#/components/schemas/GcsBucketStoredAttributes'

    CreateCloudContextResultResponse:
      description: Job is complete (succeeded or failed)
      content:
        application/json:
          schema:
            $ref: '#/components/schemas/CreateCloudContextResult'

    JobReportResponse:
      description: A response containing a JobReport object. Returned for running jobs.
      headers:
        Retry-After:
          description: >-
            optional - estimated seconds to wait before polling again. This allows
            a server to offer a hint as to when the job might be complete.
          schema:
            type: integer
      content:
        application/json:
          schema:
            $ref: '#/components/schemas/JobReport'

    # Error Responses
    BadRequest:
      description: Bad request
      content:
        application/json:
          schema:
            $ref: '#/components/schemas/ErrorReport'
    PermissionDenied:
      description: Permission denied
      content:
        application/json:
          schema:
            $ref: '#/components/schemas/ErrorReport'
    NotFound:
      description: Not found (or unauthorized)
      content:
        application/json:
          schema:
            $ref: '#/components/schemas/ErrorReport'
    Conflict:
      description: Request conflicts with current state
      content:
        application/json:
          schema:
            $ref: '#/components/schemas/ErrorReport'
    ServerError:
      description: Server error
      content:
        application/json:
          schema:
            $ref: '#/components/schemas/ErrorReport'

  securitySchemes:
    bearerAuth:
      type: http
      scheme: bearer
    authorization:
      type: oauth2
      flows:
        implicit:
          authorizationUrl: https://accounts.google.com/o/oauth2/auth
          scopes:
            openid: open id authorization
            email: email authorization
            profile: profile authorization

security:
  - bearerAuth: []
  - authorization: [openid, email, profile]<|MERGE_RESOLUTION|>--- conflicted
+++ resolved
@@ -1357,25 +1357,6 @@
         userName:
           description: Email address for the user of the resource
           type: string
-<<<<<<< HEAD
-        privateResourceIamRole:
-          $ref: '#/components/schemas/PrivateResourceIamRole'
-
-    PrivateResourceIamRole:
-      description: Description of role(s) granted to the user of a private resource
-      type: object
-      required: [role, editor]
-      properties:
-        role:
-          description: What access role (reader or writer) this user has
-          type: string
-          enum: ['READER', 'WRITER']
-        editor:
-          description: Whether this user should be an editor in addition to their reader/writer role
-          type: boolean
-
-
-=======
         privateResourceIamRoles:
           $ref: '#/components/schemas/PrivateResourceIamRoles'
 
@@ -1386,7 +1367,6 @@
       type: array
       items:
         $ref: '#/components/schemas/ControlledResourceIamRole'
->>>>>>> 6596bb56
 
     CreatedControlledGcsBucket:
       description: Response Payload for requesting a new controlled resource.
