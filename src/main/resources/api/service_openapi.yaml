--- conflicted
+++ resolved
@@ -71,29 +71,6 @@
   '/api/v1/workspaces/{id}/datareferences':
     parameters:
       - $ref: '#/components/parameters/Id'
-<<<<<<< HEAD
-    get:
-      description: |
-        Enumerate the data references in a workspace.
-      operationId: enumerateReferences
-      tags:
-      - workspace
-      parameters:
-      - $ref: '#/components/parameters/Offset'
-      - $ref: '#/components/parameters/Limit'
-      responses:
-        200:
-          description: OK
-          $ref: '#/components/responses/ReferenceListResponse'
-        400:
-          description: Error in request
-          $ref: '#/components/responses/ErrorResponse'
-        401:
-          description: Unauthorized access
-          $ref: '#/components/responses/ErrorResponse'
-        500:
-          description: Server Error
-=======
     post:
       description: |
         Create a new data reference in a workspace.
@@ -120,6 +97,28 @@
         500:
           description: Creation request error
           $ref: '#/components/responses/ErrorResponse'
+    get:
+      description: |
+        Enumerate the data references in a workspace.
+      operationId: enumerateReferences
+      tags:
+      - workspace
+      parameters:
+      - $ref: '#/components/parameters/Offset'
+      - $ref: '#/components/parameters/Limit'
+      responses:
+        200:
+          description: OK
+          $ref: '#/components/responses/ReferenceListResponse'
+        400:
+          description: Error in request
+          $ref: '#/components/responses/ErrorResponse'
+        401:
+          description: Unauthorized access
+          $ref: '#/components/responses/ErrorResponse'
+        500:
+          description: Server Error
+          $ref: '#/components/responses/ErrorResponse'
   '/api/v1/workspaces/{id}/datareferences/{referenceId}':
     parameters:
       - $ref: '#/components/parameters/Id'
@@ -136,8 +135,8 @@
           $ref: '#/components/responses/DataReferenceResponse'
         500:
           description: Creation request error
->>>>>>> d2f82e3c
-          $ref: '#/components/responses/ErrorResponse'
+          $ref: '#/components/responses/ErrorResponse'
+
   '/api/v1/jobs/{id}':
     parameters:
     - $ref: '#/components/parameters/Id'
@@ -196,7 +195,6 @@
       required: true
       schema:
         type: string
-<<<<<<< HEAD
     Offset:
       name: offset
       in: query
@@ -211,7 +209,6 @@
       schema:
         type: integer
         default: 10
-=======
     ReferenceId:
         name: referenceId
         in: path
@@ -219,7 +216,6 @@
         required: true
         schema:
           type: string
->>>>>>> d2f82e3c
   schemas:
     ErrorReport:
       type: object
@@ -424,7 +420,6 @@
           description: JSON map of user-provided attributes
           type: string
           nullable: true
-<<<<<<< HEAD
     DataReferenceList:
       type: object
       properties:
@@ -438,7 +433,6 @@
     FilterControlledEnum:
       type: string
       enum: ["CONTROLLED", "UNCONTROLLED", "ALL"]
-=======
     DataRepoSnapshot:
       type: object
       properties:
@@ -448,7 +442,6 @@
         snapshot:
             description: The ID of the Data Repo snapshot
             type: string
->>>>>>> d2f82e3c
 
   responses:
     ErrorResponse:
