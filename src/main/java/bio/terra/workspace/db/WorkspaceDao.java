--- conflicted
+++ resolved
@@ -4,11 +4,7 @@
 import bio.terra.workspace.common.exception.WorkspaceNotFoundException;
 import bio.terra.workspace.common.model.Workspace;
 import bio.terra.workspace.common.model.WorkspaceStage;
-<<<<<<< HEAD
-=======
-import bio.terra.workspace.generated.model.WorkspaceDescription;
 import bio.terra.workspace.service.spendprofile.SpendProfileId;
->>>>>>> a8ce553f
 import bio.terra.workspace.service.workspace.WorkspaceCloudContext;
 import com.fasterxml.jackson.annotation.JsonProperty;
 import com.fasterxml.jackson.core.JsonProcessingException;
@@ -45,13 +41,8 @@
   }
 
   @Transactional(propagation = Propagation.REQUIRED, isolation = Isolation.SERIALIZABLE)
-<<<<<<< HEAD
   public Workspace createWorkspace(
-      UUID workspaceId, String spendProfile, WorkspaceStage workspaceStage) {
-=======
-  public String createWorkspace(
       UUID workspaceId, Optional<SpendProfileId> spendProfileId, WorkspaceStage workspaceStage) {
->>>>>>> a8ce553f
     String sql =
         "INSERT INTO workspace (workspace_id, spend_profile, profile_settable, workspace_stage) values "
             + "(:id, :spend_profile, :spend_profile_settable, :workspace_stage)";
@@ -70,7 +61,7 @@
 
     return Workspace.builder()
         .workspaceId(workspaceId)
-        .spendProfileId(spendProfile)
+        .spendProfileId(spendProfileId)
         .workspaceStage(workspaceStage)
         .build();
   }
@@ -88,32 +79,20 @@
     String sql = "SELECT * FROM workspace where workspace_id = (:id)";
     MapSqlParameterSource params = new MapSqlParameterSource().addValue("id", id.toString());
     try {
-<<<<<<< HEAD
-      Map<String, Object> queryOutput = jdbcTemplate.queryForMap(sql, params);
-
-      String spendProfileId = null;
-      if (queryOutput.getOrDefault("spend_profile", null) != null) {
-        spendProfileId = queryOutput.get("spend_profile").toString();
-      }
-
-      return Workspace.builder()
-          .workspaceId(UUID.fromString(queryOutput.get("workspace_id").toString()))
-          .spendProfileId(spendProfileId)
-          .workspaceStage(WorkspaceStage.valueOf(queryOutput.get("workspace_stage").toString()))
-          .build();
-=======
       return DataAccessUtils.requiredSingleResult(
           jdbcTemplate.query(
               sql,
               params,
               (rs, rowNum) -> {
-                WorkspaceDescription desc = new WorkspaceDescription();
-                desc.setId(UUID.fromString(rs.getString("workspace_id")));
-                desc.setSpendProfile(rs.getString("spend_profile"));
-                desc.setStage(WorkspaceStage.valueOf(rs.getString("workspace_stage")).toApiModel());
-                return desc;
+                String rawSpendProfileId = rs.getString("spend_profile");
+                SpendProfileId spendProfileId =
+                    rawSpendProfileId == null ? null : SpendProfileId.create(rawSpendProfileId);
+                return Workspace.builder()
+                    .workspaceId(UUID.fromString(rs.getString("workspace_id")))
+                    .spendProfileId(Optional.ofNullable(spendProfileId))
+                    .workspaceStage(WorkspaceStage.valueOf(rs.getString("workspace_stage")))
+                    .build();
               }));
->>>>>>> a8ce553f
     } catch (EmptyResultDataAccessException e) {
       throw new WorkspaceNotFoundException("Workspace not found.");
     }
