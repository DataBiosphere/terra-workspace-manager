--- conflicted
+++ resolved
@@ -224,11 +224,7 @@
    */
   @Transactional(propagation = Propagation.REQUIRED, isolation = Isolation.SERIALIZABLE)
   public void deleteGcpCloudContext(UUID workspaceId) {
-<<<<<<< HEAD
-    deleteGcpApiCloudContextWorker(workspaceId);
-=======
     deleteGcpCloudContextWorker(workspaceId);
->>>>>>> c70503b8
   }
 
   /**
@@ -238,19 +234,6 @@
    * @param projectId the GCP project id to validate
    */
   @Transactional(propagation = Propagation.REQUIRED, isolation = Isolation.SERIALIZABLE)
-<<<<<<< HEAD
-  public void deleteGcpApiCloudContextWithIdCheck(UUID workspaceId, String projectId) {
-    // Only perform the delete, if the project id matches the input project id
-    Optional<GcpCloudContext> gcpApiCloudContext = getGcpCloudContext(workspaceId);
-    if (gcpApiCloudContext.isPresent()) {
-      if (StringUtils.equals(projectId, gcpApiCloudContext.get().getGcpProjectId())) {
-        deleteGcpApiCloudContextWorker(workspaceId);
-      }
-    }
-  }
-
-  private void deleteGcpApiCloudContextWorker(UUID workspaceId) {
-=======
   public void deleteGcpCloudContextWithIdCheck(UUID workspaceId, String projectId) {
     // Only perform the delete, if the project id matches the input project id
     Optional<GcpCloudContext> gcpCloudContext = getGcpCloudContext(workspaceId);
@@ -262,7 +245,6 @@
   }
 
   private void deleteGcpCloudContextWorker(UUID workspaceId) {
->>>>>>> c70503b8
     final String sql =
         "DELETE FROM cloud_context "
             + "WHERE workspace_id = :workspace_id AND cloud_platform = :cloud_platform";
@@ -282,11 +264,7 @@
     }
   }
 
-<<<<<<< HEAD
-  // -- serdes for GcpApiCloudContext --
-=======
   // -- serdes for GcpCloudContext --
->>>>>>> c70503b8
 
   @VisibleForTesting
   String serializeGcpCloudContext(GcpCloudContext gcpCloudContext) {
