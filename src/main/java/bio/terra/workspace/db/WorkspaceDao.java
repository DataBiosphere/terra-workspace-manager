package bio.terra.workspace.db;

import bio.terra.workspace.common.exception.DuplicateWorkspaceException;
import bio.terra.workspace.common.exception.MissingRequiredFieldException;
import bio.terra.workspace.db.exception.WorkspaceNotFoundException;
import bio.terra.workspace.service.spendprofile.SpendProfileId;
import bio.terra.workspace.service.workspace.exceptions.DuplicateCloudContextException;
import bio.terra.workspace.service.workspace.exceptions.InvalidSerializedVersionException;
import bio.terra.workspace.service.workspace.model.CloudPlatform;
import bio.terra.workspace.service.workspace.model.GcpCloudContext;
import bio.terra.workspace.service.workspace.model.Workspace;
import bio.terra.workspace.service.workspace.model.WorkspaceStage;
import com.fasterxml.jackson.annotation.JsonProperty;
import com.google.common.annotations.VisibleForTesting;
import java.util.Optional;
import java.util.UUID;
import org.apache.commons.lang3.StringUtils;
import org.slf4j.Logger;
import org.slf4j.LoggerFactory;
import org.springframework.beans.factory.annotation.Autowired;
import org.springframework.dao.DuplicateKeyException;
import org.springframework.dao.EmptyResultDataAccessException;
import org.springframework.dao.support.DataAccessUtils;
import org.springframework.jdbc.core.namedparam.MapSqlParameterSource;
import org.springframework.jdbc.core.namedparam.NamedParameterJdbcTemplate;
import org.springframework.stereotype.Component;
import org.springframework.transaction.annotation.Isolation;
import org.springframework.transaction.annotation.Propagation;
import org.springframework.transaction.annotation.Transactional;

/**
 * WorkspaceDao includes operations on the workspace and cloud_context tables. Each cloud context
 * has separate methods - well, will have. The types and their contents are different. We anticipate
 * a small integer of cloud contexts and they share nothing, so it is not worth using interfaces or
 * inheritance to treat them in common.
 */
@Component
public class WorkspaceDao {
  /** Serializing format of the GCP cloud context */
  @VisibleForTesting static final long GCP_CLOUD_CONTEXT_DB_VERSION = 1;

  private final NamedParameterJdbcTemplate jdbcTemplate;
  private final Logger logger = LoggerFactory.getLogger(WorkspaceDao.class);

  @Autowired
  public WorkspaceDao(NamedParameterJdbcTemplate jdbcTemplate) {
    this.jdbcTemplate = jdbcTemplate;
  }

  /**
   * Persists a workspace to DB. Returns ID of persisted workspace on success.
   *
   * @param workspace all properties of the workspace to create
   * @return workspace id
   */
  @Transactional(propagation = Propagation.REQUIRED, isolation = Isolation.SERIALIZABLE)
  public UUID createWorkspace(Workspace workspace) {
    final String sql =
        "INSERT INTO workspace (workspace_id, display_name, description, spend_profile, properties, workspace_stage) "
            + "values (:workspace_id, :display_name, :description, :spend_profile,"
            + " cast(:properties AS json), :workspace_stage)";

    final String workspaceId = workspace.getWorkspaceId().toString();

    MapSqlParameterSource params =
        new MapSqlParameterSource()
            .addValue("workspace_id", workspaceId)
            .addValue("display_name", workspace.getDisplayName().orElse(null))
            .addValue("description", workspace.getDescription().orElse(null))
            .addValue(
                "spend_profile", workspace.getSpendProfileId().map(SpendProfileId::id).orElse(null))
<<<<<<< HEAD
            .addValue(
                "properties",
                workspace.getProperties().map(DbSerDes::toJsonFromProperties).orElse(null))
=======
            .addValue("properties", dbUtil.toJsonFromProperties(workspace.getProperties()))
>>>>>>> 8a31abd4
            .addValue("workspace_stage", workspace.getWorkspaceStage().toString());
    try {
      jdbcTemplate.update(sql, params);
      logger.info("Inserted record for workspace {}", workspaceId);
    } catch (DuplicateKeyException e) {
      throw new DuplicateWorkspaceException(
          String.format(
              "Workspace with id %s already exists - display name %s stage %s",
              workspace.getDisplayName().toString(),
              workspace.getWorkspaceStage().toString(),
              workspaceId),
          e);
    }
    return workspace.getWorkspaceId();
  }

  /**
   * @param workspaceId unique identifier of the workspace
   * @return true on successful delete, false if there's nothing to delete
   */
  @Transactional(propagation = Propagation.REQUIRED, isolation = Isolation.SERIALIZABLE)
  public boolean deleteWorkspace(UUID workspaceId) {
    final String sql = "DELETE FROM workspace WHERE workspace_id = :id";

    MapSqlParameterSource params =
        new MapSqlParameterSource().addValue("id", workspaceId.toString());
    int rowsAffected = jdbcTemplate.update(sql, params);
    boolean deleted = rowsAffected > 0;

    if (deleted) {
      logger.info("Deleted record for workspace {}", workspaceId);
    } else {
      logger.info("No record found for delete workspace {}", workspaceId);
    }

    return deleted;
  }

  /**
   * Retrieves a workspace from database by ID.
   *
   * @param id unique identifier of the workspace
   * @return workspace value object
   */
  @Transactional(
      propagation = Propagation.REQUIRED,
      isolation = Isolation.SERIALIZABLE,
      readOnly = true)
  public Workspace getWorkspace(UUID id) {
    if (id == null) {
      throw new MissingRequiredFieldException("Valid workspace id is required");
    }
    String sql =
        "SELECT W.workspace_id, W.display_name, W.description, W.spend_profile,"
            + " W.properties, W.workspace_stage, C.context"
            + " FROM workspace W LEFT JOIN cloud_context C"
            + " ON W.workspace_id = C.workspace_id"
            + " WHERE W.workspace_id = :id AND (C.cloud_platform = 'GCP' OR C.cloud_platform IS NULL)";
    MapSqlParameterSource params = new MapSqlParameterSource().addValue("id", id.toString());
    try {
      Workspace result =
          DataAccessUtils.requiredSingleResult(
              jdbcTemplate.query(
                  sql,
                  params,
                  (rs, rowNum) ->
                      Workspace.builder()
                          .workspaceId(UUID.fromString(rs.getString("workspace_id")))
                          .displayName(rs.getString("display_name"))
                          .description(rs.getString("description"))
                          .spendProfileId(
                              Optional.ofNullable(rs.getString("spend_profile"))
                                  .map(SpendProfileId::create)
                                  .orElse(null))
                          .properties(
                              Optional.ofNullable(rs.getString("properties"))
                                  .map(DbSerDes::toPropertiesFromJson)
                                  .orElse(null))
                          .workspaceStage(WorkspaceStage.valueOf(rs.getString("workspace_stage")))
                          .gcpCloudContext(
                              Optional.ofNullable(rs.getString("context"))
                                  .map(this::deserializeGcpCloudContext)
                                  .orElse(null))
                          .build()));
      logger.debug("Retrieved workspace record {}", result);
      return result;
    } catch (EmptyResultDataAccessException e) {
      throw new WorkspaceNotFoundException(String.format("Workspace %s not found.", id.toString()));
    }
  }

  /**
   * Retrieves the GCP cloud context of the workspace.
   *
   * @param workspaceId unique id of workspace
   * @return optional GCP cloud context
   */
  @Transactional(
      propagation = Propagation.REQUIRED,
      isolation = Isolation.SERIALIZABLE,
      readOnly = true)
  public Optional<GcpCloudContext> getGcpCloudContext(UUID workspaceId) {
    String sql =
        "SELECT context FROM cloud_context "
            + "WHERE workspace_id = :workspace_id AND cloud_platform = :cloud_platform";
    MapSqlParameterSource params =
        new MapSqlParameterSource()
            .addValue("workspace_id", workspaceId.toString())
            .addValue("cloud_platform", CloudPlatform.GCP.toString());
    try {
      return Optional.ofNullable(
          DataAccessUtils.singleResult(
              jdbcTemplate.query(
                  sql,
                  params,
                  (rs, rowNum) -> deserializeGcpCloudContext(rs.getString("context")))));
    } catch (EmptyResultDataAccessException e) {
      return Optional.empty();
    }
  }

  /**
   * Create the cloud context of the workspace
   *
   * @param workspaceId unique id of the workspace
   * @param cloudContext the GCP cloud context to create
   */
  @Transactional(propagation = Propagation.REQUIRED, isolation = Isolation.SERIALIZABLE)
  public void createGcpCloudContext(UUID workspaceId, GcpCloudContext cloudContext) {
    final String sql =
        "INSERT INTO cloud_context (workspace_id, cloud_platform, context)"
            + " VALUES (:workspace_id, :cloud_platform, :context::json)";
    MapSqlParameterSource params =
        new MapSqlParameterSource()
            .addValue("workspace_id", workspaceId.toString())
            .addValue("cloud_platform", CloudPlatform.GCP.toString())
            .addValue("context", serializeGcpCloudContext(cloudContext));
    try {
      jdbcTemplate.update(sql, params);
      logger.info("Inserted record for GCP cloud context for workspace {}", workspaceId);
    } catch (DuplicateKeyException e) {
      throw new DuplicateCloudContextException(
          String.format("Workspace with id %s already has context for GCP cloud type", workspaceId),
          e);
    }
  }

  /**
   * Delete the GCP cloud context for a workspace
   *
   * @param workspaceId workspace of the cloud context
   */
  @Transactional(propagation = Propagation.REQUIRED, isolation = Isolation.SERIALIZABLE)
  public void deleteGcpCloudContext(UUID workspaceId) {
    deleteGcpCloudContextWorker(workspaceId);
  }

  /**
   * Delete a cloud context for the workspace validating the projectId
   *
   * @param workspaceId workspace of the cloud context
   * @param projectId the GCP project id to validate
   */
  @Transactional(propagation = Propagation.REQUIRED, isolation = Isolation.SERIALIZABLE)
  public void deleteGcpCloudContextWithIdCheck(UUID workspaceId, String projectId) {
    // Only perform the delete, if the project id matches the input project id
    Optional<GcpCloudContext> gcpCloudContext = getGcpCloudContext(workspaceId);
    if (gcpCloudContext.isPresent()) {
      if (StringUtils.equals(projectId, gcpCloudContext.get().getGcpProjectId())) {
        deleteGcpCloudContextWorker(workspaceId);
      }
    }
  }

  private void deleteGcpCloudContextWorker(UUID workspaceId) {
    final String sql =
        "DELETE FROM cloud_context "
            + "WHERE workspace_id = :workspace_id AND cloud_platform = :cloud_platform";

    MapSqlParameterSource params =
        new MapSqlParameterSource()
            .addValue("workspace_id", workspaceId.toString())
            .addValue("cloud_platform", CloudPlatform.GCP.toString());

    int rowsAffected = jdbcTemplate.update(sql, params);
    boolean deleted = rowsAffected > 0;

    if (deleted) {
      logger.info("Deleted GCP cloud context for workspace {}", workspaceId);
    } else {
      logger.info("No record to delete for GCP cloud context for workspace {}", workspaceId);
    }
  }

  // -- serdes for GcpCloudContext --

  @VisibleForTesting
  String serializeGcpCloudContext(GcpCloudContext gcpCloudContext) {
    GcpCloudContextV1 dbContext = GcpCloudContextV1.from(gcpCloudContext.getGcpProjectId());
    return DbSerDes.toJson(dbContext);
  }

  @VisibleForTesting
  GcpCloudContext deserializeGcpCloudContext(String json) {
    GcpCloudContextV1 result = DbSerDes.fromJson(json, GcpCloudContextV1.class);
    if (result.version != GCP_CLOUD_CONTEXT_DB_VERSION) {
      throw new InvalidSerializedVersionException("Invalid serialized version");
    }
    return new GcpCloudContext(result.gcpProjectId);
  }

  static class GcpCloudContextV1 {
    /** Version marker to store in the db so that we can update the format later if we need to. */
    @JsonProperty final long version = GCP_CLOUD_CONTEXT_DB_VERSION;

    @JsonProperty String gcpProjectId;

    public static GcpCloudContextV1 from(String googleProjectId) {
      GcpCloudContextV1 result = new GcpCloudContextV1();
      result.gcpProjectId = googleProjectId;
      return result;
    }
  }
}<|MERGE_RESOLUTION|>--- conflicted
+++ resolved
@@ -12,8 +12,6 @@
 import bio.terra.workspace.service.workspace.model.WorkspaceStage;
 import com.fasterxml.jackson.annotation.JsonProperty;
 import com.google.common.annotations.VisibleForTesting;
-import java.util.Optional;
-import java.util.UUID;
 import org.apache.commons.lang3.StringUtils;
 import org.slf4j.Logger;
 import org.slf4j.LoggerFactory;
@@ -28,6 +26,9 @@
 import org.springframework.transaction.annotation.Propagation;
 import org.springframework.transaction.annotation.Transactional;
 
+import java.util.Optional;
+import java.util.UUID;
+
 /**
  * WorkspaceDao includes operations on the workspace and cloud_context tables. Each cloud context
  * has separate methods - well, will have. The types and their contents are different. We anticipate
@@ -69,13 +70,7 @@
             .addValue("description", workspace.getDescription().orElse(null))
             .addValue(
                 "spend_profile", workspace.getSpendProfileId().map(SpendProfileId::id).orElse(null))
-<<<<<<< HEAD
-            .addValue(
-                "properties",
-                workspace.getProperties().map(DbSerDes::toJsonFromProperties).orElse(null))
-=======
-            .addValue("properties", dbUtil.toJsonFromProperties(workspace.getProperties()))
->>>>>>> 8a31abd4
+            .addValue("properties", DbSerDes.toJsonFromProperties(workspace.getProperties()))
             .addValue("workspace_stage", workspace.getWorkspaceStage().toString());
     try {
       jdbcTemplate.update(sql, params);
