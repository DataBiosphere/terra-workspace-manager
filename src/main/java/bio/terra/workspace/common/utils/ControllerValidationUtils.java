--- conflicted
+++ resolved
@@ -1,18 +1,11 @@
 package bio.terra.workspace.common.utils;
 
 import bio.terra.workspace.common.exception.ValidationException;
-<<<<<<< HEAD
 import bio.terra.workspace.generated.model.ApiCloudPlatform;
 import bio.terra.workspace.generated.model.ApiCreateDataReferenceRequestBody;
 import bio.terra.workspace.service.resource.controlled.exception.ControlledResourceNotImplementedException;
 import bio.terra.workspace.service.resource.reference.exception.InvalidReferenceException;
-=======
-import bio.terra.workspace.generated.model.CloudContext;
-import bio.terra.workspace.generated.model.CreateDataReferenceRequestBody;
-import bio.terra.workspace.service.resource.controlled.exception.ControlledResourceNotImplementedException;
-import bio.terra.workspace.service.resource.reference.exception.InvalidReferenceException;
 import bio.terra.workspace.service.workspace.exceptions.AzureNotImplementedException;
->>>>>>> c70503b8
 import java.util.ArrayList;
 import java.util.List;
 import java.util.regex.Pattern;
@@ -82,17 +75,10 @@
   }
 
   /** Validate that a user is requesting a valid cloud for adding workspace context. */
-<<<<<<< HEAD
   public static void validateCloudPlatform(ApiCloudPlatform platform) {
     if (platform != ApiCloudPlatform.GCP) {
-      throw new ValidationException(
+      throw new AzureNotImplementedException(
           "Invalid cloud platform. Currently, only GCP is are supported.");
-=======
-  public static void validateCloudPlatform(CloudContext context) {
-    if (context != CloudContext.GOOGLE) {
-      throw new AzureNotImplementedException(
-          "Invalid cloud context. Currently, only Google contexts are supported.");
->>>>>>> c70503b8
     }
   }
 }