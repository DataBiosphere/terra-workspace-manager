--- conflicted
+++ resolved
@@ -20,13 +20,10 @@
       "bio.terra.common.logging",
       // Scan for Liquibase migration components & configs
       "bio.terra.common.migrate",
-<<<<<<< HEAD
+      // Scan for tracing-related components & configs
+      "bio.terra.common.tracing",
       // Stairway
       "bio.terra.common.stairway",
-=======
-      // Scan for tracing-related components & configs
-      "bio.terra.common.tracing",
->>>>>>> 1abea1d6
       // Scan all service-specific packages beneath the current package
       "bio.terra.workspace"
     })
