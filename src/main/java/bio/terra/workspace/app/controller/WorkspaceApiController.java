--- conflicted
+++ resolved
@@ -189,20 +189,13 @@
         userReq.getEmail());
     DataReference ref = dataReferenceService.getDataReference(workspaceId, referenceId, userReq);
     logger.info(
-<<<<<<< HEAD
-        String.format(
-            "Got data reference %s in workspace %s for %s",
-            ref.toString(), workspaceId.toString(), userReq.getEmail()));
+        "Got data reference {} in workspace {} for {}", ref, workspaceId, userReq.getEmail());
     // TODO(PF-404): this endpoint's return type does not support reference types beyond snapshots.
     // Clients should migrate to type-specific endpoints, and this endpoint should be removed.
     if (ref.referenceType() != DataReferenceType.DATA_REPO_SNAPSHOT) {
       throw new InvalidDataReferenceException(
           "This endpoint does not support non-snapshot references. Use the newer type-specific endpoints instead.");
     }
-=======
-        "Got data reference {} in workspace {} for {}", ref, workspaceId, userReq.getEmail());
-
->>>>>>> 1f4038c4
     return new ResponseEntity<>(ref.toApiModel(), HttpStatus.OK);
   }
 
@@ -297,25 +290,11 @@
       @Valid @RequestParam(value = "offset", required = false, defaultValue = "0") Integer offset,
       @Valid @RequestParam(value = "limit", required = false, defaultValue = "10") Integer limit) {
     AuthenticatedUserRequest userReq = getAuthenticatedInfo();
-<<<<<<< HEAD
-    logger.info(
-        String.format(
-            "Getting snapshot data references in workspace %s for %s",
-            id.toString(), userReq.getEmail()));
+    logger.info("Getting snapshot data references in workspace {} for {}", id, userReq.getEmail());
     ControllerValidationUtils.validatePaginationParams(offset, limit);
     List<DataReference> enumerateResult =
         dataReferenceService.enumerateDataReferences(id, offset, limit, userReq);
-    logger.info(
-        String.format(
-            "Got snapshot data references in workspace %s for %s",
-            id.toString(), userReq.getEmail()));
-=======
-    logger.info("Getting data references in workspace {} for {}", id, userReq.getEmail());
-    ControllerValidationUtils.validatePaginationParams(offset, limit);
-    List<DataReference> enumerateResult =
-        dataReferenceService.enumerateDataReferences(id, offset, limit, userReq);
-    logger.info("Got data references in workspace {} for {}", id, userReq.getEmail());
->>>>>>> 1f4038c4
+    logger.info("Got snapshot data references in workspace {} for {}", id, userReq.getEmail());
     DataReferenceList responseList = new DataReferenceList();
     for (DataReference ref : enumerateResult) {
       // TODO(PF-404): this is a workaround until clients migrate off this endpoint.
