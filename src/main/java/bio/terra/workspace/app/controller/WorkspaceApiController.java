package bio.terra.workspace.app.controller;

import bio.terra.workspace.common.utils.ControllerValidationUtils;
import bio.terra.workspace.generated.controller.WorkspaceApi;
<<<<<<< HEAD
import bio.terra.workspace.generated.model.ApiCloudPlatform;
import bio.terra.workspace.generated.model.ApiCreateCloudContextRequest;
import bio.terra.workspace.generated.model.ApiCreateCloudContextResult;
import bio.terra.workspace.generated.model.ApiCreateDataReferenceRequestBody;
import bio.terra.workspace.generated.model.ApiCreateWorkspaceRequestBody;
import bio.terra.workspace.generated.model.ApiCreatedWorkspace;
import bio.terra.workspace.generated.model.ApiDataReferenceDescription;
import bio.terra.workspace.generated.model.ApiDataReferenceList;
import bio.terra.workspace.generated.model.ApiDataRepoSnapshot;
import bio.terra.workspace.generated.model.ApiGcpContext;
import bio.terra.workspace.generated.model.ApiGrantRoleRequestBody;
import bio.terra.workspace.generated.model.ApiIamRole;
import bio.terra.workspace.generated.model.ApiJobReport.StatusEnum;
import bio.terra.workspace.generated.model.ApiReferenceTypeEnum;
import bio.terra.workspace.generated.model.ApiRoleBinding;
import bio.terra.workspace.generated.model.ApiRoleBindingList;
import bio.terra.workspace.generated.model.ApiUpdateDataReferenceRequestBody;
import bio.terra.workspace.generated.model.ApiWorkspaceDescription;
import bio.terra.workspace.generated.model.ApiWorkspaceStageModel;
=======
import bio.terra.workspace.generated.model.CloudContext;
import bio.terra.workspace.generated.model.CreateCloudContextRequest;
import bio.terra.workspace.generated.model.CreateCloudContextResult;
import bio.terra.workspace.generated.model.CreateDataReferenceRequestBody;
import bio.terra.workspace.generated.model.CreateWorkspaceRequestBody;
import bio.terra.workspace.generated.model.CreatedWorkspace;
import bio.terra.workspace.generated.model.DataReferenceDescription;
import bio.terra.workspace.generated.model.DataReferenceList;
import bio.terra.workspace.generated.model.DataRepoSnapshot;
import bio.terra.workspace.generated.model.GcpContext;
import bio.terra.workspace.generated.model.GrantRoleRequestBody;
import bio.terra.workspace.generated.model.IamRole;
import bio.terra.workspace.generated.model.JobReport.StatusEnum;
import bio.terra.workspace.generated.model.ReferenceTypeEnum;
import bio.terra.workspace.generated.model.RoleBindingList;
import bio.terra.workspace.generated.model.UpdateDataReferenceRequestBody;
import bio.terra.workspace.generated.model.WorkspaceDescription;
import bio.terra.workspace.generated.model.WorkspaceDescriptionList;
import bio.terra.workspace.generated.model.WorkspaceStageModel;
>>>>>>> 9f79d03e
import bio.terra.workspace.service.iam.AuthenticatedUserRequest;
import bio.terra.workspace.service.iam.AuthenticatedUserRequestFactory;
import bio.terra.workspace.service.iam.SamService;
import bio.terra.workspace.service.iam.model.WsmIamRole;
import bio.terra.workspace.service.job.JobService;
import bio.terra.workspace.service.job.JobService.AsyncJobResult;
import bio.terra.workspace.service.resource.ValidationUtils;
import bio.terra.workspace.service.resource.WsmResourceType;
import bio.terra.workspace.service.resource.model.CloningInstructions;
import bio.terra.workspace.service.resource.referenced.ReferencedDataRepoSnapshotResource;
import bio.terra.workspace.service.resource.referenced.ReferencedResource;
import bio.terra.workspace.service.resource.referenced.ReferencedResourceService;
import bio.terra.workspace.service.resource.referenced.exception.InvalidReferenceException;
import bio.terra.workspace.service.spendprofile.SpendProfileId;
import bio.terra.workspace.service.workspace.WorkspaceService;
import bio.terra.workspace.service.workspace.model.GcpCloudContext;
import bio.terra.workspace.service.workspace.model.Workspace;
import bio.terra.workspace.service.workspace.model.WorkspaceRequest;
import bio.terra.workspace.service.workspace.model.WorkspaceStage;
import java.util.List;
import java.util.Optional;
import java.util.UUID;
import java.util.stream.Collectors;
import javax.servlet.http.HttpServletRequest;
import javax.validation.Valid;
import org.slf4j.Logger;
import org.slf4j.LoggerFactory;
import org.springframework.beans.factory.annotation.Autowired;
import org.springframework.http.HttpStatus;
import org.springframework.http.ResponseEntity;
import org.springframework.stereotype.Controller;
import org.springframework.web.bind.annotation.PathVariable;
import org.springframework.web.bind.annotation.RequestBody;
import org.springframework.web.bind.annotation.RequestParam;

@Controller
public class WorkspaceApiController implements WorkspaceApi {
  private final WorkspaceService workspaceService;
  private final JobService jobService;
  private final SamService samService;
  private final AuthenticatedUserRequestFactory authenticatedUserRequestFactory;
  private final HttpServletRequest request;
  private final ReferencedResourceService referenceResourceService;

  @Autowired
  public WorkspaceApiController(
      WorkspaceService workspaceService,
      JobService jobService,
      SamService samService,
      AuthenticatedUserRequestFactory authenticatedUserRequestFactory,
      HttpServletRequest request,
      ReferencedResourceService referenceResourceService) {
    this.workspaceService = workspaceService;
    this.jobService = jobService;
    this.samService = samService;
    this.authenticatedUserRequestFactory = authenticatedUserRequestFactory;
    this.request = request;
    this.referenceResourceService = referenceResourceService;
  }

  private final Logger logger = LoggerFactory.getLogger(WorkspaceApiController.class);

  private AuthenticatedUserRequest getAuthenticatedInfo() {
    return authenticatedUserRequestFactory.from(request);
  }

  // Returns the result endpoint corresponding to an async request, prefixed with a / character.
  // Used to build a ApiJobReport. This assumes the result endpoint is at /result/{jobId} relative
  // to
  // the async endpoint, which is standard but not enforced.
  private String getAsyncResultEndpoint(String jobId) {
    return String.format("%s/result/%s", request.getServletPath(), jobId);
  }

  @Override
  public ResponseEntity<ApiCreatedWorkspace> createWorkspace(
      @RequestBody ApiCreateWorkspaceRequestBody body) {
    AuthenticatedUserRequest userReq = getAuthenticatedInfo();
    logger.info("Creating workspace {} for {}", body.getId(), userReq.getEmail());

    // Existing client libraries should not need to know about the stage, as they won't use any of
    // the features it gates. If stage isn't specified in a create request, we default to
    // RAWLS_WORKSPACE.
    ApiWorkspaceStageModel requestStage = body.getStage();
    requestStage = (requestStage == null ? ApiWorkspaceStageModel.RAWLS_WORKSPACE : requestStage);
    WorkspaceStage internalStage = WorkspaceStage.fromApiModel(requestStage);
    Optional<SpendProfileId> spendProfileId =
        Optional.ofNullable(body.getSpendProfile()).map(SpendProfileId::create);
    // If clients do not provide a job ID, we generate one instead.
    String jobId = body.getJobId() != null ? body.getJobId() : UUID.randomUUID().toString();

    WorkspaceRequest internalRequest =
        WorkspaceRequest.builder()
            .workspaceId(body.getId())
            .jobId(jobId)
            .spendProfileId(spendProfileId)
            .workspaceStage(internalStage)
            .build();
    UUID createdId = workspaceService.createWorkspace(internalRequest, userReq);

    ApiCreatedWorkspace responseWorkspace = new ApiCreatedWorkspace().id(createdId);
    logger.info("Created workspace {} for {}", responseWorkspace, userReq.getEmail());

    return new ResponseEntity<>(responseWorkspace, HttpStatus.OK);
  }

  @Override
<<<<<<< HEAD
  public ResponseEntity<ApiWorkspaceDescription> getWorkspace(
      @PathVariable("workspaceId") UUID id) {
    AuthenticatedUserRequest userReq = getAuthenticatedInfo();
    logger.info("Getting workspace {} for {}", id, userReq.getEmail());
    Workspace workspace = workspaceService.getWorkspace(id, userReq);
    ApiGcpContext gcpContext =
        workspace.getGcpCloudContext().map(GcpCloudContext::toApi).orElse(null);

    // Note projectId will be null here if no GCP cloud context exists.
    // When we have another cloud context, we will need to do a similar retrieval for it.
    ApiWorkspaceDescription desc =
        new ApiWorkspaceDescription()
            .id(workspace.getWorkspaceId())
            .spendProfile(workspace.getSpendProfileId().map(SpendProfileId::id).orElse(null))
            .stage(workspace.getWorkspaceStage().toApiModel())
            .gcpContext(gcpContext);
=======
  public ResponseEntity<WorkspaceDescriptionList> listWorkspaces(Integer offset, Integer limit) {
    AuthenticatedUserRequest userReq = getAuthenticatedInfo();
    List<Workspace> workspaces = workspaceService.listWorkspaces(userReq, offset, limit);
    WorkspaceDescriptionList response =
        new WorkspaceDescriptionList()
            .workspaces(
                workspaces.stream()
                    .map(this::buildWorkspaceDescription)
                    .collect(Collectors.toList()));
    return new ResponseEntity<>(response, HttpStatus.OK);
  }

  @Override
  public ResponseEntity<WorkspaceDescription> getWorkspace(@PathVariable("workspaceId") UUID id) {
    AuthenticatedUserRequest userReq = getAuthenticatedInfo();
    logger.info("Getting workspace {} for {}", id, userReq.getEmail());
    Workspace workspace = workspaceService.getWorkspace(id, userReq);
    WorkspaceDescription desc = buildWorkspaceDescription(workspace);
>>>>>>> 9f79d03e
    logger.info("Got workspace {} for {}", desc, userReq.getEmail());

    return new ResponseEntity<>(desc, HttpStatus.OK);
  }

  private WorkspaceDescription buildWorkspaceDescription(Workspace workspace) {
    AuthenticatedUserRequest userReq = getAuthenticatedInfo();
    GcpContext gcpContext = workspace.getGcpCloudContext().map(GcpCloudContext::toApi).orElse(null);
    // Note projectId will be null here if no GCP cloud context exists.
    // When we have another cloud context, we will need to do a similar retrieval for it.
    return new WorkspaceDescription()
        .id(workspace.getWorkspaceId())
        .spendProfile(workspace.getSpendProfileId().map(SpendProfileId::id).orElse(null))
        .stage(workspace.getWorkspaceStage().toApiModel())
        .gcpContext(gcpContext);
  }

  @Override
  public ResponseEntity<Void> deleteWorkspace(@PathVariable("workspaceId") UUID id) {
    AuthenticatedUserRequest userReq = getAuthenticatedInfo();
    logger.info("Deleting workspace {} for {}", id, userReq.getEmail());
    workspaceService.deleteWorkspace(id, userReq);
    logger.info("Deleted workspace {} for {}", id, userReq.getEmail());

    return new ResponseEntity<>(HttpStatus.NO_CONTENT);
  }

  // TODO(PF-404): the following DataReference endpoints are deprecated and will go away

  @Override
  public ResponseEntity<ApiDataReferenceDescription> createDataReference(
      @PathVariable("workspaceId") UUID id, @RequestBody ApiCreateDataReferenceRequestBody body) {
    AuthenticatedUserRequest userReq = getAuthenticatedInfo();
    logger.info(
        "Creating data reference in workspace {} for {} with body {}",
        id,
        userReq.getEmail(),
        body);

    ControllerValidationUtils.validate(body);
    ValidationUtils.validateResourceName(body.getName());

    var resource =
        new ReferencedDataRepoSnapshotResource(
            id,
            UUID.randomUUID(), // mint a resource id for this bucket
            body.getName(),
            body.getDescription(),
            CloningInstructions.fromApiModel(body.getCloningInstructions()),
            body.getReference().getInstanceName(),
            body.getReference().getSnapshot());

    ReferencedResource referenceResource =
        referenceResourceService.createReferenceResource(resource, getAuthenticatedInfo());
    ApiDataReferenceDescription response = makeApiDataReferenceDescription(referenceResource);
    return new ResponseEntity<>(response, HttpStatus.OK);
  }

  @Override
  public ResponseEntity<ApiDataReferenceDescription> getDataReference(
      @PathVariable("workspaceId") UUID workspaceId,
      @PathVariable("referenceId") UUID referenceId) {
    AuthenticatedUserRequest userReq = getAuthenticatedInfo();
    logger.info(
        "Getting data reference by id {} in workspace {} for {}",
        referenceId,
        workspaceId,
        userReq.getEmail());

    ReferencedResource referenceResource =
        referenceResourceService.getReferenceResource(workspaceId, referenceId, userReq);

    // TODO(PF-404): this endpoint's return type does not support reference types beyond snapshots.
    // Clients should migrate to type-specific endpoints, and this endpoint should be removed.
    if (referenceResource.getResourceType() != WsmResourceType.DATA_REPO_SNAPSHOT) {
      throw new InvalidReferenceException(
          "This endpoint does not support non-snapshot references. Use the newer type-specific endpoints instead.");
    }

    ApiDataReferenceDescription response = makeApiDataReferenceDescription(referenceResource);
    return new ResponseEntity<>(response, HttpStatus.OK);
  }

  @Override
  public ResponseEntity<ApiDataReferenceDescription> getDataReferenceByName(
      @PathVariable("workspaceId") UUID workspaceId,
      @PathVariable("referenceType") ApiReferenceTypeEnum referenceType,
      @PathVariable("name") String name) {
    AuthenticatedUserRequest userReq = getAuthenticatedInfo();
    // TODO(PF-404): this endpoint's return type does not support reference types beyond snapshots.
    // Clients should migrate to type-specific endpoints, and this endpoint should be removed.
    if (referenceType != ApiReferenceTypeEnum.DATA_REPO_SNAPSHOT) {
      throw new InvalidReferenceException(
          "This endpoint does not support non-snapshot references. Use the newer type-specific endpoints instead.");
    }
    ValidationUtils.validateResourceName(name);

    ReferencedResource referenceResource =
        referenceResourceService.getReferenceResourceByName(workspaceId, name, userReq);
    ApiDataReferenceDescription response = makeApiDataReferenceDescription(referenceResource);
    return new ResponseEntity<>(response, HttpStatus.OK);
  }

  @Override
  public ResponseEntity<Void> updateDataReference(
      @PathVariable("workspaceId") UUID id,
      @PathVariable("referenceId") UUID referenceId,
      @RequestBody ApiUpdateDataReferenceRequestBody body) {
    AuthenticatedUserRequest userReq = getAuthenticatedInfo();

    if (body.getName() == null && body.getDescription() == null) {
      throw new InvalidReferenceException("Must specify name or description to update.");
    }

    if (body.getName() != null) {
      ValidationUtils.validateResourceName(body.getName());
    }

    referenceResourceService.updateReferenceResource(
        id, referenceId, body.getName(), body.getDescription(), userReq);
    return new ResponseEntity<>(HttpStatus.NO_CONTENT);
  }

  @Override
  public ResponseEntity<Void> deleteDataReference(
      @PathVariable("workspaceId") UUID workspaceId,
      @PathVariable("referenceId") UUID referenceId) {
    AuthenticatedUserRequest userReq = getAuthenticatedInfo();
    logger.info(
        "Deleting data reference by id {} in workspace {} for {}",
        referenceId,
        workspaceId,
        userReq.getEmail());

    referenceResourceService.deleteReferenceResource(workspaceId, referenceId, userReq);

    logger.info(
        "Deleted data reference by id {} in workspace {} for {}",
        referenceId,
        workspaceId,
        userReq.getEmail());

    return new ResponseEntity<>(HttpStatus.NO_CONTENT);
  }

  @Override
  public ResponseEntity<ApiDataReferenceList> enumerateReferences(
      @PathVariable("workspaceId") UUID id,
      @Valid @RequestParam(value = "offset", required = false, defaultValue = "0") Integer offset,
      @Valid @RequestParam(value = "limit", required = false, defaultValue = "10") Integer limit) {
    AuthenticatedUserRequest userReq = getAuthenticatedInfo();
    logger.info("Getting snapshot data references in workspace {} for {}", id, userReq.getEmail());
    ControllerValidationUtils.validatePaginationParams(offset, limit);
    List<ReferencedResource> enumerateResult =
        referenceResourceService.enumerateReferences(id, offset, limit, userReq);
    // TODO(PF-404): this is a workaround until clients migrate off this endpoint.
    ApiDataReferenceList responseList = new ApiDataReferenceList();
    for (ReferencedResource resource : enumerateResult) {
      if (resource.getResourceType() == WsmResourceType.DATA_REPO_SNAPSHOT) {
        responseList.addResourcesItem(makeApiDataReferenceDescription(resource));
      }
    }
    return ResponseEntity.ok(responseList);
  }

  private ApiDataReferenceDescription makeApiDataReferenceDescription(
      ReferencedResource referenceResource) {
    ReferencedDataRepoSnapshotResource snapshotResource =
        referenceResource.castToDataRepoSnapshotResource();
    var reference =
        new ApiDataRepoSnapshot()
            .instanceName(snapshotResource.getInstanceName())
            .snapshot(snapshotResource.getSnapshotId());
    return new ApiDataReferenceDescription()
        .referenceId(referenceResource.getResourceId())
        .name(referenceResource.getName())
        .description(referenceResource.getDescription())
        .workspaceId(referenceResource.getWorkspaceId())
        .cloningInstructions(referenceResource.getCloningInstructions().toApiModel())
        .referenceType(ApiReferenceTypeEnum.DATA_REPO_SNAPSHOT)
        .reference(reference);
  }

  @Override
  public ResponseEntity<Void> grantRole(
      @PathVariable("workspaceId") UUID id,
      @PathVariable("role") ApiIamRole role,
      @RequestBody ApiGrantRoleRequestBody body) {
    ControllerValidationUtils.validateEmail(body.getMemberEmail());
    samService.grantWorkspaceRole(
        id, getAuthenticatedInfo(), WsmIamRole.fromApiModel(role), body.getMemberEmail());
    return new ResponseEntity<>(HttpStatus.NO_CONTENT);
  }

  @Override
  public ResponseEntity<Void> removeRole(
      @PathVariable("workspaceId") UUID id,
      @PathVariable("role") ApiIamRole role,
      @PathVariable("memberEmail") String memberEmail) {
    ControllerValidationUtils.validateEmail(memberEmail);
    samService.removeWorkspaceRole(
        id, getAuthenticatedInfo(), WsmIamRole.fromApiModel(role), memberEmail);
    return new ResponseEntity<>(HttpStatus.NO_CONTENT);
  }

  @Override
  public ResponseEntity<ApiRoleBindingList> getRoles(@PathVariable("workspaceId") UUID id) {
    List<bio.terra.workspace.service.iam.model.RoleBinding> bindingList =
        samService.listRoleBindings(id, getAuthenticatedInfo());
    ApiRoleBindingList responseList = new ApiRoleBindingList();
    for (bio.terra.workspace.service.iam.model.RoleBinding roleBinding : bindingList) {
      responseList.add(
          new ApiRoleBinding().role(roleBinding.role().toApiModel()).members(roleBinding.users()));
    }
    return new ResponseEntity<>(responseList, HttpStatus.OK);
  }

  @Override
  public ResponseEntity<ApiCreateCloudContextResult> createCloudContext(
      UUID id, @Valid ApiCreateCloudContextRequest body) {
    ControllerValidationUtils.validateCloudPlatform(body.getCloudPlatform());
    AuthenticatedUserRequest userReq = getAuthenticatedInfo();
    String jobId = body.getJobControl().getId();
    String resultPath = getAsyncResultEndpoint(jobId);

    // For now, the cloud type is always GCP and that is guaranteed in the validate.
    workspaceService.createGcpCloudContext(id, jobId, resultPath, userReq);
    ApiCreateCloudContextResult response = fetchCreateCloudContextResult(jobId, userReq);
    return new ResponseEntity<>(
        response, HttpStatus.valueOf(response.getJobReport().getStatusCode()));
  }

  @Override
  public ResponseEntity<ApiCreateCloudContextResult> getCreateCloudContextResult(
      UUID id, String jobId) {
    AuthenticatedUserRequest userReq = getAuthenticatedInfo();
    ApiCreateCloudContextResult response = fetchCreateCloudContextResult(jobId, userReq);
    return new ResponseEntity<>(
        response, HttpStatus.valueOf(response.getJobReport().getStatusCode()));
  }

  private ApiCreateCloudContextResult fetchCreateCloudContextResult(
      String jobId, AuthenticatedUserRequest userReq) {
    final AsyncJobResult<GcpCloudContext> jobResult =
        jobService.retrieveAsyncJobResult(jobId, GcpCloudContext.class, userReq);

    final ApiGcpContext gcpContext;
    if (jobResult.getJobReport().getStatus().equals(StatusEnum.SUCCEEDED)) {
      gcpContext = new ApiGcpContext().projectId(jobResult.getResult().getGcpProjectId());
    } else {
      gcpContext = null;
    }
    return new ApiCreateCloudContextResult()
        .jobReport(jobResult.getJobReport())
        .errorReport(jobResult.getApiErrorReport())
        .gcpContext(gcpContext);
  }

  @Override
  public ResponseEntity<Void> deleteCloudContext(UUID id, ApiCloudPlatform cloudPlatform) {
    AuthenticatedUserRequest userReq = getAuthenticatedInfo();
    ControllerValidationUtils.validateCloudPlatform(cloudPlatform);
    workspaceService.deleteGcpCloudContext(id, userReq);
    return new ResponseEntity<>(HttpStatus.NO_CONTENT);
  }
}<|MERGE_RESOLUTION|>--- conflicted
+++ resolved
@@ -2,7 +2,6 @@
 
 import bio.terra.workspace.common.utils.ControllerValidationUtils;
 import bio.terra.workspace.generated.controller.WorkspaceApi;
-<<<<<<< HEAD
 import bio.terra.workspace.generated.model.ApiCloudPlatform;
 import bio.terra.workspace.generated.model.ApiCreateCloudContextRequest;
 import bio.terra.workspace.generated.model.ApiCreateCloudContextResult;
@@ -21,28 +20,8 @@
 import bio.terra.workspace.generated.model.ApiRoleBindingList;
 import bio.terra.workspace.generated.model.ApiUpdateDataReferenceRequestBody;
 import bio.terra.workspace.generated.model.ApiWorkspaceDescription;
+import bio.terra.workspace.generated.model.ApiWorkspaceDescriptionList;
 import bio.terra.workspace.generated.model.ApiWorkspaceStageModel;
-=======
-import bio.terra.workspace.generated.model.CloudContext;
-import bio.terra.workspace.generated.model.CreateCloudContextRequest;
-import bio.terra.workspace.generated.model.CreateCloudContextResult;
-import bio.terra.workspace.generated.model.CreateDataReferenceRequestBody;
-import bio.terra.workspace.generated.model.CreateWorkspaceRequestBody;
-import bio.terra.workspace.generated.model.CreatedWorkspace;
-import bio.terra.workspace.generated.model.DataReferenceDescription;
-import bio.terra.workspace.generated.model.DataReferenceList;
-import bio.terra.workspace.generated.model.DataRepoSnapshot;
-import bio.terra.workspace.generated.model.GcpContext;
-import bio.terra.workspace.generated.model.GrantRoleRequestBody;
-import bio.terra.workspace.generated.model.IamRole;
-import bio.terra.workspace.generated.model.JobReport.StatusEnum;
-import bio.terra.workspace.generated.model.ReferenceTypeEnum;
-import bio.terra.workspace.generated.model.RoleBindingList;
-import bio.terra.workspace.generated.model.UpdateDataReferenceRequestBody;
-import bio.terra.workspace.generated.model.WorkspaceDescription;
-import bio.terra.workspace.generated.model.WorkspaceDescriptionList;
-import bio.terra.workspace.generated.model.WorkspaceStageModel;
->>>>>>> 9f79d03e
 import bio.terra.workspace.service.iam.AuthenticatedUserRequest;
 import bio.terra.workspace.service.iam.AuthenticatedUserRequestFactory;
 import bio.terra.workspace.service.iam.SamService;
@@ -150,7 +129,30 @@
   }
 
   @Override
-<<<<<<< HEAD
+  public ResponseEntity<ApiWorkspaceDescriptionList> listWorkspaces(Integer offset, Integer limit) {
+    AuthenticatedUserRequest userReq = getAuthenticatedInfo();
+    List<Workspace> workspaces = workspaceService.listWorkspaces(userReq, offset, limit);
+    var response = new ApiWorkspaceDescriptionList()
+                    .workspaces(
+                            workspaces.stream()
+                                    .map(this::buildWorkspaceDescription)
+                                    .collect(Collectors.toList()));
+    return new ResponseEntity<>(response, HttpStatus.OK);
+  }
+
+  private ApiWorkspaceDescription buildWorkspaceDescription(Workspace workspace) {
+    AuthenticatedUserRequest userReq = getAuthenticatedInfo();
+    ApiGcpContext gcpContext = workspace.getGcpCloudContext().map(GcpCloudContext::toApi).orElse(null);
+    // Note projectId will be null here if no GCP cloud context exists.
+    // When we have another cloud context, we will need to do a similar retrieval for it.
+    return new ApiWorkspaceDescription()
+            .id(workspace.getWorkspaceId())
+            .spendProfile(workspace.getSpendProfileId().map(SpendProfileId::id).orElse(null))
+            .stage(workspace.getWorkspaceStage().toApiModel())
+            .gcpContext(gcpContext);
+  }
+
+  @Override
   public ResponseEntity<ApiWorkspaceDescription> getWorkspace(
       @PathVariable("workspaceId") UUID id) {
     AuthenticatedUserRequest userReq = getAuthenticatedInfo();
@@ -167,41 +169,10 @@
             .spendProfile(workspace.getSpendProfileId().map(SpendProfileId::id).orElse(null))
             .stage(workspace.getWorkspaceStage().toApiModel())
             .gcpContext(gcpContext);
-=======
-  public ResponseEntity<WorkspaceDescriptionList> listWorkspaces(Integer offset, Integer limit) {
-    AuthenticatedUserRequest userReq = getAuthenticatedInfo();
-    List<Workspace> workspaces = workspaceService.listWorkspaces(userReq, offset, limit);
-    WorkspaceDescriptionList response =
-        new WorkspaceDescriptionList()
-            .workspaces(
-                workspaces.stream()
-                    .map(this::buildWorkspaceDescription)
-                    .collect(Collectors.toList()));
-    return new ResponseEntity<>(response, HttpStatus.OK);
-  }
-
-  @Override
-  public ResponseEntity<WorkspaceDescription> getWorkspace(@PathVariable("workspaceId") UUID id) {
-    AuthenticatedUserRequest userReq = getAuthenticatedInfo();
-    logger.info("Getting workspace {} for {}", id, userReq.getEmail());
-    Workspace workspace = workspaceService.getWorkspace(id, userReq);
-    WorkspaceDescription desc = buildWorkspaceDescription(workspace);
->>>>>>> 9f79d03e
+
     logger.info("Got workspace {} for {}", desc, userReq.getEmail());
 
     return new ResponseEntity<>(desc, HttpStatus.OK);
-  }
-
-  private WorkspaceDescription buildWorkspaceDescription(Workspace workspace) {
-    AuthenticatedUserRequest userReq = getAuthenticatedInfo();
-    GcpContext gcpContext = workspace.getGcpCloudContext().map(GcpCloudContext::toApi).orElse(null);
-    // Note projectId will be null here if no GCP cloud context exists.
-    // When we have another cloud context, we will need to do a similar retrieval for it.
-    return new WorkspaceDescription()
-        .id(workspace.getWorkspaceId())
-        .spendProfile(workspace.getSpendProfileId().map(SpendProfileId::id).orElse(null))
-        .stage(workspace.getWorkspaceStage().toApiModel())
-        .gcpContext(gcpContext);
   }
 
   @Override
