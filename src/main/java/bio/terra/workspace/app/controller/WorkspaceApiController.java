package bio.terra.workspace.app.controller;

import bio.terra.workspace.common.utils.ControllerValidationUtils;
import bio.terra.workspace.generated.controller.WorkspaceApi;
import bio.terra.workspace.generated.model.*;
import bio.terra.workspace.service.datareference.DataReferenceService;
import bio.terra.workspace.service.iam.AuthenticatedUserRequest;
import bio.terra.workspace.service.iam.AuthenticatedUserRequestFactory;
import bio.terra.workspace.service.job.JobService;
import bio.terra.workspace.service.job.JobService.JobResultWithStatus;
<<<<<<< HEAD
import bio.terra.workspace.service.workspace.WorkspaceService;
=======
import bio.terra.workspace.service.workspace.create.CreateService;
import bio.terra.workspace.service.workspace.get.GetService;
>>>>>>> d2f82e3c
import javax.servlet.http.HttpServletRequest;
import javax.validation.Valid;
import org.springframework.beans.factory.annotation.Autowired;
import org.springframework.http.HttpStatus;
import org.springframework.http.ResponseEntity;
import org.springframework.stereotype.Controller;
import org.springframework.web.bind.annotation.PathVariable;
import org.springframework.web.bind.annotation.RequestBody;
import org.springframework.web.bind.annotation.RequestParam;

@Controller
public class WorkspaceApiController implements WorkspaceApi {
<<<<<<< HEAD
  private WorkspaceService workspaceService;
=======
  private CreateService createService;
  private GetService getService;
>>>>>>> d2f82e3c
  private DataReferenceService dataReferenceService;
  private JobService jobService;
  private AuthenticatedUserRequestFactory authenticatedUserRequestFactory;
  private final HttpServletRequest request;

  @Autowired
  public WorkspaceApiController(
<<<<<<< HEAD
      WorkspaceService workspaceService,
=======
      CreateService createService,
      GetService getService,
>>>>>>> d2f82e3c
      DataReferenceService dataReferenceService,
      JobService jobService,
      AuthenticatedUserRequestFactory authenticatedUserRequestFactory,
      HttpServletRequest request) {
<<<<<<< HEAD
    this.workspaceService = workspaceService;
    this.dataReferenceService = dataReferenceService;
=======
    this.createService = createService;
    this.dataReferenceService = dataReferenceService;
    this.getService = getService;
>>>>>>> d2f82e3c
    this.jobService = jobService;
    this.authenticatedUserRequestFactory = authenticatedUserRequestFactory;
    this.request = request;
  }

  private AuthenticatedUserRequest getAuthenticatedInfo() {
    return authenticatedUserRequestFactory.from(request);
  }

  @Override
  public ResponseEntity<CreatedWorkspace> createWorkspace(
      @RequestBody CreateWorkspaceRequestBody body) {
    AuthenticatedUserRequest userReq = getAuthenticatedInfo();
    return new ResponseEntity<>(workspaceService.createWorkspace(body, userReq), HttpStatus.OK);
  }

  @Override
  public ResponseEntity<WorkspaceDescription> getWorkspace(@PathVariable("id") String id) {
    AuthenticatedUserRequest userReq = getAuthenticatedInfo();
    WorkspaceDescription desc = workspaceService.getWorkspace(id, userReq);

    return new ResponseEntity<WorkspaceDescription>(desc, HttpStatus.OK);
  }

  @Override
  public ResponseEntity<DataReferenceDescription> createDataReference(
      @PathVariable("id") String id, @RequestBody CreateDataReferenceRequestBody body) {
    AuthenticatedUserRequest userReq = getAuthenticatedInfo();

    return new ResponseEntity<DataReferenceDescription>(
        dataReferenceService.createDataReference(id, body, userReq), HttpStatus.OK);
  }

  @Override
  public ResponseEntity<DataReferenceDescription> getDataReference(
      @PathVariable("id") String workspaceId, @PathVariable("referenceId") String referenceId) {
    AuthenticatedUserRequest userReq = getAuthenticatedInfo();
    DataReferenceDescription ref =
        dataReferenceService.getDataReference(workspaceId, referenceId, userReq);

    return new ResponseEntity<DataReferenceDescription>(ref, HttpStatus.OK);
  }

  @Override
  public ResponseEntity<Void> deleteJob(@PathVariable("id") String id) {
    AuthenticatedUserRequest userReq = getAuthenticatedInfo();
    jobService.releaseJob(id, userReq);
    return new ResponseEntity<>(HttpStatus.valueOf(204));
  }

  @Override
  public ResponseEntity<JobModel> pollAsyncJob(@PathVariable("id") String id) {
    AuthenticatedUserRequest userReq = getAuthenticatedInfo();
    JobModel job = jobService.retrieveJob(id, userReq);
    return new ResponseEntity<JobModel>(job, HttpStatus.valueOf(job.getStatusCode()));
  }

  @Override
  public ResponseEntity<Object> retrieveJobResult(@PathVariable("id") String id) {
    AuthenticatedUserRequest userReq = getAuthenticatedInfo();
    JobResultWithStatus<Object> jobResultHolder =
        jobService.retrieveJobResult(id, Object.class, userReq);
    return new ResponseEntity<>(jobResultHolder.getResult(), jobResultHolder.getStatusCode());
  }

  @Override
  public ResponseEntity<DataReferenceList> enumerateReferences(
      @PathVariable("id") String id,
      @Valid @RequestParam(value = "offset", required = false, defaultValue = "0") Integer offset,
      @Valid @RequestParam(value = "limit", required = false, defaultValue = "10") Integer limit) {
    ControllerValidationUtils.validatePaginationParams(offset, limit);
    DataReferenceList enumerateResult =
        dataReferenceService.enumerateDataReferences(id, offset, limit, getAuthenticatedInfo());
    return ResponseEntity.ok(enumerateResult);
  }
}<|MERGE_RESOLUTION|>--- conflicted
+++ resolved
@@ -8,12 +8,7 @@
 import bio.terra.workspace.service.iam.AuthenticatedUserRequestFactory;
 import bio.terra.workspace.service.job.JobService;
 import bio.terra.workspace.service.job.JobService.JobResultWithStatus;
-<<<<<<< HEAD
 import bio.terra.workspace.service.workspace.WorkspaceService;
-=======
-import bio.terra.workspace.service.workspace.create.CreateService;
-import bio.terra.workspace.service.workspace.get.GetService;
->>>>>>> d2f82e3c
 import javax.servlet.http.HttpServletRequest;
 import javax.validation.Valid;
 import org.springframework.beans.factory.annotation.Autowired;
@@ -26,12 +21,7 @@
 
 @Controller
 public class WorkspaceApiController implements WorkspaceApi {
-<<<<<<< HEAD
   private WorkspaceService workspaceService;
-=======
-  private CreateService createService;
-  private GetService getService;
->>>>>>> d2f82e3c
   private DataReferenceService dataReferenceService;
   private JobService jobService;
   private AuthenticatedUserRequestFactory authenticatedUserRequestFactory;
@@ -39,24 +29,13 @@
 
   @Autowired
   public WorkspaceApiController(
-<<<<<<< HEAD
       WorkspaceService workspaceService,
-=======
-      CreateService createService,
-      GetService getService,
->>>>>>> d2f82e3c
       DataReferenceService dataReferenceService,
       JobService jobService,
       AuthenticatedUserRequestFactory authenticatedUserRequestFactory,
       HttpServletRequest request) {
-<<<<<<< HEAD
     this.workspaceService = workspaceService;
     this.dataReferenceService = dataReferenceService;
-=======
-    this.createService = createService;
-    this.dataReferenceService = dataReferenceService;
-    this.getService = getService;
->>>>>>> d2f82e3c
     this.jobService = jobService;
     this.authenticatedUserRequestFactory = authenticatedUserRequestFactory;
     this.request = request;
