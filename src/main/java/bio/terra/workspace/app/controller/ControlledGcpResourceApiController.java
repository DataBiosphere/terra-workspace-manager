--- conflicted
+++ resolved
@@ -96,12 +96,8 @@
     }
 
     final ControlledGcsBucketResource createdBucket =
-<<<<<<< HEAD
-        controlledResourceService.syncCreateBucket(resource, body.getGcsBucket(), privateRoles, userRequest);
-=======
         controlledResourceService.syncCreateBucket(
             resource, body.getGcsBucket(), privateRoles, userRequest);
->>>>>>> 67137f05
     var response =
         new ApiCreatedControlledGcpGcsBucket()
             .resourceId(createdBucket.getResourceId())
