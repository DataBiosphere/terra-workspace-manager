package bio.terra.workspace.app.controller;

import bio.terra.common.exception.ValidationException;
import bio.terra.workspace.common.utils.ControllerUtils;
import bio.terra.workspace.generated.controller.ControlledGcpResourceApi;
import bio.terra.workspace.generated.model.ApiControlledResourceCommonFields;
<<<<<<< HEAD
import bio.terra.workspace.generated.model.ApiCreateControlledGcpBigQueryDatasetRequestBody;
import bio.terra.workspace.generated.model.ApiCreateControlledGcpGcsBucketRequestBody;
=======
import bio.terra.workspace.generated.model.ApiCreateControlledGcpAiNotebookInstanceRequestBody;
import bio.terra.workspace.generated.model.ApiCreateControlledGcpBigQueryDatasetRequestBody;
import bio.terra.workspace.generated.model.ApiCreateControlledGcpGcsBucketRequestBody;
import bio.terra.workspace.generated.model.ApiCreatedControlledGcpAiNotebookInstanceResult;
>>>>>>> 795b4786
import bio.terra.workspace.generated.model.ApiCreatedControlledGcpBigQueryDataset;
import bio.terra.workspace.generated.model.ApiCreatedControlledGcpGcsBucket;
import bio.terra.workspace.generated.model.ApiDeleteControlledGcpGcsBucketRequest;
import bio.terra.workspace.generated.model.ApiDeleteControlledGcpGcsBucketResult;
import bio.terra.workspace.generated.model.ApiGcpAiNotebookInstanceResource;
import bio.terra.workspace.generated.model.ApiGcpGcsBucketResource;
import bio.terra.workspace.generated.model.ApiJobControl;
import bio.terra.workspace.generated.model.ApiJobReport;
import bio.terra.workspace.generated.model.ApiPrivateResourceUser;
import bio.terra.workspace.service.iam.AuthenticatedUserRequest;
import bio.terra.workspace.service.iam.AuthenticatedUserRequestFactory;
import bio.terra.workspace.service.iam.model.ControlledResourceIamRole;
import bio.terra.workspace.service.job.JobService;
import bio.terra.workspace.service.job.JobService.AsyncJobResult;
import bio.terra.workspace.service.resource.ValidationUtils;
import bio.terra.workspace.service.resource.controlled.AccessScopeType;
<<<<<<< HEAD
=======
import bio.terra.workspace.service.resource.controlled.ControlledAiNotebookInstanceResource;
>>>>>>> 795b4786
import bio.terra.workspace.service.resource.controlled.ControlledBigQueryDatasetResource;
import bio.terra.workspace.service.resource.controlled.ControlledGcsBucketResource;
import bio.terra.workspace.service.resource.controlled.ControlledResource;
import bio.terra.workspace.service.resource.controlled.ControlledResourceService;
import bio.terra.workspace.service.resource.controlled.ManagedByType;
import bio.terra.workspace.service.resource.model.CloningInstructions;
import bio.terra.workspace.service.workspace.WorkspaceService;
<<<<<<< HEAD
=======
import java.util.Collections;
>>>>>>> 795b4786
import java.util.List;
import java.util.Optional;
import java.util.UUID;
import java.util.stream.Collectors;
import javax.servlet.http.HttpServletRequest;
import javax.validation.Valid;
import org.slf4j.Logger;
import org.slf4j.LoggerFactory;
import org.springframework.beans.factory.annotation.Autowired;
import org.springframework.http.HttpStatus;
import org.springframework.http.ResponseEntity;
import org.springframework.stereotype.Controller;

@Controller
public class ControlledGcpResourceApiController implements ControlledGcpResourceApi {
  private final Logger logger = LoggerFactory.getLogger(ControlledGcpResourceApiController.class);

  private final AuthenticatedUserRequestFactory authenticatedUserRequestFactory;
  private final ControlledResourceService controlledResourceService;
  private final WorkspaceService workspaceService;
  private final HttpServletRequest request;
  private final JobService jobService;

  @Autowired
  public ControlledGcpResourceApiController(
      AuthenticatedUserRequestFactory authenticatedUserRequestFactory,
      ControlledResourceService controlledResourceService,
      WorkspaceService workspaceService,
      JobService jobService,
      HttpServletRequest request) {
    this.authenticatedUserRequestFactory = authenticatedUserRequestFactory;
    this.controlledResourceService = controlledResourceService;
    this.workspaceService = workspaceService;
    this.request = request;
    this.jobService = jobService;
  }

  @Override
  public ResponseEntity<ApiCreatedControlledGcpGcsBucket> createBucket(
      UUID workspaceId, @Valid ApiCreateControlledGcpGcsBucketRequestBody body) {
    final AuthenticatedUserRequest userRequest = getAuthenticatedInfo();

    ControlledGcsBucketResource resource =
        ControlledGcsBucketResource.builder()
            .workspaceId(workspaceId)
            .resourceId(UUID.randomUUID())
            .name(body.getCommon().getName())
            .description(body.getCommon().getDescription())
            .cloningInstructions(
                CloningInstructions.fromApiModel(body.getCommon().getCloningInstructions()))
            .assignedUser(
                Optional.ofNullable(body.getCommon().getPrivateResourceUser())
                    .map(ApiPrivateResourceUser::getUserName)
                    .orElse(null))
            .accessScope(AccessScopeType.fromApi(body.getCommon().getAccessScope()))
            .managedBy(ManagedByType.fromApi(body.getCommon().getManagedBy()))
            .bucketName(body.getGcsBucket().getName())
            .build();

    List<ControlledResourceIamRole> privateRoles = privateRolesFromBody(body.getCommon());

    final ControlledGcsBucketResource createdBucket =
        controlledResourceService.createBucket(
            resource, body.getGcsBucket(), privateRoles, userRequest);
    var response =
        new ApiCreatedControlledGcpGcsBucket()
            .resourceId(createdBucket.getResourceId())
            .gcpBucket(createdBucket.toApiResource());
    return new ResponseEntity<>(response, HttpStatus.OK);
  }

  @Override
  public ResponseEntity<ApiDeleteControlledGcpGcsBucketResult> deleteBucket(
      UUID workspaceId, UUID resourceId, @Valid ApiDeleteControlledGcpGcsBucketRequest body) {
    final AuthenticatedUserRequest userRequest = getAuthenticatedInfo();
    final ApiJobControl jobControl = body.getJobControl();
    logger.info(
        "deleteBucket workspace {} resource {}", workspaceId.toString(), resourceId.toString());
    final String jobId =
        controlledResourceService.deleteControlledResourceAsync(
            jobControl,
            workspaceId,
            resourceId,
            ControllerUtils.getAsyncResultEndpoint(request, jobControl.getId(), "delete-result"),
            userRequest);
    return getDeleteResult(jobId, userRequest);
  }

  @Override
  public ResponseEntity<ApiDeleteControlledGcpGcsBucketResult> getDeleteBucketResult(
      UUID workspaceId, String jobId) {
    final AuthenticatedUserRequest userRequest = getAuthenticatedInfo();
    return getDeleteResult(jobId, userRequest);
  }

  private ResponseEntity<ApiDeleteControlledGcpGcsBucketResult> getDeleteResult(
      String jobId, AuthenticatedUserRequest userRequest) {
    final AsyncJobResult<Void> jobResult =
        jobService.retrieveAsyncJobResult(jobId, Void.class, userRequest);
    var response =
        new ApiDeleteControlledGcpGcsBucketResult()
            .jobReport(jobResult.getJobReport())
            .errorReport(jobResult.getApiErrorReport());
    return new ResponseEntity<>(
        response, HttpStatus.valueOf(response.getJobReport().getStatusCode()));
  }

  @Override
  public ResponseEntity<ApiGcpGcsBucketResource> getBucket(UUID workspaceId, UUID resourceId) {
    final AuthenticatedUserRequest userRequest = getAuthenticatedInfo();
    ControlledResource controlledResource =
        controlledResourceService.getControlledResource(workspaceId, resourceId, userRequest);
    ApiGcpGcsBucketResource response = controlledResource.castToGcsBucketResource().toApiResource();
    return new ResponseEntity<>(response, HttpStatus.OK);
  }

  @Override
  public ResponseEntity<ApiCreatedControlledGcpBigQueryDataset> createBigQueryDataset(
      UUID workspaceId, ApiCreateControlledGcpBigQueryDatasetRequestBody body) {
    final AuthenticatedUserRequest userRequest = getAuthenticatedInfo();

    String projectId = workspaceService.getRequiredGcpProject(workspaceId);

    ControlledBigQueryDatasetResource resource =
        ControlledBigQueryDatasetResource.builder()
            .workspaceId(workspaceId)
            .resourceId(UUID.randomUUID())
            .name(body.getCommon().getName())
            .description(body.getCommon().getDescription())
            .cloningInstructions(
                CloningInstructions.fromApiModel(body.getCommon().getCloningInstructions()))
            .assignedUser(
                Optional.ofNullable(body.getCommon().getPrivateResourceUser())
                    .map(ApiPrivateResourceUser::getUserName)
                    .orElse(null))
            .accessScope(AccessScopeType.fromApi(body.getCommon().getAccessScope()))
            .managedBy(ManagedByType.fromApi(body.getCommon().getManagedBy()))
<<<<<<< HEAD
            .projectId(projectId)
=======
>>>>>>> 795b4786
            .datasetName(body.getDataset().getDatasetId())
            .build();

    List<ControlledResourceIamRole> privateRoles = privateRolesFromBody(body.getCommon());

    final ControlledBigQueryDatasetResource createdDataset =
        controlledResourceService
            .createBqDataset(resource, body.getDataset(), privateRoles, userRequest)
            .castToBigQueryDatasetResource();
    var response =
        new ApiCreatedControlledGcpBigQueryDataset()
            .resourceId(createdDataset.getResourceId())
<<<<<<< HEAD
            .bigQueryDataset(createdDataset.toApiResource());
=======
            .bigQueryDataset(createdDataset.toApiResource(projectId));
>>>>>>> 795b4786
    return new ResponseEntity<>(response, HttpStatus.OK);
  }

  @Override
<<<<<<< HEAD
  public ResponseEntity<Void> deleteBigQueryDataset(UUID workspaceId, UUID resourceId) {
    final AuthenticatedUserRequest userRequest = getAuthenticatedInfo();
    logger.info(
        "Deleting controlled BQ dataset resource {} in workspace {}",
        resourceId.toString(),
        workspaceId.toString());
    controlledResourceService.deleteControlledResourceSync(workspaceId, resourceId, userRequest);
    return new ResponseEntity<>(HttpStatus.NO_CONTENT);
=======
  public ResponseEntity<ApiCreatedControlledGcpAiNotebookInstanceResult> createAiNotebookInstance(
      UUID workspaceId, @Valid ApiCreateControlledGcpAiNotebookInstanceRequestBody body) {
    AuthenticatedUserRequest userRequest = getAuthenticatedInfo();

    ValidationUtils.validate(body.getAiNotebookInstance());

    ControlledAiNotebookInstanceResource resource =
        ControlledAiNotebookInstanceResource.builder()
            .workspaceId(workspaceId)
            .resourceId(UUID.randomUUID())
            .name(body.getCommon().getName())
            .description(body.getCommon().getDescription())
            .cloningInstructions(
                CloningInstructions.fromApiModel(body.getCommon().getCloningInstructions()))
            .assignedUser(
                Optional.ofNullable(body.getCommon().getPrivateResourceUser())
                    .map(ApiPrivateResourceUser::getUserName)
                    .orElse(null))
            .accessScope(AccessScopeType.fromApi(body.getCommon().getAccessScope()))
            .managedBy(ManagedByType.fromApi(body.getCommon().getManagedBy()))
            .location(body.getAiNotebookInstance().getLocation())
            .instanceId(body.getAiNotebookInstance().getInstanceId())
            .build();

    List<ControlledResourceIamRole> privateRoles = privateRolesFromBody(body.getCommon());

    String jobId =
        controlledResourceService.createAiNotebookInstance(
            resource,
            body.getAiNotebookInstance(),
            privateRoles,
            body.getJobControl(),
            ControllerUtils.getAsyncResultEndpoint(
                request, body.getJobControl().getId(), "create-result"),
            userRequest);

    ApiCreatedControlledGcpAiNotebookInstanceResult result =
        fetchNotebookInstanceResult(jobId, userRequest);
    return new ResponseEntity<>(result, HttpStatus.valueOf(result.getJobReport().getStatusCode()));
  }

  @Override
  public ResponseEntity<ApiCreatedControlledGcpAiNotebookInstanceResult>
      getCreateAiNotebookInstanceResult(UUID workspaceId, String jobId) {
    AuthenticatedUserRequest userRequest = getAuthenticatedInfo();
    ApiCreatedControlledGcpAiNotebookInstanceResult result =
        fetchNotebookInstanceResult(jobId, userRequest);
    return new ResponseEntity<>(result, HttpStatus.valueOf(result.getJobReport().getStatusCode()));
  }

  private ApiCreatedControlledGcpAiNotebookInstanceResult fetchNotebookInstanceResult(
      String jobId, AuthenticatedUserRequest userRequest) {
    AsyncJobResult<ControlledAiNotebookInstanceResource> jobResult =
        jobService.retrieveAsyncJobResult(
            jobId, ControlledAiNotebookInstanceResource.class, userRequest);

    ApiGcpAiNotebookInstanceResource apiResource = null;
    if (jobResult.getJobReport().getStatus().equals(ApiJobReport.StatusEnum.SUCCEEDED)) {
      ControlledAiNotebookInstanceResource resource = jobResult.getResult();
      String workspaceProjectId = workspaceService.getRequiredGcpProject(resource.getWorkspaceId());
      apiResource = resource.toApiResource(workspaceProjectId);
    }
    return new ApiCreatedControlledGcpAiNotebookInstanceResult()
        .jobReport(jobResult.getJobReport())
        .errorReport(jobResult.getApiErrorReport())
        .aiNotebookInstance(apiResource);
  }

  @Override
  public ResponseEntity<ApiGcpAiNotebookInstanceResource> getAiNotebookInstance(
      UUID workspaceId, UUID resourceId) {
    AuthenticatedUserRequest userRequest = getAuthenticatedInfo();
    ControlledResource controlledResource =
        controlledResourceService.getControlledResource(workspaceId, resourceId, userRequest);
    ApiGcpAiNotebookInstanceResource response =
        controlledResource
            .castToAiNotebookInstanceResource()
            .toApiResource(workspaceService.getRequiredGcpProject(workspaceId));
    return new ResponseEntity<>(response, HttpStatus.OK);
>>>>>>> 795b4786
  }

  /**
   * Extract a list of ControlledResourceIamRoles from the common fields of a controlled resource
   * request body, and validate that it's shaped appropriately for the specified AccessScopeType.
   *
   * <p>Shared access resources must not specify private resource roles. Private access resources
   * must specify at least one private resource role.
   */
  private List<ControlledResourceIamRole> privateRolesFromBody(
      ApiControlledResourceCommonFields commonFields) {
    List<ControlledResourceIamRole> privateRoles =
        Optional.ofNullable(commonFields.getPrivateResourceUser())
            .map(
                user ->
                    user.getPrivateResourceIamRoles().stream()
                        .map(ControlledResourceIamRole::fromApiModel)
                        .collect(Collectors.toList()))
<<<<<<< HEAD
            .orElse(null);
    // Validate that we get the private role when the resource is private and do not get it
    // when the resource is public
    AccessScopeType accessScope = AccessScopeType.fromApi(commonFields.getAccessScope());
    boolean privateRoleOmitted = (privateRoles == null || privateRoles.isEmpty());
    if ((accessScope == AccessScopeType.ACCESS_SCOPE_PRIVATE && privateRoleOmitted)
        || (accessScope == AccessScopeType.ACCESS_SCOPE_SHARED && !privateRoleOmitted)) {
      throw new ValidationException(
          "At least one IAM role is required for private resources and the field must be omitted for shared resources");
=======
            .orElse(Collections.emptyList());
    // Validate that we get the private role when the resource is private and do not get it
    // when the resource is public
    AccessScopeType accessScope = AccessScopeType.fromApi(commonFields.getAccessScope());
    if (accessScope == AccessScopeType.ACCESS_SCOPE_PRIVATE && privateRoles.isEmpty()) {
      throw new ValidationException("At least one IAM role is required for private resources");
    }
    if (accessScope == AccessScopeType.ACCESS_SCOPE_SHARED && !privateRoles.isEmpty()) {
      throw new ValidationException(
          "Private resource IAM roles are not allowed for shared resources");
>>>>>>> 795b4786
    }
    return privateRoles;
  }

  private AuthenticatedUserRequest getAuthenticatedInfo() {
    return authenticatedUserRequestFactory.from(request);
  }
}<|MERGE_RESOLUTION|>--- conflicted
+++ resolved
@@ -4,15 +4,10 @@
 import bio.terra.workspace.common.utils.ControllerUtils;
 import bio.terra.workspace.generated.controller.ControlledGcpResourceApi;
 import bio.terra.workspace.generated.model.ApiControlledResourceCommonFields;
-<<<<<<< HEAD
-import bio.terra.workspace.generated.model.ApiCreateControlledGcpBigQueryDatasetRequestBody;
-import bio.terra.workspace.generated.model.ApiCreateControlledGcpGcsBucketRequestBody;
-=======
 import bio.terra.workspace.generated.model.ApiCreateControlledGcpAiNotebookInstanceRequestBody;
 import bio.terra.workspace.generated.model.ApiCreateControlledGcpBigQueryDatasetRequestBody;
 import bio.terra.workspace.generated.model.ApiCreateControlledGcpGcsBucketRequestBody;
 import bio.terra.workspace.generated.model.ApiCreatedControlledGcpAiNotebookInstanceResult;
->>>>>>> 795b4786
 import bio.terra.workspace.generated.model.ApiCreatedControlledGcpBigQueryDataset;
 import bio.terra.workspace.generated.model.ApiCreatedControlledGcpGcsBucket;
 import bio.terra.workspace.generated.model.ApiDeleteControlledGcpGcsBucketRequest;
@@ -29,10 +24,7 @@
 import bio.terra.workspace.service.job.JobService.AsyncJobResult;
 import bio.terra.workspace.service.resource.ValidationUtils;
 import bio.terra.workspace.service.resource.controlled.AccessScopeType;
-<<<<<<< HEAD
-=======
 import bio.terra.workspace.service.resource.controlled.ControlledAiNotebookInstanceResource;
->>>>>>> 795b4786
 import bio.terra.workspace.service.resource.controlled.ControlledBigQueryDatasetResource;
 import bio.terra.workspace.service.resource.controlled.ControlledGcsBucketResource;
 import bio.terra.workspace.service.resource.controlled.ControlledResource;
@@ -40,10 +32,7 @@
 import bio.terra.workspace.service.resource.controlled.ManagedByType;
 import bio.terra.workspace.service.resource.model.CloningInstructions;
 import bio.terra.workspace.service.workspace.WorkspaceService;
-<<<<<<< HEAD
-=======
 import java.util.Collections;
->>>>>>> 795b4786
 import java.util.List;
 import java.util.Optional;
 import java.util.UUID;
@@ -181,10 +170,6 @@
                     .orElse(null))
             .accessScope(AccessScopeType.fromApi(body.getCommon().getAccessScope()))
             .managedBy(ManagedByType.fromApi(body.getCommon().getManagedBy()))
-<<<<<<< HEAD
-            .projectId(projectId)
-=======
->>>>>>> 795b4786
             .datasetName(body.getDataset().getDatasetId())
             .build();
 
@@ -197,16 +182,11 @@
     var response =
         new ApiCreatedControlledGcpBigQueryDataset()
             .resourceId(createdDataset.getResourceId())
-<<<<<<< HEAD
-            .bigQueryDataset(createdDataset.toApiResource());
-=======
             .bigQueryDataset(createdDataset.toApiResource(projectId));
->>>>>>> 795b4786
     return new ResponseEntity<>(response, HttpStatus.OK);
   }
 
   @Override
-<<<<<<< HEAD
   public ResponseEntity<Void> deleteBigQueryDataset(UUID workspaceId, UUID resourceId) {
     final AuthenticatedUserRequest userRequest = getAuthenticatedInfo();
     logger.info(
@@ -215,7 +195,9 @@
         workspaceId.toString());
     controlledResourceService.deleteControlledResourceSync(workspaceId, resourceId, userRequest);
     return new ResponseEntity<>(HttpStatus.NO_CONTENT);
-=======
+  }
+
+  @Override
   public ResponseEntity<ApiCreatedControlledGcpAiNotebookInstanceResult> createAiNotebookInstance(
       UUID workspaceId, @Valid ApiCreateControlledGcpAiNotebookInstanceRequestBody body) {
     AuthenticatedUserRequest userRequest = getAuthenticatedInfo();
@@ -295,7 +277,6 @@
             .castToAiNotebookInstanceResource()
             .toApiResource(workspaceService.getRequiredGcpProject(workspaceId));
     return new ResponseEntity<>(response, HttpStatus.OK);
->>>>>>> 795b4786
   }
 
   /**
@@ -314,17 +295,6 @@
                     user.getPrivateResourceIamRoles().stream()
                         .map(ControlledResourceIamRole::fromApiModel)
                         .collect(Collectors.toList()))
-<<<<<<< HEAD
-            .orElse(null);
-    // Validate that we get the private role when the resource is private and do not get it
-    // when the resource is public
-    AccessScopeType accessScope = AccessScopeType.fromApi(commonFields.getAccessScope());
-    boolean privateRoleOmitted = (privateRoles == null || privateRoles.isEmpty());
-    if ((accessScope == AccessScopeType.ACCESS_SCOPE_PRIVATE && privateRoleOmitted)
-        || (accessScope == AccessScopeType.ACCESS_SCOPE_SHARED && !privateRoleOmitted)) {
-      throw new ValidationException(
-          "At least one IAM role is required for private resources and the field must be omitted for shared resources");
-=======
             .orElse(Collections.emptyList());
     // Validate that we get the private role when the resource is private and do not get it
     // when the resource is public
@@ -335,7 +305,6 @@
     if (accessScope == AccessScopeType.ACCESS_SCOPE_SHARED && !privateRoles.isEmpty()) {
       throw new ValidationException(
           "Private resource IAM roles are not allowed for shared resources");
->>>>>>> 795b4786
     }
     return privateRoles;
   }
