--- conflicted
+++ resolved
@@ -93,13 +93,7 @@
         controlledResourceService.createControlledResource(
             resource,
             body.getGcsBucket(),
-<<<<<<< HEAD
-            Optional.ofNullable(body.getCommon().getPrivateResourceUser())
-                .map(ApiPrivateResourceUser::getPrivateResourceIamRole)
-                .orElse(null),
-=======
             privateRoles,
->>>>>>> 6596bb56
             body.getCommon().getJobControl(),
             userRequest);
     return getCreateBucketResult(workspaceId, jobId);
