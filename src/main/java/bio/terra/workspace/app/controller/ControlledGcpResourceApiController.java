--- conflicted
+++ resolved
@@ -6,24 +6,16 @@
 import bio.terra.workspace.db.exception.InvalidMetadataException;
 import bio.terra.workspace.generated.controller.ControlledGcpResourceApi;
 import bio.terra.workspace.generated.model.ApiControlledResourceCommonFields;
-<<<<<<< HEAD
-import bio.terra.workspace.generated.model.ApiCreateControlledGcpBigQueryDatasetRequestBody;
-import bio.terra.workspace.generated.model.ApiCreateControlledGcpGcsBucketRequestBody;
-=======
 import bio.terra.workspace.generated.model.ApiCreateControlledGcpAiNotebookInstanceRequestBody;
 import bio.terra.workspace.generated.model.ApiCreateControlledGcpBigQueryDatasetRequestBody;
 import bio.terra.workspace.generated.model.ApiCreateControlledGcpGcsBucketRequestBody;
 import bio.terra.workspace.generated.model.ApiCreatedControlledGcpAiNotebookInstanceResult;
->>>>>>> 795b4786
 import bio.terra.workspace.generated.model.ApiCreatedControlledGcpBigQueryDataset;
 import bio.terra.workspace.generated.model.ApiCreatedControlledGcpGcsBucket;
 import bio.terra.workspace.generated.model.ApiDeleteControlledGcpGcsBucketRequest;
 import bio.terra.workspace.generated.model.ApiDeleteControlledGcpGcsBucketResult;
-<<<<<<< HEAD
+import bio.terra.workspace.generated.model.ApiGcpAiNotebookInstanceResource;
 import bio.terra.workspace.generated.model.ApiGcpBigQueryDatasetResource;
-=======
-import bio.terra.workspace.generated.model.ApiGcpAiNotebookInstanceResource;
->>>>>>> 795b4786
 import bio.terra.workspace.generated.model.ApiGcpGcsBucketResource;
 import bio.terra.workspace.generated.model.ApiJobControl;
 import bio.terra.workspace.generated.model.ApiJobReport;
@@ -36,10 +28,7 @@
 import bio.terra.workspace.service.job.JobService.AsyncJobResult;
 import bio.terra.workspace.service.resource.ValidationUtils;
 import bio.terra.workspace.service.resource.controlled.AccessScopeType;
-<<<<<<< HEAD
-=======
 import bio.terra.workspace.service.resource.controlled.ControlledAiNotebookInstanceResource;
->>>>>>> 795b4786
 import bio.terra.workspace.service.resource.controlled.ControlledBigQueryDatasetResource;
 import bio.terra.workspace.service.resource.controlled.ControlledGcsBucketResource;
 import bio.terra.workspace.service.resource.controlled.ControlledResource;
@@ -47,10 +36,7 @@
 import bio.terra.workspace.service.resource.controlled.ManagedByType;
 import bio.terra.workspace.service.resource.model.CloningInstructions;
 import bio.terra.workspace.service.workspace.WorkspaceService;
-<<<<<<< HEAD
-=======
 import java.util.Collections;
->>>>>>> 795b4786
 import java.util.List;
 import java.util.Optional;
 import java.util.UUID;
@@ -163,7 +149,6 @@
     final AuthenticatedUserRequest userRequest = getAuthenticatedInfo();
     ControlledResource controlledResource =
         controlledResourceService.getControlledResource(workspaceId, resourceId, userRequest);
-<<<<<<< HEAD
     try {
       ApiGcpGcsBucketResource response =
           controlledResource.castToGcsBucketResource().toApiResource();
@@ -177,56 +162,15 @@
   }
 
   @Override
-  public ResponseEntity<ApiCreatedControlledGcpBigQueryDataset> createBigQueryDataset(
-      UUID workspaceId, ApiCreateControlledGcpBigQueryDatasetRequestBody body) {
-    final AuthenticatedUserRequest userRequest = getAuthenticatedInfo();
-
-    String projectId = workspaceService.getRequiredGcpProject(workspaceId);
-
-    ControlledBigQueryDatasetResource resource =
-        ControlledBigQueryDatasetResource.builder()
-            .workspaceId(workspaceId)
-            .resourceId(UUID.randomUUID())
-            .name(body.getCommon().getName())
-            .description(body.getCommon().getDescription())
-            .cloningInstructions(
-                CloningInstructions.fromApiModel(body.getCommon().getCloningInstructions()))
-            .assignedUser(
-                Optional.ofNullable(body.getCommon().getPrivateResourceUser())
-                    .map(ApiPrivateResourceUser::getUserName)
-                    .orElse(null))
-            .accessScope(AccessScopeType.fromApi(body.getCommon().getAccessScope()))
-            .managedBy(ManagedByType.fromApi(body.getCommon().getManagedBy()))
-            .projectId(projectId)
-            .datasetName(body.getDataset().getDatasetId())
-            .build();
-
-    List<ControlledResourceIamRole> privateRoles = privateRolesFromBody(body.getCommon());
-
-    final ControlledBigQueryDatasetResource createdDataset =
-        controlledResourceService
-            .createBqDataset(resource, body.getDataset(), privateRoles, userRequest)
-            .castToBigQueryDatasetResource();
-    var response =
-        new ApiCreatedControlledGcpBigQueryDataset()
-            .resourceId(createdDataset.getResourceId())
-            .bigQueryDataset(createdDataset.toApiResource());
-=======
-    ApiGcpGcsBucketResource response = controlledResource.castToGcsBucketResource().toApiResource();
->>>>>>> 795b4786
-    return new ResponseEntity<>(response, HttpStatus.OK);
-  }
-
-  @Override
-<<<<<<< HEAD
   public ResponseEntity<ApiGcpBigQueryDatasetResource> getBigQueryDataset(
       UUID workspaceId, UUID resourceId) {
     final AuthenticatedUserRequest userRequest = getAuthenticatedInfo();
+    String projectId = workspaceService.getRequiredGcpProject(workspaceId);
     ControlledResource controlledResource =
         controlledResourceService.getControlledResource(workspaceId, resourceId, userRequest);
     try {
       ApiGcpBigQueryDatasetResource response =
-          controlledResource.castToBigQueryDatasetResource().toApiResource();
+          controlledResource.castToBigQueryDatasetResource().toApiResource(projectId);
       return new ResponseEntity<>(response, HttpStatus.OK);
     } catch (InvalidMetadataException ex) {
       throw new BadRequestException(
@@ -240,6 +184,7 @@
   public ResponseEntity<ApiGcpBigQueryDatasetResource> updateBigQueryDataset(
       UUID workspaceId, UUID resourceId, ApiUpdateControlledResourceRequestBody body) {
     final AuthenticatedUserRequest userRequest = getAuthenticatedInfo();
+    String projectId = workspaceService.getRequiredGcpProject(workspaceId);
     // Name may be null if the user is not updating it in this request.
     if (body.getName() != null) {
       ValidationUtils.validateResourceName(body.getName());
@@ -250,7 +195,7 @@
         controlledResourceService.getControlledResource(workspaceId, resourceId, userRequest);
     try {
       ApiGcpBigQueryDatasetResource response =
-          controlledResource.castToBigQueryDatasetResource().toApiResource();
+          controlledResource.castToBigQueryDatasetResource().toApiResource(projectId);
       return new ResponseEntity<>(response, HttpStatus.OK);
     } catch (InvalidMetadataException ex) {
       throw new BadRequestException(
@@ -258,7 +203,9 @@
               "Resource %s in workspace %s is not a controlled BigQuery dataset.",
               resourceId, workspaceId));
     }
-=======
+  }
+
+  @Override
   public ResponseEntity<ApiCreatedControlledGcpBigQueryDataset> createBigQueryDataset(
       UUID workspaceId, ApiCreateControlledGcpBigQueryDatasetRequestBody body) {
     final AuthenticatedUserRequest userRequest = getAuthenticatedInfo();
@@ -375,7 +322,6 @@
             .castToAiNotebookInstanceResource()
             .toApiResource(workspaceService.getRequiredGcpProject(workspaceId));
     return new ResponseEntity<>(response, HttpStatus.OK);
->>>>>>> 795b4786
   }
 
   /**
@@ -394,17 +340,6 @@
                     user.getPrivateResourceIamRoles().stream()
                         .map(ControlledResourceIamRole::fromApiModel)
                         .collect(Collectors.toList()))
-<<<<<<< HEAD
-            .orElse(null);
-    // Validate that we get the private role when the resource is private and do not get it
-    // when the resource is public
-    AccessScopeType accessScope = AccessScopeType.fromApi(commonFields.getAccessScope());
-    boolean privateRoleOmitted = (privateRoles == null || privateRoles.isEmpty());
-    if ((accessScope == AccessScopeType.ACCESS_SCOPE_PRIVATE && privateRoleOmitted)
-        || (accessScope == AccessScopeType.ACCESS_SCOPE_SHARED && !privateRoleOmitted)) {
-      throw new ValidationException(
-          "At least one IAM role is required for private resources and the field must be omitted for shared resources");
-=======
             .orElse(Collections.emptyList());
     // Validate that we get the private role when the resource is private and do not get it
     // when the resource is public
@@ -415,7 +350,6 @@
     if (accessScope == AccessScopeType.ACCESS_SCOPE_SHARED && !privateRoles.isEmpty()) {
       throw new ValidationException(
           "Private resource IAM roles are not allowed for shared resources");
->>>>>>> 795b4786
     }
     return privateRoles;
   }
