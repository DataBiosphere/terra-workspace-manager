package bio.terra.workspace.app;

import bio.terra.common.migrate.LiquibaseMigrator;
import bio.terra.workspace.app.configuration.external.WorkspaceDatabaseConfiguration;
import bio.terra.workspace.service.iam.SamService;
import bio.terra.workspace.service.job.JobService;
import org.springframework.context.ApplicationContext;

public final class StartupInitializer {
  private static final String changelogPath = "db/changelog.xml";

  public static void initialize(ApplicationContext applicationContext) {
    // Initialize or upgrade the database depending on the configuration
    LiquibaseMigrator migrateService = applicationContext.getBean(LiquibaseMigrator.class);
    WorkspaceDatabaseConfiguration workspaceDatabaseConfiguration =
        applicationContext.getBean(WorkspaceDatabaseConfiguration.class);
<<<<<<< HEAD
=======
    JobService jobService = applicationContext.getBean(JobService.class);
    SamService samService = applicationContext.getBean(SamService.class);
>>>>>>> 1abea1d6

    if (workspaceDatabaseConfiguration.isInitializeOnStart()) {
      migrateService.initialize(changelogPath, workspaceDatabaseConfiguration.getDataSource());
    } else if (workspaceDatabaseConfiguration.isUpgradeOnStart()) {
      migrateService.upgrade(changelogPath, workspaceDatabaseConfiguration.getDataSource());
    }

    // The JobService initialization also handles Stairway initialization.
    JobService jobService = applicationContext.getBean(JobService.class);
    jobService.initialize();

    // WSM's service account needs to be registered as a user in Sam for admin controls.
    samService.initialize();

    // TODO: Fill in this method with any other initialization that needs to happen
    //  between the point of having the entire application initialized and
    //  the point of opening the port to start accepting REST requests.

    //    initializeStairwayComponent(applicationContext);
  }

  //  private static void initializeStairwayComponent(ApplicationContext applicationContext) {
  //    final StairwayComponent stairwayComponent =
  // applicationContext.getBean(StairwayComponent.class);
  //    final StairwayDatabaseConfiguration stairwayDatabaseConfiguration =
  //        applicationContext.getBean(StairwayDatabaseConfiguration.class);
  //    final DataSource dataSource = stairwayDatabaseConfiguration.getDataSource();
  //    final MdcHook mdcHook = applicationContext.getBean(MdcHook.class);
  //    final TracingHook tracingHook = new TracingHook();
  //    final FlightBeanBag flightBeanBag = applicationContext.getBean(FlightBeanBag.class);
  //    stairwayComponent.initialize(dataSource, flightBeanBag, ImmutableList.of(mdcHook,
  // tracingHook));
  //  }
}<|MERGE_RESOLUTION|>--- conflicted
+++ resolved
@@ -14,11 +14,8 @@
     LiquibaseMigrator migrateService = applicationContext.getBean(LiquibaseMigrator.class);
     WorkspaceDatabaseConfiguration workspaceDatabaseConfiguration =
         applicationContext.getBean(WorkspaceDatabaseConfiguration.class);
-<<<<<<< HEAD
-=======
     JobService jobService = applicationContext.getBean(JobService.class);
     SamService samService = applicationContext.getBean(SamService.class);
->>>>>>> 1abea1d6
 
     if (workspaceDatabaseConfiguration.isInitializeOnStart()) {
       migrateService.initialize(changelogPath, workspaceDatabaseConfiguration.getDataSource());
@@ -27,7 +24,6 @@
     }
 
     // The JobService initialization also handles Stairway initialization.
-    JobService jobService = applicationContext.getBean(JobService.class);
     jobService.initialize();
 
     // WSM's service account needs to be registered as a user in Sam for admin controls.
@@ -37,7 +33,6 @@
     //  between the point of having the entire application initialized and
     //  the point of opening the port to start accepting REST requests.
 
-    //    initializeStairwayComponent(applicationContext);
   }
 
   //  private static void initializeStairwayComponent(ApplicationContext applicationContext) {
