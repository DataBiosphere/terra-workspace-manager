--- conflicted
+++ resolved
@@ -28,7 +28,8 @@
 import java.io.IOException;
 import java.security.GeneralSecurityException;
 import java.time.Duration;
-import java.util.Optional;
+import javax.annotation.Nullable;
+import org.apache.commons.lang3.StringUtils;
 import org.springframework.beans.factory.annotation.Autowired;
 import org.springframework.stereotype.Component;
 
@@ -130,50 +131,35 @@
   }
 
   /**
-<<<<<<< HEAD
-   * Creates a Cloud Object Wrapper for the Google Cloud Storage API.
-   *
-   * @param projectId ID of the project to operate in. Required for bucket creation, optional for
-   *     all other operations as buckets are globally namespaced.
-   * @param userReq Credentials to use for requests. If not specified, WSM's service account
-   *     credentials will be used instead.
-   * @return CRL {@link StorageCow} which wraps Google Cloud Storage API in the given project using
-   *     provided user credentials.
-   */
-  public StorageCow createStorageCow(
-      Optional<String> projectId, Optional<AuthenticatedUserRequest> userReq) {
-=======
-   * @return CRL {@link StorageCow} which wraps Google Cloud Storage API in the given project using
-   *     provided user credentials.
-   */
-  public StorageCow createStorageCow(String projectId, AuthenticatedUserRequest userReq) {
+   * This creates a storage COW that will operate with WSM credentials optionally in a specific
+   * project.
+   *
+   * @param projectId optional GCP project
+   * @return CRL {@link StorageCow} which wraps Google Cloud Storage API
+   */
+  public StorageCow createStorageCow(@Nullable String projectId) {
+    assertCrlInUse();
+
+    StorageOptions.Builder optionsBuilder = StorageOptions.newBuilder();
+    if (!StringUtils.isEmpty(projectId)) {
+      optionsBuilder.setProjectId(projectId);
+    }
+
+    return new StorageCow(clientConfig, optionsBuilder.build());
+  }
+
+  /**
+   * This creates a storage COW that will operate with the user's credentials.
+   *
+   * @param userReq user auth information
+   * @return CRL {@link StorageCow} which wraps Google Cloud Storage API
+   */
+  public StorageCow createStorageCow(AuthenticatedUserRequest userReq) {
     assertCrlInUse();
 
     return new StorageCow(
         clientConfig,
-        StorageOptions.newBuilder()
-            .setCredentials(googleCredentialsFromUserReq(userReq))
-            .setProjectId(projectId)
-            .build());
-  }
-
-  /**
-   * CRL {@link StorageCow} using the default project from the application's credentials.
-   * Convenience for read-only operations, as GCP buckets are actually namespaced globally and
-   * project IDs are not required to read them.
-   *
-   * @param userReq Credentials of the user to make requests for
-   */
-  public StorageCow createStorageCow(AuthenticatedUserRequest userReq) {
->>>>>>> 6596bb56
-    assertCrlInUse();
-
-    return new StorageCow(
-        clientConfig,
-        StorageOptions.newBuilder()
-            .setCredentials(userReq.map(this::googleCredentialsFromUserReq).orElse(null))
-            .setProjectId(projectId.orElse(null))
-            .build());
+        StorageOptions.newBuilder().setCredentials(googleCredentialsFromUserReq(userReq)).build());
   }
 
   /**
@@ -186,8 +172,7 @@
    */
   public boolean gcsBucketExists(String bucketName, AuthenticatedUserRequest userRequest) {
     try {
-      BucketCow bucket =
-          createStorageCow(Optional.empty(), Optional.of(userRequest)).get(bucketName);
+      BucketCow bucket = createStorageCow(userRequest).get(bucketName);
       return (bucket != null);
     } catch (StorageException e) {
       throw new InvalidReferenceException(
