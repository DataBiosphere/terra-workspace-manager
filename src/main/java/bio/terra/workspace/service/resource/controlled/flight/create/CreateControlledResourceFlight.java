package bio.terra.workspace.service.resource.controlled.flight.create;

import bio.terra.stairway.Flight;
import bio.terra.stairway.FlightMap;
import bio.terra.workspace.common.utils.FlightBeanBag;
import bio.terra.workspace.service.iam.AuthenticatedUserRequest;
import bio.terra.workspace.service.iam.model.ControlledResourceIamRole;
import bio.terra.workspace.service.job.JobMapKeys;
import bio.terra.workspace.service.resource.controlled.AccessScopeType;
import bio.terra.workspace.service.resource.controlled.ControlledResource;
<<<<<<< HEAD
import bio.terra.workspace.service.resource.controlled.flight.ValidateNoExistingGcsBucketStep;
=======
import bio.terra.workspace.service.workspace.flight.SyncSamGroupsStep;
>>>>>>> b2bc05d3
import bio.terra.workspace.service.workspace.flight.WorkspaceFlightMapKeys.ControlledResourceKeys;
import java.util.List;

/**
 * Flight for creation of a controlled resource. Some steps are resource-type-agnostic, and others
 * depend on the resource type. The latter must be passed in via the input parameters map with keys
 */
public class CreateControlledResourceFlight extends Flight {

  public CreateControlledResourceFlight(FlightMap inputParameters, Object beanBag) {
    super(inputParameters, beanBag);
    final FlightBeanBag flightBeanBag = FlightBeanBag.getFromObject(beanBag);

    final ControlledResource resource =
        inputParameters.get(JobMapKeys.REQUEST.getKeyName(), ControlledResource.class);
    final AuthenticatedUserRequest userRequest =
        inputParameters.get(JobMapKeys.AUTH_USER_INFO.getKeyName(), AuthenticatedUserRequest.class);
    // Stairway does not provide a way to specify parameterized types for deserialization
    @SuppressWarnings("unchecked")
    final List<ControlledResourceIamRole> privateResourceIamRoles =
        inputParameters.get(ControlledResourceKeys.PRIVATE_RESOURCE_IAM_ROLES, List.class);

    // store the resource metadata in the WSM database
    addStep(new StoreMetadataStep(flightBeanBag.getResourceDao()));

    // create the Sam resource associated with the resource
    addStep(
        new CreateSamResourceStep(
            flightBeanBag.getSamService(), resource, privateResourceIamRoles, userRequest));

    // get google group names for workspace roles from Sam and store them in the working map
    addStep(
        new SyncSamGroupsStep(
            flightBeanBag.getSamService(), resource.getWorkspaceId(), userRequest));
    // get google group names for resource policies from Sam. These are only used for individual
    // access (i.e. private resource users and applications). This step should also run for
    // application-managed resources once those are supported.
    if (resource.getAccessScope() == AccessScopeType.ACCESS_SCOPE_PRIVATE) {
      addStep(new SyncResourceSamGroupsStep(flightBeanBag.getSamService(), resource, userRequest));
    }

    // create the cloud resource and grant IAM roles via CRL
    switch (resource.getResourceType()) {
      case GCS_BUCKET:
        addStep(
            new ValidateNoExistingGcsBucketStep(
                flightBeanBag.getCrlService(),
                resource.castToGcsBucketResource(),
                flightBeanBag.getWorkspaceService()));
        addStep(
            new CreateGcsBucketStep(
                flightBeanBag.getCrlService(),
                resource.castToGcsBucketResource(),
                flightBeanBag.getWorkspaceService()));
        addStep(
            new GcsBucketCloudSyncStep(
                flightBeanBag.getCrlService(),
                resource.castToGcsBucketResource(),
                flightBeanBag.getWorkspaceService()));
        break;
      case BIG_QUERY_DATASET:
      default:
        throw new IllegalStateException(
            String.format("Unrecognized resource type %s", resource.getResourceType()));
    }
    // Populate the return response
    addStep(new SetCreateResponseStep(resource));
  }
}<|MERGE_RESOLUTION|>--- conflicted
+++ resolved
@@ -8,11 +8,6 @@
 import bio.terra.workspace.service.job.JobMapKeys;
 import bio.terra.workspace.service.resource.controlled.AccessScopeType;
 import bio.terra.workspace.service.resource.controlled.ControlledResource;
-<<<<<<< HEAD
-import bio.terra.workspace.service.resource.controlled.flight.ValidateNoExistingGcsBucketStep;
-=======
-import bio.terra.workspace.service.workspace.flight.SyncSamGroupsStep;
->>>>>>> b2bc05d3
 import bio.terra.workspace.service.workspace.flight.WorkspaceFlightMapKeys.ControlledResourceKeys;
 import java.util.List;
 
@@ -62,7 +57,7 @@
                 flightBeanBag.getCrlService(),
                 resource.castToGcsBucketResource(),
                 flightBeanBag.getWorkspaceService()));
-        addStep(
+addStep(
             new CreateGcsBucketStep(
                 flightBeanBag.getCrlService(),
                 resource.castToGcsBucketResource(),
