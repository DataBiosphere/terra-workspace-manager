--- conflicted
+++ resolved
@@ -50,34 +50,19 @@
             new CreateGcsBucketStep(
                 flightBeanBag.getCrlService(),
                 resource.castToGcsBucketResource(),
-<<<<<<< HEAD
-                flightBeanBag.getWorkspaceDao()));
+                flightBeanBag.getWorkspaceService()));
         addStep(
             new GrantGcsBucketIamRolesStep(
                 flightBeanBag.getCrlService(),
                 resource.castToGcsBucketResource(),
                 flightBeanBag.getWorkspaceDao()));
-=======
-                flightBeanBag.getWorkspaceService()));
->>>>>>> a204efa0
         break;
       case BIG_QUERY_DATASET:
       default:
         throw new IllegalStateException(
             String.format("Unrecognized resource type %s", resource.getResourceType()));
     }
-<<<<<<< HEAD
-=======
-    // create the Sam resource associated with the resource
-    addStep(
-        new CreateSamResourceStep(
-            flightBeanBag.getSamService(), resource, privateResourceIamRole, userRequest));
-
-    // assign custom roles to the resource based on Sam policies
-    // TODO: can this step be the same for all resource types?
-
     // Populate the return response
     addStep(new SetCreateResponseStep(resource));
->>>>>>> a204efa0
   }
 }