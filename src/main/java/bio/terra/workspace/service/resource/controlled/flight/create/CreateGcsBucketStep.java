package bio.terra.workspace.service.resource.controlled.flight.create;

import static bio.terra.workspace.service.workspace.flight.WorkspaceFlightMapKeys.ControlledResourceKeys.CREATION_PARAMETERS;

import bio.terra.cloudres.google.storage.StorageCow;
import bio.terra.stairway.FlightContext;
import bio.terra.stairway.FlightMap;
import bio.terra.stairway.Step;
import bio.terra.stairway.StepResult;
import bio.terra.stairway.exception.RetryException;
import bio.terra.workspace.db.WorkspaceDao;
import bio.terra.workspace.db.exception.CloudContextRequiredException;
import bio.terra.workspace.generated.model.ApiGcsBucketCreationParameters;
import bio.terra.workspace.generated.model.ApiGcsBucketDefaultStorageClass;
import bio.terra.workspace.generated.model.ApiGcsBucketLifecycle;
import bio.terra.workspace.generated.model.ApiGcsBucketLifecycleRule;
import bio.terra.workspace.generated.model.ApiGcsBucketLifecycleRuleAction;
import bio.terra.workspace.generated.model.ApiGcsBucketLifecycleRuleCondition;
import bio.terra.workspace.service.crl.CrlService;
import bio.terra.workspace.service.resource.controlled.ControlledGcsBucketResource;
import bio.terra.workspace.service.workspace.model.GcpCloudContext;
import com.google.api.client.util.DateTime;
import com.google.cloud.storage.BucketInfo;
import com.google.cloud.storage.BucketInfo.LifecycleRule;
import com.google.cloud.storage.BucketInfo.LifecycleRule.LifecycleAction;
import com.google.cloud.storage.BucketInfo.LifecycleRule.LifecycleCondition;
import com.google.cloud.storage.StorageClass;
import java.time.Instant;
import java.time.LocalDate;
import java.time.OffsetDateTime;
import java.time.ZoneOffset;
import java.util.List;
import java.util.Optional;
import java.util.stream.Collectors;
import javax.annotation.Nullable;

public class CreateGcsBucketStep implements Step {

  private final CrlService crlService;
  private final ControlledGcsBucketResource resource;
  private final WorkspaceDao workspaceDao;
<<<<<<< HEAD

  public CreateGcsBucketStep(
      CrlService crlService, ControlledGcsBucketResource resource, WorkspaceDao workspaceDao) {
    this.crlService = crlService;
    this.resource = resource;
    this.workspaceDao = workspaceDao;
=======
  private final AuthenticatedUserRequest userRequest;

  public CreateGcsBucketStep(
      CrlService crlService,
      ControlledGcsBucketResource resource,
      WorkspaceDao workspaceDao,
      AuthenticatedUserRequest userRequest) {
    this.crlService = crlService;
    this.resource = resource;
    this.workspaceDao = workspaceDao;
    this.userRequest = userRequest;
>>>>>>> 6596bb56
  }

  @Override
  public StepResult doStep(FlightContext flightContext)
      throws InterruptedException, RetryException {
    FlightMap inputMap = flightContext.getInputParameters();
    ApiGcsBucketCreationParameters creationParameters =
        inputMap.get(CREATION_PARAMETERS, ApiGcsBucketCreationParameters.class);
    String gcpProjectId =
        workspaceDao
            .getGcpCloudContext(resource.getWorkspaceId())
            .orElseThrow(
                () ->
                    new CloudContextRequiredException(
                        "No cloud context found in which to create a controlled resource"))
            .getGcpProjectId();

    final BucketInfo bucketInfo =
        BucketInfo.newBuilder(resource.getBucketName())
            .setLocation(creationParameters.getLocation())
            .setStorageClass(ApiConversions.toGcsApi(creationParameters.getDefaultStorageClass()))
            .setLifecycleRules(ApiConversions.toGcsApi(creationParameters.getLifecycle()))
            .build();

<<<<<<< HEAD
    // Users do not have bucket create permission, so this request happens using WSM's credentials.
    final StorageCow storageCow =
        crlService.createStorageCow(Optional.of(gcpProjectId), Optional.empty());
=======
    final StorageCow storageCow = crlService.createStorageCow(gcpProjectId, userRequest);
>>>>>>> 6596bb56
    storageCow.create(bucketInfo);
    return StepResult.getStepResultSuccess();
  }

  @Override
  public StepResult undoStep(FlightContext flightContext) throws InterruptedException {
    String gcpProjectId =
        workspaceDao
            .getGcpCloudContext(resource.getWorkspaceId())
<<<<<<< HEAD
            .orElseThrow(
                () ->
                    new CloudContextRequiredException(
                        "No cloud context found in which to create a controlled resource"))
            .getGcpProjectId();
    // Users do not have bucket delete permission, so this request happens using WSM's credentials.
    final StorageCow storageCow =
        crlService.createStorageCow(Optional.of(gcpProjectId), Optional.empty());
=======
            .map(GcpCloudContext::getGcpProjectId)
            .orElseThrow(
                () ->
                    new CloudContextRequiredException(
                        "No cloud context found in which to create a controlled resource"));
    final StorageCow storageCow = crlService.createStorageCow(gcpProjectId, userRequest);
>>>>>>> 6596bb56
    storageCow.delete(resource.getBucketName());
    return StepResult.getStepResultSuccess();
  }

  private static class ApiConversions {

    private ApiConversions() {}

    private static StorageClass toGcsApi(ApiGcsBucketDefaultStorageClass storageClass) {
      switch (storageClass) {
        case STANDARD:
          return StorageClass.STANDARD;
        case NEARLINE:
          return StorageClass.NEARLINE;
        case COLDLINE:
          return StorageClass.COLDLINE;
        case ARCHIVE:
          return StorageClass.ARCHIVE;
        default:
          throw new IllegalStateException("Unrecognized storage class " + storageClass);
      }
    }

    private static List<LifecycleRule> toGcsApi(ApiGcsBucketLifecycle lifecycle) {
      return lifecycle.getRules().stream()
          .map(ApiConversions::toGcsApi)
          .collect(Collectors.toList());
    }

    private static LifecycleRule toGcsApi(ApiGcsBucketLifecycleRule lifecycleRule) {
      return new LifecycleRule(
          toGcsApi(lifecycleRule.getAction()), toGcsApi(lifecycleRule.getCondition()));
    }

    private static LifecycleAction toGcsApi(ApiGcsBucketLifecycleRuleAction lifecycleRuleAction) {
      switch (lifecycleRuleAction.getType()) {
        case DELETE:
          return LifecycleAction.newDeleteAction();
        case SET_STORAGE_CLASS:
          return LifecycleAction.newSetStorageClassAction(
              toGcsApi(lifecycleRuleAction.getStorageClass()));
        default:
          throw new IllegalStateException(
              "Unrecognized lifecycle action type " + lifecycleRuleAction.getType());
      }
    }

    private static LifecycleCondition toGcsApi(ApiGcsBucketLifecycleRuleCondition condition) {
      final LifecycleCondition.Builder resultBuilder = LifecycleCondition.newBuilder();

      /* TODO(PF-506): some conditions aren't in the version of the Google Storage API in the
       *    latest version of the CRL. */
      resultBuilder.setAge(condition.getAge());
      resultBuilder.setCreatedBefore(toDateTime(condition.getCreatedBefore()));
      resultBuilder.setNumberOfNewerVersions(condition.getNumNewerVersions());
      resultBuilder.setIsLive(condition.isLive());

      resultBuilder.setMatchesStorageClass(
          condition.getMatchesStorageClass().stream()
              .map(ApiConversions::toGcsApi)
              .collect(Collectors.toList()));

      return resultBuilder.build();
    }

    private static DateTime toDateTime(@Nullable LocalDate localDate) {
      return Optional.ofNullable(localDate)
          .map(LocalDate::atStartOfDay)
          .map(ldt -> ldt.atOffset(ZoneOffset.UTC))
          .map(OffsetDateTime::toInstant)
          .map(Instant::toEpochMilli)
          .map(DateTime::new)
          .orElse(null);
    }
  }
}<|MERGE_RESOLUTION|>--- conflicted
+++ resolved
@@ -18,7 +18,6 @@
 import bio.terra.workspace.generated.model.ApiGcsBucketLifecycleRuleCondition;
 import bio.terra.workspace.service.crl.CrlService;
 import bio.terra.workspace.service.resource.controlled.ControlledGcsBucketResource;
-import bio.terra.workspace.service.workspace.model.GcpCloudContext;
 import com.google.api.client.util.DateTime;
 import com.google.cloud.storage.BucketInfo;
 import com.google.cloud.storage.BucketInfo.LifecycleRule;
@@ -39,26 +38,12 @@
   private final CrlService crlService;
   private final ControlledGcsBucketResource resource;
   private final WorkspaceDao workspaceDao;
-<<<<<<< HEAD
 
   public CreateGcsBucketStep(
       CrlService crlService, ControlledGcsBucketResource resource, WorkspaceDao workspaceDao) {
     this.crlService = crlService;
     this.resource = resource;
     this.workspaceDao = workspaceDao;
-=======
-  private final AuthenticatedUserRequest userRequest;
-
-  public CreateGcsBucketStep(
-      CrlService crlService,
-      ControlledGcsBucketResource resource,
-      WorkspaceDao workspaceDao,
-      AuthenticatedUserRequest userRequest) {
-    this.crlService = crlService;
-    this.resource = resource;
-    this.workspaceDao = workspaceDao;
-    this.userRequest = userRequest;
->>>>>>> 6596bb56
   }
 
   @Override
@@ -83,13 +68,8 @@
             .setLifecycleRules(ApiConversions.toGcsApi(creationParameters.getLifecycle()))
             .build();
 
-<<<<<<< HEAD
     // Users do not have bucket create permission, so this request happens using WSM's credentials.
-    final StorageCow storageCow =
-        crlService.createStorageCow(Optional.of(gcpProjectId), Optional.empty());
-=======
-    final StorageCow storageCow = crlService.createStorageCow(gcpProjectId, userRequest);
->>>>>>> 6596bb56
+    final StorageCow storageCow = crlService.createStorageCow(gcpProjectId);
     storageCow.create(bucketInfo);
     return StepResult.getStepResultSuccess();
   }
@@ -99,23 +79,13 @@
     String gcpProjectId =
         workspaceDao
             .getGcpCloudContext(resource.getWorkspaceId())
-<<<<<<< HEAD
             .orElseThrow(
                 () ->
                     new CloudContextRequiredException(
                         "No cloud context found in which to create a controlled resource"))
             .getGcpProjectId();
     // Users do not have bucket delete permission, so this request happens using WSM's credentials.
-    final StorageCow storageCow =
-        crlService.createStorageCow(Optional.of(gcpProjectId), Optional.empty());
-=======
-            .map(GcpCloudContext::getGcpProjectId)
-            .orElseThrow(
-                () ->
-                    new CloudContextRequiredException(
-                        "No cloud context found in which to create a controlled resource"));
-    final StorageCow storageCow = crlService.createStorageCow(gcpProjectId, userRequest);
->>>>>>> 6596bb56
+    final StorageCow storageCow = crlService.createStorageCow(gcpProjectId);
     storageCow.delete(resource.getBucketName());
     return StepResult.getStepResultSuccess();
   }
