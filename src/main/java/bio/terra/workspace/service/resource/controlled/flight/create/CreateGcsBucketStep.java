--- conflicted
+++ resolved
@@ -78,10 +78,6 @@
 
   @Override
   public StepResult undoStep(FlightContext flightContext) throws InterruptedException {
-<<<<<<< HEAD
-=======
-    FlightMap inputMap = flightContext.getInputParameters();
->>>>>>> 795b4786
     String projectId = workspaceService.getRequiredGcpProject(resource.getWorkspaceId());
     final StorageCow storageCow = crlService.createStorageCow(projectId);
     storageCow.delete(resource.getBucketName());
