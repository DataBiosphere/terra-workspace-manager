--- conflicted
+++ resolved
@@ -3,7 +3,6 @@
 import bio.terra.workspace.db.ResourceDao;
 import bio.terra.workspace.generated.model.ApiGcsBucketCreationParameters;
 import bio.terra.workspace.generated.model.ApiJobControl;
-import bio.terra.workspace.generated.model.ApiPrivateResourceIamRole;
 import bio.terra.workspace.service.iam.AuthenticatedUserRequest;
 import bio.terra.workspace.service.iam.model.ControlledResourceIamRoleList;
 import bio.terra.workspace.service.iam.model.SamConstants;
@@ -43,23 +42,14 @@
   public String createControlledResource(
       ControlledResource resource,
       ApiGcsBucketCreationParameters creationParameters,
-<<<<<<< HEAD
-      ApiPrivateResourceIamRole privateResourceIamRole,
-=======
       ControlledResourceIamRoleList privateResourceIamRoles,
->>>>>>> 6596bb56
       ApiJobControl jobControl,
       AuthenticatedUserRequest userRequest) {
     stageService.assertMcWorkspace(resource.getWorkspaceId(), "createControlledResource");
     workspaceService.validateWorkspaceAndAction(
         userRequest,
         resource.getWorkspaceId(),
-<<<<<<< HEAD
-        SamConstants.samCreateControlledResourceAction(
-            resource.getAccessScope(), resource.getManagedBy()));
-=======
         SamControlledResourceCreateActions.get(resource.getAccessScope(), resource.getManagedBy()));
->>>>>>> 6596bb56
     final String jobDescription =
         String.format(
             "Create controlled resource %s; id %s; name %s",
@@ -74,12 +64,8 @@
                 resource,
                 userRequest)
             .addParameter(ControlledResourceKeys.CREATION_PARAMETERS, creationParameters)
-<<<<<<< HEAD
-            .addParameter(ControlledResourceKeys.PRIVATE_RESOURCE_IAM_ROLE, privateResourceIamRole);
-=======
             .addParameter(
                 ControlledResourceKeys.PRIVATE_RESOURCE_IAM_ROLES, privateResourceIamRoles);
->>>>>>> 6596bb56
 
     return jobBuilder.submit();
   }
