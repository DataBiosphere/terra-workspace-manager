package bio.terra.workspace.service.resource.controlled;

import bio.terra.workspace.db.ResourceDao;
import bio.terra.workspace.generated.model.ApiGcpGcsBucketCreationParameters;
import bio.terra.workspace.generated.model.ApiJobControl;
import bio.terra.workspace.service.iam.AuthenticatedUserRequest;
import bio.terra.workspace.service.iam.model.ControlledResourceIamRole;
import bio.terra.workspace.service.iam.model.SamConstants;
import bio.terra.workspace.service.iam.model.SamConstants.SamControlledResourceCreateActions;
import bio.terra.workspace.service.job.JobBuilder;
import bio.terra.workspace.service.job.JobMapKeys;
import bio.terra.workspace.service.job.JobService;
import bio.terra.workspace.service.resource.WsmResource;
import bio.terra.workspace.service.resource.controlled.flight.create.CreateControlledResourceFlight;
import bio.terra.workspace.service.resource.controlled.flight.delete.DeleteControlledResourceGcsBucketFlight;
import bio.terra.workspace.service.stage.StageService;
import bio.terra.workspace.service.workspace.WorkspaceService;
import bio.terra.workspace.service.workspace.flight.WorkspaceFlightMapKeys;
import bio.terra.workspace.service.workspace.flight.WorkspaceFlightMapKeys.ControlledResourceKeys;
import java.util.List;
import java.util.UUID;
import org.springframework.beans.factory.annotation.Autowired;
import org.springframework.stereotype.Component;

/** CRUD methods for controlled objects. */
@Component
public class ControlledResourceService {

  private final JobService jobService;
  private final WorkspaceService workspaceService;
  private final ResourceDao resourceDao;
  private final StageService stageService;

  @Autowired
  public ControlledResourceService(
      JobService jobService,
      WorkspaceService workspaceService,
      ResourceDao resourceDao,
      StageService stageService) {
    this.jobService = jobService;
    this.workspaceService = workspaceService;
    this.resourceDao = resourceDao;
    this.stageService = stageService;
  }

  public String createControlledResource(
      ControlledResource resource,
<<<<<<< HEAD
      ApiGcpGcsBucketCreationParameters creationParameters,
      ControlledResourceIamRoleList privateResourceIamRoles,
=======
      ApiGcsBucketCreationParameters creationParameters,
      List<ControlledResourceIamRole> privateResourceIamRoles,
>>>>>>> 75a8c0e5
      ApiJobControl jobControl,
      String resultPath,
      AuthenticatedUserRequest userRequest) {
    stageService.assertMcWorkspace(resource.getWorkspaceId(), "createControlledResource");
    workspaceService.validateWorkspaceAndAction(
        userRequest,
        resource.getWorkspaceId(),
        SamControlledResourceCreateActions.get(resource.getAccessScope(), resource.getManagedBy()));
    final String jobDescription =
        String.format(
            "Create controlled resource %s; id %s; name %s",
            resource.getResourceType(), resource.getResourceId(), resource.getName());

    final JobBuilder jobBuilder =
        jobService
            .newJob(
                jobDescription,
                jobControl.getId(),
                CreateControlledResourceFlight.class,
                resource,
                userRequest)
            .addParameter(ControlledResourceKeys.CREATION_PARAMETERS, creationParameters)
            .addParameter(
                ControlledResourceKeys.PRIVATE_RESOURCE_IAM_ROLES, privateResourceIamRoles)
            .addParameter(JobMapKeys.RESULT_PATH.getKeyName(), resultPath);
    return jobBuilder.submit();
  }

  public ControlledResource getControlledResource(
      UUID workspaceId, UUID resourceId, AuthenticatedUserRequest userReq) {
    stageService.assertMcWorkspace(workspaceId, "getControlledResource");
    workspaceService.validateWorkspaceAndAction(
        userReq, workspaceId, SamConstants.SAM_WORKSPACE_READ_ACTION);
    WsmResource wsmResource = resourceDao.getResource(workspaceId, resourceId);
    return wsmResource.castToControlledResource();
  }

  public String deleteControlledGcsBucket(
      ApiJobControl jobControl,
      UUID workspaceId,
      UUID resourceId,
      String resultPath,
      AuthenticatedUserRequest userRequest) {
    stageService.assertMcWorkspace(workspaceId, "deleteControlledGcsBucket");
    workspaceService.validateWorkspaceAndAction(
        userRequest, workspaceId, SamConstants.SAM_WORKSPACE_WRITE_ACTION);
    final String jobDescription =
        "Delete controlled GCS bucket resource; id: " + resourceId.toString();

    final JobBuilder jobBuilder =
        jobService
            .newJob(
                jobDescription,
                jobControl.getId(),
                DeleteControlledResourceGcsBucketFlight.class,
                null,
                userRequest)
            .addParameter(WorkspaceFlightMapKeys.WORKSPACE_ID, workspaceId)
            .addParameter(WorkspaceFlightMapKeys.ResourceKeys.RESOURCE_ID, resourceId)
            .addParameter(JobMapKeys.RESULT_PATH.getKeyName(), resultPath);

    return jobBuilder.submit();
  }
}<|MERGE_RESOLUTION|>--- conflicted
+++ resolved
@@ -45,13 +45,8 @@
 
   public String createControlledResource(
       ControlledResource resource,
-<<<<<<< HEAD
       ApiGcpGcsBucketCreationParameters creationParameters,
-      ControlledResourceIamRoleList privateResourceIamRoles,
-=======
-      ApiGcsBucketCreationParameters creationParameters,
       List<ControlledResourceIamRole> privateResourceIamRoles,
->>>>>>> 75a8c0e5
       ApiJobControl jobControl,
       String resultPath,
       AuthenticatedUserRequest userRequest) {
