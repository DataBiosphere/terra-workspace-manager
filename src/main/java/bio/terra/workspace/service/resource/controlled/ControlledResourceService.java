--- conflicted
+++ resolved
@@ -1,11 +1,8 @@
 package bio.terra.workspace.service.resource.controlled;
 
 import bio.terra.workspace.db.ResourceDao;
-<<<<<<< HEAD
+import bio.terra.workspace.generated.model.ApiGcpAiNotebookInstanceCreationParameters;
 import bio.terra.workspace.generated.model.ApiGcpBigQueryDatasetCreationParameters;
-=======
-import bio.terra.workspace.generated.model.ApiGcpAiNotebookInstanceCreationParameters;
->>>>>>> 977219b8
 import bio.terra.workspace.generated.model.ApiGcpGcsBucketCreationParameters;
 import bio.terra.workspace.generated.model.ApiJobControl;
 import bio.terra.workspace.service.iam.AuthenticatedUserRequest;
@@ -113,7 +110,6 @@
     return jobBuilder.submitAndWait(ControlledGcsBucketResource.class);
   }
 
-<<<<<<< HEAD
   /** Starts a create controlled BigQuery dataset resource, blocking until its job is finished. */
   public ControlledBigQueryDatasetResource createBqDataset(
       ControlledBigQueryDatasetResource resource,
@@ -129,7 +125,8 @@
                 userRequest)
             .addParameter(ControlledResourceKeys.CREATION_PARAMETERS, creationParameters);
     return jobBuilder.submitAndWait(ControlledBigQueryDatasetResource.class);
-=======
+  }
+
   /** Starts a create controlled AI Notebook instance resource job, returning the job id. */
   public String createAiNotebookInstance(
       ControlledAiNotebookInstanceResource resource,
@@ -143,7 +140,6 @@
             resource, privateResourceIamRoles, jobControl, resultPath, userRequest);
     jobBuilder.addParameter(ControlledResourceKeys.CREATE_NOTEBOOK_PARAMETERS, creationParameters);
     return jobBuilder.submit();
->>>>>>> 977219b8
   }
 
   /** Create a JobBuilder for creating controlled resources with the common parameters populated. */
