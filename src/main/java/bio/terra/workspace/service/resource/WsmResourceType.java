package bio.terra.workspace.service.resource;

<<<<<<< HEAD
import bio.terra.workspace.common.exception.ValidationException;
import bio.terra.workspace.generated.model.ApiResourceType;
=======
import bio.terra.workspace.service.resource.controlled.ControlledAiNotebookInstanceResource;
>>>>>>> 75a8c0e5
import bio.terra.workspace.service.resource.controlled.ControlledGcsBucketResource;
import bio.terra.workspace.service.resource.controlled.ControlledResource;
import bio.terra.workspace.service.resource.referenced.ReferencedBigQueryDatasetResource;
import bio.terra.workspace.service.resource.referenced.ReferencedDataRepoSnapshotResource;
import bio.terra.workspace.service.resource.referenced.ReferencedGcsBucketResource;
import bio.terra.workspace.service.resource.referenced.ReferencedResource;
import bio.terra.workspace.service.workspace.model.CloudPlatform;
import org.apache.commons.lang3.SerializationException;
import org.apache.commons.lang3.StringUtils;

public enum WsmResourceType {
  DATA_REPO_SNAPSHOT(
      CloudPlatform.GCP,
      "DATA_REPO_SNAPSHOT",
      ApiResourceType.DATA_REPO_SNAPSHOT,
      ReferencedDataRepoSnapshotResource.class,
      null),
  GCS_BUCKET(
      CloudPlatform.GCP,
      "GCS_BUCKET",
      ApiResourceType.GCS_BUCKET,
      ReferencedGcsBucketResource.class,
      ControlledGcsBucketResource.class),
  BIG_QUERY_DATASET(
<<<<<<< HEAD
      CloudPlatform.GCP,
      "BIG_QUERY_DATASET",
      ApiResourceType.BIG_QUERY_DATASET,
      ReferencedBigQueryDatasetResource.class,
      null);
=======
      CloudPlatform.GCP, "BIG_QUERY_DATASET", ReferencedBigQueryDatasetResource.class, null),
  AI_NOTEBOOK_INSTANCE(
      CloudPlatform.GCP, "AI_NOTEBOOK_INSTANCE", null, ControlledAiNotebookInstanceResource.class);
>>>>>>> 75a8c0e5

  private final CloudPlatform cloudPlatform;
  private final String dbString; // serialized form of the resource type
  private final ApiResourceType apiResourceType;
  private final Class<? extends ReferencedResource> referenceClass;
  private final Class<? extends ControlledResource> controlledClass;

  WsmResourceType(
      CloudPlatform cloudPlatform,
      String dbString,
      ApiResourceType apiResourceType,
      Class<? extends ReferencedResource> referenceClass,
      Class<? extends ControlledResource> controlledClass) {
    this.cloudPlatform = cloudPlatform;
    this.dbString = dbString;
    this.apiResourceType = apiResourceType;
    this.referenceClass = referenceClass;
    this.controlledClass = controlledClass;
  }

  public static WsmResourceType fromSql(String dbString) {
    for (WsmResourceType value : values()) {
      if (StringUtils.equals(value.dbString, dbString)) {
        return value;
      }
    }
    throw new SerializationException(
        "Deeserialization failed: no matching resource type for " + dbString);
  }

  /**
   * Convert from api type to WsmResourceType. In some contexts, the API input can be null, so if
   * the input is null we return null and leave it to the caller to raise any error.
   *
   * @param apiResourceType incoming resource type or null
   * @return valid resource type; null if input is null
   */
  public static WsmResourceType fromApi(ApiResourceType apiResourceType) {
    if (apiResourceType == null) {
      return null;
    }
    for (WsmResourceType value : values()) {
      if (value.toApiModel() == apiResourceType) {
        return value;
      }
    }
    throw new ValidationException("Invalid resource type " + apiResourceType);
  }

  public CloudPlatform getCloudPlatform() {
    return cloudPlatform;
  }

  public Class<? extends ReferencedResource> getReferenceClass() {
    return referenceClass;
  }

  public Class<? extends ControlledResource> getControlledClass() {
    return controlledClass;
  }

  public String toSql() {
    return dbString;
  }

  public ApiResourceType toApiModel() {
    return apiResourceType;
  }
}<|MERGE_RESOLUTION|>--- conflicted
+++ resolved
@@ -1,11 +1,8 @@
 package bio.terra.workspace.service.resource;
 
-<<<<<<< HEAD
 import bio.terra.workspace.common.exception.ValidationException;
 import bio.terra.workspace.generated.model.ApiResourceType;
-=======
 import bio.terra.workspace.service.resource.controlled.ControlledAiNotebookInstanceResource;
->>>>>>> 75a8c0e5
 import bio.terra.workspace.service.resource.controlled.ControlledGcsBucketResource;
 import bio.terra.workspace.service.resource.controlled.ControlledResource;
 import bio.terra.workspace.service.resource.referenced.ReferencedBigQueryDatasetResource;
@@ -17,6 +14,11 @@
 import org.apache.commons.lang3.StringUtils;
 
 public enum WsmResourceType {
+  AI_NOTEBOOK_INSTANCE(
+          CloudPlatform.GCP,
+          "AI_NOTEBOOK_INSTANCE",
+          ApiResourceType.AI_NOTEBOOK,
+          null, ControlledAiNotebookInstanceResource.class),
   DATA_REPO_SNAPSHOT(
       CloudPlatform.GCP,
       "DATA_REPO_SNAPSHOT",
@@ -30,17 +32,11 @@
       ReferencedGcsBucketResource.class,
       ControlledGcsBucketResource.class),
   BIG_QUERY_DATASET(
-<<<<<<< HEAD
       CloudPlatform.GCP,
       "BIG_QUERY_DATASET",
       ApiResourceType.BIG_QUERY_DATASET,
       ReferencedBigQueryDatasetResource.class,
       null);
-=======
-      CloudPlatform.GCP, "BIG_QUERY_DATASET", ReferencedBigQueryDatasetResource.class, null),
-  AI_NOTEBOOK_INSTANCE(
-      CloudPlatform.GCP, "AI_NOTEBOOK_INSTANCE", null, ControlledAiNotebookInstanceResource.class);
->>>>>>> 75a8c0e5
 
   private final CloudPlatform cloudPlatform;
   private final String dbString; // serialized form of the resource type
