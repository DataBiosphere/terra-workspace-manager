package bio.terra.workspace.service.iam.model;

<<<<<<< HEAD
import com.google.common.collect.BiMap;
import com.google.common.collect.EnumBiMap;
import com.google.common.collect.EnumHashBiMap;
=======
import java.util.Arrays;
import java.util.Optional;
>>>>>>> 2dfa015f

/** Internal representation of IAM roles. */
public enum IamRole {
  READER("reader", bio.terra.workspace.generated.model.IamRole.READER),
  WRITER("writer", bio.terra.workspace.generated.model.IamRole.WRITER),
  OWNER("owner", bio.terra.workspace.generated.model.IamRole.OWNER);

<<<<<<< HEAD
  private static final BiMap<IamRole, String> samMap = EnumHashBiMap.create(IamRole.class);
  private static final BiMap<IamRole, bio.terra.workspace.generated.model.IamRole> apiMap =
      EnumBiMap.create(IamRole.class, bio.terra.workspace.generated.model.IamRole.class);

  static {
    samMap.put(IamRole.READER, "reader");
    samMap.put(IamRole.WRITER, "writer");
    samMap.put(IamRole.OWNER, "owner");

    apiMap.put(READER, bio.terra.workspace.generated.model.IamRole.READER);
    apiMap.put(WRITER, bio.terra.workspace.generated.model.IamRole.WRITER);
    apiMap.put(OWNER, bio.terra.workspace.generated.model.IamRole.OWNER);
  }

  public static IamRole fromApiModel(bio.terra.workspace.generated.model.IamRole apiModel) {
    return apiMap.inverse().get(apiModel);
=======
  private String samRole;
  private bio.terra.workspace.generated.model.IamRole apiRole;

  IamRole(String samRole, bio.terra.workspace.generated.model.IamRole apiRole) {
    this.samRole = samRole;
    this.apiRole = apiRole;
  }

  public static IamRole fromApiModel(bio.terra.workspace.generated.model.IamRole apiModel) {
    Optional<IamRole> result =
        Arrays.stream(IamRole.values()).filter(x -> x.apiRole.equals(apiModel)).findFirst();
    return result.orElseThrow(
        () ->
            new RuntimeException(
                "No IamRole enum found corresponding to model role " + apiModel.toString()));
>>>>>>> 2dfa015f
  }

  public static IamRole fromSam(String samRole) {
    Optional<IamRole> result =
        Arrays.stream(IamRole.values()).filter(x -> x.samRole.equals(samRole)).findFirst();
    return result.orElseThrow(
        () -> new RuntimeException("No IamRole enum found corresponding to Sam role " + samRole));
  }

  public bio.terra.workspace.generated.model.IamRole toApiModel() {
    return apiRole;
  }

  public bio.terra.workspace.generated.model.IamRole toApiModel() {
    return apiMap.get(this);
  }

  public String toSamRole() {
    return samRole;
  }
}<|MERGE_RESOLUTION|>--- conflicted
+++ resolved
@@ -1,13 +1,7 @@
 package bio.terra.workspace.service.iam.model;
 
-<<<<<<< HEAD
-import com.google.common.collect.BiMap;
-import com.google.common.collect.EnumBiMap;
-import com.google.common.collect.EnumHashBiMap;
-=======
 import java.util.Arrays;
 import java.util.Optional;
->>>>>>> 2dfa015f
 
 /** Internal representation of IAM roles. */
 public enum IamRole {
@@ -15,24 +9,6 @@
   WRITER("writer", bio.terra.workspace.generated.model.IamRole.WRITER),
   OWNER("owner", bio.terra.workspace.generated.model.IamRole.OWNER);
 
-<<<<<<< HEAD
-  private static final BiMap<IamRole, String> samMap = EnumHashBiMap.create(IamRole.class);
-  private static final BiMap<IamRole, bio.terra.workspace.generated.model.IamRole> apiMap =
-      EnumBiMap.create(IamRole.class, bio.terra.workspace.generated.model.IamRole.class);
-
-  static {
-    samMap.put(IamRole.READER, "reader");
-    samMap.put(IamRole.WRITER, "writer");
-    samMap.put(IamRole.OWNER, "owner");
-
-    apiMap.put(READER, bio.terra.workspace.generated.model.IamRole.READER);
-    apiMap.put(WRITER, bio.terra.workspace.generated.model.IamRole.WRITER);
-    apiMap.put(OWNER, bio.terra.workspace.generated.model.IamRole.OWNER);
-  }
-
-  public static IamRole fromApiModel(bio.terra.workspace.generated.model.IamRole apiModel) {
-    return apiMap.inverse().get(apiModel);
-=======
   private String samRole;
   private bio.terra.workspace.generated.model.IamRole apiRole;
 
@@ -48,7 +24,6 @@
         () ->
             new RuntimeException(
                 "No IamRole enum found corresponding to model role " + apiModel.toString()));
->>>>>>> 2dfa015f
   }
 
   public static IamRole fromSam(String samRole) {
@@ -62,10 +37,6 @@
     return apiRole;
   }
 
-  public bio.terra.workspace.generated.model.IamRole toApiModel() {
-    return apiMap.get(this);
-  }
-
   public String toSamRole() {
     return samRole;
   }
