--- conflicted
+++ resolved
@@ -8,12 +8,7 @@
 import bio.terra.workspace.generated.model.SystemStatusSystems;
 import bio.terra.workspace.service.iam.model.IamRole;
 import bio.terra.workspace.service.iam.model.RoleBinding;
-<<<<<<< HEAD
-import bio.terra.workspace.service.workspace.exceptions.StageDisabledException;
-import bio.terra.workspace.service.workspace.model.WorkspaceStage;
-=======
 import bio.terra.workspace.service.iam.model.SamConstants;
->>>>>>> 2dfa015f
 import com.fasterxml.jackson.core.JsonProcessingException;
 import com.fasterxml.jackson.core.type.TypeReference;
 import com.fasterxml.jackson.databind.ObjectMapper;
@@ -148,22 +143,6 @@
   /**
    * Wrapper around Sam client to grant a role to the provided user.
    *
-<<<<<<< HEAD
-   * <p>This operation is only available to MC_TERRA stage workspaces, as Rawls manages permissions
-   * directly on other workspaces.
-   */
-  public void addWorkspaceRole(
-      UUID workspaceId, AuthenticatedUserRequest userReq, IamRole role, String email) {
-    WorkspaceStage stage = workspaceDao.getWorkspaceStage(workspaceId);
-    if (!WorkspaceStage.MC_WORKSPACE.equals(stage)) {
-      throw new StageDisabledException(workspaceId, stage, "addWorkspaceRole");
-    }
-
-    ResourcesApi resourceApi = samResourcesApi(userReq.getRequiredToken());
-    try {
-      resourceApi.addUserToPolicy(
-          SamUtils.SAM_WORKSPACE_RESOURCE, workspaceId.toString(), role.toSamRole(), email);
-=======
    * <p>This operation is only available to MC_WORKSPACE stage workspaces, as Rawls manages
    * permissions directly on other workspaces.
    *
@@ -180,7 +159,6 @@
     try {
       resourceApi.addUserToPolicy(
           SamConstants.SAM_WORKSPACE_RESOURCE, workspaceId.toString(), role.toSamRole(), email);
->>>>>>> 2dfa015f
       logger.info(
           String.format(
               "Granted role %s to user %s in workspace %s",
@@ -193,22 +171,6 @@
   /**
    * Wrapper around Sam client to remove a role from the provided user.
    *
-<<<<<<< HEAD
-   * <p>This operation is only available to MC_TERRA stage workspaces, as Rawls manages permissions
-   * directly on other workspaces.
-   */
-  public void removeWorkspaceRole(
-      UUID workspaceId, AuthenticatedUserRequest userReq, IamRole role, String email) {
-    WorkspaceStage stage = workspaceDao.getWorkspaceStage(workspaceId);
-    if (!WorkspaceStage.MC_WORKSPACE.equals(stage)) {
-      throw new StageDisabledException(workspaceId, stage, "removeWorkspaceRole");
-    }
-
-    ResourcesApi resourceApi = samResourcesApi(userReq.getRequiredToken());
-    try {
-      resourceApi.removeUserFromPolicy(
-          SamUtils.SAM_WORKSPACE_RESOURCE, workspaceId.toString(), role.toSamRole(), email);
-=======
    * <p>This operation is only available to MC_WORKSPACE stage workspaces, as Rawls manages
    * permissions directly on other workspaces. Trying to remove a role that a user does not have
    * will succeed, though Sam will error if the email is not a registered user.
@@ -220,7 +182,6 @@
     try {
       resourceApi.removeUserFromPolicy(
           SamConstants.SAM_WORKSPACE_RESOURCE, workspaceId.toString(), role.toSamRole(), email);
->>>>>>> 2dfa015f
       logger.info(
           String.format(
               "Removed role %s from user %s in workspace %s",
@@ -233,21 +194,6 @@
   /**
    * Wrapper around Sam client to retrieve the current permissions model of a workspace.
    *
-<<<<<<< HEAD
-   * <p>This operation is only available to MC_TERRA stage workspaces, as Rawls manages permissions
-   * directly on other workspaces.
-   */
-  public List<RoleBinding> listRoleBindings(UUID workspaceId, AuthenticatedUserRequest userReq) {
-    WorkspaceStage stage = workspaceDao.getWorkspaceStage(workspaceId);
-    if (!WorkspaceStage.MC_WORKSPACE.equals(stage)) {
-      throw new StageDisabledException(workspaceId, stage, "getPermissionsModel");
-    }
-
-    ResourcesApi resourceApi = samResourcesApi(userReq.getRequiredToken());
-    try {
-      List<AccessPolicyResponseEntry> samResult =
-          resourceApi.listResourcePolicies(SamUtils.SAM_WORKSPACE_RESOURCE, workspaceId.toString());
-=======
    * <p>This operation is only available to MC_WORKSPACE stage workspaces, as Rawls manages
    * permissions directly on other workspaces.
    */
@@ -258,7 +204,6 @@
       List<AccessPolicyResponseEntry> samResult =
           resourceApi.listResourcePolicies(
               SamConstants.SAM_WORKSPACE_RESOURCE, workspaceId.toString());
->>>>>>> 2dfa015f
       return samResult.stream()
           .map(
               entry ->
@@ -272,7 +217,6 @@
     }
   }
 
-<<<<<<< HEAD
   /**
    * Wrapper around Sam client to sync a Sam policy to a Google group. Returns email of that group.
    *
@@ -285,10 +229,11 @@
       // Sam makes no guarantees about what values are returned from the POST call, so we instead
       // fetch the group in a separate call after syncing.
       googleApi.syncPolicy(
-          SamUtils.SAM_WORKSPACE_RESOURCE, workspaceId.toString(), role.toSamRole());
+          SamConstants.SAM_WORKSPACE_RESOURCE, workspaceId.toString(), role.toSamRole());
       String groupEmail =
           googleApi
-              .syncStatus(SamUtils.SAM_WORKSPACE_RESOURCE, workspaceId.toString(), role.toSamRole())
+              .syncStatus(
+                  SamConstants.SAM_WORKSPACE_RESOURCE, workspaceId.toString(), role.toSamRole())
               .getEmail();
       logger.info(
           String.format(
@@ -300,8 +245,6 @@
     }
   }
 
-=======
->>>>>>> 2dfa015f
   public SystemStatusSystems status() {
     // No access token needed since this is an unauthenticated API.
     StatusApi statusApi = new StatusApi(getApiClient(null));
