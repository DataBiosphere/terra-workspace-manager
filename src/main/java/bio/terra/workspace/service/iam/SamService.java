package bio.terra.workspace.service.iam;

import bio.terra.workspace.app.configuration.external.SamConfiguration;
import bio.terra.workspace.common.exception.SamApiException;
import bio.terra.workspace.common.exception.SamUnauthorizedException;
import bio.terra.workspace.generated.model.ApiPrivateResourceIamRole;
import bio.terra.workspace.generated.model.ApiPrivateResourceIamRole.RoleEnum;
import bio.terra.workspace.generated.model.ApiSystemStatusSystems;
import bio.terra.workspace.service.iam.model.ControlledResourceIamRole;
import bio.terra.workspace.service.iam.model.RoleBinding;
import bio.terra.workspace.service.iam.model.SamConstants;
import bio.terra.workspace.service.iam.model.SamConstants.SamControlledResourceNames;
import bio.terra.workspace.service.iam.model.WsmIamRole;
import bio.terra.workspace.service.resource.controlled.AccessScopeType;
import bio.terra.workspace.service.resource.controlled.ControlledResource;
import bio.terra.workspace.service.stage.StageService;
import com.fasterxml.jackson.core.JsonProcessingException;
import com.fasterxml.jackson.core.type.TypeReference;
import com.fasterxml.jackson.databind.ObjectMapper;
import com.google.auth.oauth2.GoogleCredentials;
<<<<<<< HEAD
=======
import com.google.common.annotations.VisibleForTesting;
>>>>>>> 6596bb56
import com.google.common.collect.ImmutableSet;
import io.opencensus.contrib.spring.aop.Traced;
import java.io.IOException;
import java.util.ArrayList;
import java.util.HashMap;
import java.util.List;
import java.util.Map;
<<<<<<< HEAD
import java.util.Optional;
=======
>>>>>>> 6596bb56
import java.util.Set;
import java.util.UUID;
import java.util.stream.Collectors;
import org.apache.commons.lang3.StringUtils;
import org.broadinstitute.dsde.workbench.client.sam.ApiClient;
import org.broadinstitute.dsde.workbench.client.sam.ApiException;
import org.broadinstitute.dsde.workbench.client.sam.api.GoogleApi;
import org.broadinstitute.dsde.workbench.client.sam.api.ResourcesApi;
import org.broadinstitute.dsde.workbench.client.sam.api.StatusApi;
import org.broadinstitute.dsde.workbench.client.sam.api.UsersApi;
import org.broadinstitute.dsde.workbench.client.sam.model.AccessPolicyMembershipV2;
import org.broadinstitute.dsde.workbench.client.sam.model.AccessPolicyResponseEntry;
import org.broadinstitute.dsde.workbench.client.sam.model.CreateResourceRequestV2;
import org.broadinstitute.dsde.workbench.client.sam.model.FullyQualifiedResourceId;
import org.broadinstitute.dsde.workbench.client.sam.model.SubsystemStatus;
import org.broadinstitute.dsde.workbench.client.sam.model.SystemStatus;
import org.slf4j.Logger;
import org.slf4j.LoggerFactory;
import org.springframework.beans.factory.annotation.Autowired;
import org.springframework.http.HttpStatus;
import org.springframework.stereotype.Component;

@Component
public class SamService {
  private final SamConfiguration samConfig;
  private final ObjectMapper objectMapper;
  private final StageService stageService;

  private final Set<String> SAM_OAUTH_SCOPES = ImmutableSet.of("openid", "email", "profile");

  @Autowired
  public SamService(
      SamConfiguration samConfig, ObjectMapper objectMapper, StageService stageService) {
    this.samConfig = samConfig;
    this.objectMapper = objectMapper;
    this.stageService = stageService;
  }

  private final Logger logger = LoggerFactory.getLogger(SamService.class);

  private ApiClient getApiClient(String accessToken) {
    ApiClient client = new ApiClient();
    client.setAccessToken(accessToken);
    return client.setBasePath(samConfig.getBasePath());
  }

  private ResourcesApi samResourcesApi(String accessToken) {
    return new ResourcesApi(getApiClient(accessToken));
  }

  private GoogleApi samGoogleApi(String accessToken) {
    return new GoogleApi(getApiClient(accessToken));
  }

  @VisibleForTesting
  public UsersApi samUsersApi(String accessToken) {
    return new UsersApi(getApiClient(accessToken));
  }

<<<<<<< HEAD
  private String getWsmServiceAccountToken() throws IOException {
=======
  @VisibleForTesting
  public String getWsmServiceAccountToken() throws IOException {
>>>>>>> 6596bb56
    GoogleCredentials creds =
        GoogleCredentials.getApplicationDefault().createScoped(SAM_OAUTH_SCOPES);
    creds.refreshIfExpired();
    return creds.getAccessToken().getTokenValue();
  }

  /**
   * Register WSM's service account as a user in Sam if it isn't already. This is called on every
   * WSM startup, but should only need to register with Sam once per environment.
   */
  public void initialize() {
    String wsmAccessToken;
    try {
      wsmAccessToken = getWsmServiceAccountToken();
    } catch (IOException e) {
      // In cases where WSM is not running as a service account (e.g. unit tests), the above call
      // will throw. This can be ignored now and later when the credentials are used again.
      logger.warn("Failed to register WSM service account in Sam. This is expected for tests.", e);
      return;
    }

    UsersApi usersApi = samUsersApi(wsmAccessToken);
<<<<<<< HEAD
=======
    if (!wsmServiceAccountRegistered(usersApi)) {
      registerWsmServiceAccount(usersApi);
    }
  }

  @VisibleForTesting
  public boolean wsmServiceAccountRegistered(UsersApi usersApi) {
>>>>>>> 6596bb56
    try {
      // getUserStatusInfo throws a 404 if the calling user is not registered, which will happen
      // the first time WSM is run in each environment.
      usersApi.getUserStatusInfo();
      logger.info("WSM service account already registered in Sam");
<<<<<<< HEAD
    } catch (ApiException userStatusException) {
      if (userStatusException.getCode() == HttpStatus.NOT_FOUND.value()) {
        registerWsmServiceAccount(usersApi);
=======
      return true;
    } catch (ApiException userStatusException) {
      if (userStatusException.getCode() == HttpStatus.NOT_FOUND.value()) {
        return false;
      } else {
        throw new SamApiException(userStatusException);
>>>>>>> 6596bb56
      }
    }
  }

  private void registerWsmServiceAccount(UsersApi usersApi) {
    try {
      usersApi.createUserV2();
    } catch (ApiException createUserException) {
      throw new SamApiException(
          "Error registering WSM service account with Sam", createUserException);
    }
  }

  /**
   * Wrapper around the Sam client to create a workspace resource in Sam.
   *
   * <p>This creates a workspace with the provided ID and requesting user as the sole Owner. Empty
   * reader and writer policies are also created. Errors from the Sam client will be thrown as
   * SamApiExceptions, which wrap the underlying error and expose its status code.
   */
  @Traced
  public void createWorkspaceWithDefaults(AuthenticatedUserRequest userReq, UUID id) {
    ResourcesApi resourceApi = samResourcesApi(userReq.getRequiredToken());
    // Sam will throw an error if no owner is specified, so the caller's email is required. It can
    // be looked up using the auth token if that's all the caller provides.
    String callerEmail =
        userReq.getEmail() == null
            ? getEmailFromToken(userReq.getRequiredToken())
            : userReq.getEmail();
    CreateResourceRequestV2 workspaceRequest =
        new CreateResourceRequestV2()
            .resourceId(id.toString())
            .policies(defaultWorkspacePolicies(callerEmail));
    try {
      resourceApi.createResourceV2(SamConstants.SAM_WORKSPACE_RESOURCE, workspaceRequest);
      logger.info("Created Sam resource for workspace {}", id);
    } catch (ApiException apiException) {
      throw new SamApiException(apiException);
    }
  }

  /**
   * List all workspace IDs in Sam this user has access to. Note that in environments shared with
   * Rawls, some of these workspaces will be Rawls managed and WSM will not know about them.
   */
  @Traced
  public List<UUID> listWorkspaceIds(AuthenticatedUserRequest userReq) {
    ResourcesApi resourceApi = samResourcesApi(userReq.getRequiredToken());
    List<UUID> workspaceIds = new ArrayList<>();
    try {
      for (var resourceAndPolicy :
          resourceApi.listResourcesAndPolicies(SamConstants.SAM_WORKSPACE_RESOURCE)) {
        try {
          workspaceIds.add(UUID.fromString(resourceAndPolicy.getResourceId()));
        } catch (IllegalArgumentException e) {
          // WSM always uses UUIDs for workspace IDs, but this is not enforced in Sam and there are
          // old workspaces that don't use UUIDs. Any workspace with a non-UUID workspace ID is
          // ignored here.
          continue;
        }
      }
    } catch (ApiException samException) {
      throw new SamApiException(samException);
    }
    return workspaceIds;
  }

  @Traced
  public void deleteWorkspace(String authToken, UUID id) {
    ResourcesApi resourceApi = samResourcesApi(authToken);
    try {
      resourceApi.deleteResource(SamConstants.SAM_WORKSPACE_RESOURCE, id.toString());
      logger.info("Deleted Sam resource for workspace {}", id);
    } catch (ApiException apiException) {
      throw new SamApiException(apiException);
    }
  }

  @Traced
  public boolean isAuthorized(
      String accessToken, String iamResourceType, String resourceId, String action) {
    ResourcesApi resourceApi = samResourcesApi(accessToken);
    try {
      return resourceApi.resourcePermission(iamResourceType, resourceId, action);
    } catch (ApiException samException) {
      throw new SamApiException(samException);
    }
  }

  @Traced
  public void workspaceAuthzOnly(
      AuthenticatedUserRequest userReq, UUID workspaceId, String action) {
    boolean isAuthorized =
        isAuthorized(
            userReq.getRequiredToken(),
            SamConstants.SAM_WORKSPACE_RESOURCE,
            workspaceId.toString(),
            action);
    if (!isAuthorized)
      throw new SamUnauthorizedException(
          String.format(
              "User %s is not authorized to %s workspace %s",
              userReq.getEmail(), action, workspaceId));
    else
      logger.info(
          "User {} is authorized to {} workspace {}", userReq.getEmail(), action, workspaceId);
  }

  /**
   * Wrapper around Sam client to grant a role to the provided user.
   *
   * <p>This operation is only available to MC_WORKSPACE stage workspaces, as Rawls manages
   * permissions directly on other workspaces.
   *
   * @param workspaceId The workspace this operation takes place in
   * @param userReq Credentials of the user requesting this operation. Only owners have permission
   *     to modify roles in a workspace.
   * @param role The role being granted.
   * @param email The user being granted a role.
   */
  @Traced
  public void grantWorkspaceRole(
      UUID workspaceId, AuthenticatedUserRequest userReq, WsmIamRole role, String email) {
    stageService.assertMcWorkspace(workspaceId, "grantWorkspaceRole");
    workspaceAuthzOnly(userReq, workspaceId, samActionToModifyRole(role));
    ResourcesApi resourceApi = samResourcesApi(userReq.getRequiredToken());
    try {
      resourceApi.addUserToPolicy(
          SamConstants.SAM_WORKSPACE_RESOURCE, workspaceId.toString(), role.toSamRole(), email);
      logger.info(
          "Granted role {} to user {} in workspace {}", role.toSamRole(), email, workspaceId);
    } catch (ApiException e) {
      throw new SamApiException(e);
    }
  }

  /**
   * Wrapper around Sam client to remove a role from the provided user.
   *
   * <p>This operation is only available to MC_WORKSPACE stage workspaces, as Rawls manages
   * permissions directly on other workspaces. Trying to remove a role that a user does not have
   * will succeed, though Sam will error if the email is not a registered user.
   */
  @Traced
  public void removeWorkspaceRole(
      UUID workspaceId, AuthenticatedUserRequest userReq, WsmIamRole role, String email) {
    stageService.assertMcWorkspace(workspaceId, "removeWorkspaceRole");
    workspaceAuthzOnly(userReq, workspaceId, samActionToModifyRole(role));
    ResourcesApi resourceApi = samResourcesApi(userReq.getRequiredToken());
    try {
      resourceApi.removeUserFromPolicy(
          SamConstants.SAM_WORKSPACE_RESOURCE, workspaceId.toString(), role.toSamRole(), email);
      logger.info(
          "Removed role {} from user {} in workspace {}", role.toSamRole(), email, workspaceId);
    } catch (ApiException e) {
      throw new SamApiException(e);
    }
  }

  /**
   * Wrapper around Sam client to retrieve the current permissions model of a workspace.
   *
   * <p>This operation is only available to MC_WORKSPACE stage workspaces, as Rawls manages
   * permissions directly on other workspaces.
   */
  @Traced
  public List<RoleBinding> listRoleBindings(UUID workspaceId, AuthenticatedUserRequest userReq) {
    stageService.assertMcWorkspace(workspaceId, "listRoleBindings");
    workspaceAuthzOnly(userReq, workspaceId, SamConstants.SAM_WORKSPACE_READ_IAM_ACTION);
    ResourcesApi resourceApi = samResourcesApi(userReq.getRequiredToken());
    try {
      List<AccessPolicyResponseEntry> samResult =
          resourceApi.listResourcePolicies(
              SamConstants.SAM_WORKSPACE_RESOURCE, workspaceId.toString());
      return samResult.stream()
          .map(
              entry ->
                  RoleBinding.builder()
                      .role(WsmIamRole.fromSam(entry.getPolicyName()))
                      .users(entry.getPolicy().getMemberEmails())
                      .build())
          .collect(Collectors.toList());
    } catch (ApiException e) {
      throw new SamApiException(e);
    }
  }

  /**
   * Wrapper around Sam client to sync a Sam policy to a Google group. Returns email of that group.
   *
   * <p>This operation in Sam is idempotent, so we don't worry about calling this multiple times.
   */
  @Traced
  public String syncWorkspacePolicy(
      UUID workspaceId, WsmIamRole role, AuthenticatedUserRequest userReq) {
    GoogleApi googleApi = samGoogleApi(userReq.getRequiredToken());
    try {
      // Sam makes no guarantees about what values are returned from the POST call, so we instead
      // fetch the group in a separate call after syncing.
      googleApi.syncPolicy(
          SamConstants.SAM_WORKSPACE_RESOURCE, workspaceId.toString(), role.toSamRole());
      String groupEmail =
          googleApi
              .syncStatus(
                  SamConstants.SAM_WORKSPACE_RESOURCE, workspaceId.toString(), role.toSamRole())
              .getEmail();
      logger.info(
          "Synced role {} to google group {} in workspace {}",
          role.toSamRole(),
          groupEmail,
          workspaceId);
      return groupEmail;
    } catch (ApiException e) {
      throw new SamApiException(e);
    }
  }

<<<<<<< HEAD
  @Traced
  public void createControlledResource(
      ControlledResource resource,
      Optional<ApiPrivateResourceIamRole> privateIamRole,
      AuthenticatedUserRequest userReq) {
    ResourcesApi resourceApi = samResourcesApi(userReq.getRequiredToken());
    FullyQualifiedResourceId workspaceParent =
=======
  /**
   * Create a controlled resource in Sam.
   *
   * @param resource The WSM representation of the resource to create.
   * @param privateIamRoles The IAM role(s) to grant a private user. Required for private resources,
   *     should be null otherwise.
   * @param userReq Credentials to use for talking to Sam.
   */
  @Traced
  public void createControlledResource(
      ControlledResource resource,
      List<ControlledResourceIamRole> privateIamRoles,
      AuthenticatedUserRequest userReq) {
    ResourcesApi resourceApi = samResourcesApi(userReq.getRequiredToken());
    FullyQualifiedResourceId workspaceParentFqId =
>>>>>>> 6596bb56
        new FullyQualifiedResourceId()
            .resourceId(resource.getWorkspaceId().toString())
            .resourceTypeName(SamConstants.SAM_WORKSPACE_RESOURCE);
    CreateResourceRequestV2 resourceRequest =
        new CreateResourceRequestV2()
            .resourceId(resource.getResourceId().toString())
<<<<<<< HEAD
            .parent(workspaceParent);
=======
            .parent(workspaceParentFqId);
>>>>>>> 6596bb56

    addWsmResourceOwnerPolicy(resourceRequest);
    // Only create policies for private resources. Workspace role permissions are handled through
    // role-based inheritance in Sam instead. This will likely expand to include policies for
    // applications in the future.
    if (resource.getAccessScope() == AccessScopeType.ACCESS_SCOPE_PRIVATE) {
      addPrivateResourcePolicies(
<<<<<<< HEAD
          resourceRequest, privateIamRole.get(), resource.getAssignedUser().get());
=======
          resourceRequest, privateIamRoles, resource.getAssignedUser().get());
>>>>>>> 6596bb56
    }

    try {
      resourceApi.createResourceV2(
<<<<<<< HEAD
          SamConstants.samControlledResourceType(
              resource.getAccessScope(), resource.getManagedBy()),
=======
          SamControlledResourceNames.get(resource.getAccessScope(), resource.getManagedBy()),
>>>>>>> 6596bb56
          resourceRequest);
      logger.info("Created Sam controlled resource {}", resource.getResourceId());
    } catch (ApiException e) {
      throw new SamApiException(e);
    }
  }

  @Traced
  public void deleteControlledResource(
      ControlledResource resource, AuthenticatedUserRequest userReq) {
    ResourcesApi resourceApi = samResourcesApi(userReq.getRequiredToken());
    try {
      resourceApi.deleteResourceV2(
<<<<<<< HEAD
          SamConstants.samControlledResourceType(
              resource.getAccessScope(), resource.getManagedBy()),
=======
          SamControlledResourceNames.get(resource.getAccessScope(), resource.getManagedBy()),
>>>>>>> 6596bb56
          resource.getResourceId().toString());
      logger.info("Deleted Sam controlled resource {}", resource.getResourceId());
    } catch (ApiException apiException) {
      throw new SamApiException(apiException);
    }
  }

  public ApiSystemStatusSystems status() {
    // No access token needed since this is an unauthenticated API.
    StatusApi statusApi = new StatusApi(getApiClient(null));

    try {
      // Note the SystemStatus class here is from the Sam client library, not generated by WM's
      // OpenAPI, so this requires some amount of reshaping objects.
      // Additionally, Sam's codegen API makes no guarantees about the shape of its subsystems,
      // so SystemStatus.getSystems() returns an Object. We serialize and de-serialize it to get
      // proper types.
      SystemStatus samStatus = statusApi.getSystemStatus();
      String serializedStatus = objectMapper.writeValueAsString(samStatus.getSystems());
      TypeReference<Map<String, SubsystemStatus>> typeRef = new TypeReference<>() {};
      Map<String, SubsystemStatus> subsystemStatusMap =
          objectMapper.readValue(serializedStatus, typeRef);
      List<String> subsystemStatusMessages =
          subsystemStatusMap.entrySet().stream()
              .map(
                  (entry) ->
                      entry.getKey() + ": " + StringUtils.join(entry.getValue().getMessages()))
              .collect(Collectors.toList());

      return new ApiSystemStatusSystems().ok(samStatus.getOk()).messages(subsystemStatusMessages);
    } catch (ApiException | JsonProcessingException e) {
      return new ApiSystemStatusSystems().ok(false).addMessagesItem(e.getLocalizedMessage());
    }
  }

  /**
   * Builds a policy list with a single provided owner and empty reader, writer and application
   * policies.
   *
   * <p>This is a helper function for building the policy section of a request to create a workspace
   * resource in Sam. The provided user is granted the OWNER role and empty policies for reader,
   * writer, and application are also included.
   *
   * <p>The empty policies are included because Sam requires all policies on a workspace to be
   * provided at creation time. Although policy membership can be modified later, policy creation
   * must happen at the same time as workspace resource creation.
   */
  private Map<String, AccessPolicyMembershipV2> defaultWorkspacePolicies(String ownerEmail) {
    Map<String, AccessPolicyMembershipV2> policyMap = new HashMap<>();
    policyMap.put(
        WsmIamRole.OWNER.toSamRole(),
        new AccessPolicyMembershipV2()
            .addRolesItem(WsmIamRole.OWNER.toSamRole())
            .addMemberEmailsItem(ownerEmail));
    // For all non-owner roles, we create empty policies which can be modified later.
    for (WsmIamRole workspaceRole : WsmIamRole.values()) {
      if (workspaceRole != WsmIamRole.OWNER) {
        policyMap.put(
            workspaceRole.toSamRole(),
            new AccessPolicyMembershipV2().addRolesItem(workspaceRole.toSamRole()));
      }
    }
    return policyMap;
  }

  /**
   * Add WSM's service account as the owner of a controlled resource in Sam. Used for admin
   * reassignment of resources. This assumes samService.initialize() has already been called, which
   * should happen on start.
   */
  private void addWsmResourceOwnerPolicy(CreateResourceRequestV2 request) {
    try {
      String wsmSaEmail = getEmailFromToken(getWsmServiceAccountToken());
      AccessPolicyMembershipV2 ownerPolicy =
          new AccessPolicyMembershipV2()
              .addRolesItem(ControlledResourceIamRole.OWNER.toSamRole())
              .addMemberEmailsItem(wsmSaEmail);
      request.putPoliciesItem(ControlledResourceIamRole.OWNER.toSamRole(), ownerPolicy);
    } catch (IOException e) {
      // In cases where WSM is not running as a service account (e.g. unit tests), the above call to
      // get application default credentials will fail. This is fine, as those cases don't create
      // real resources.
      logger.warn(
          "Failed to add WSM service account as resource owner Sam. This is expected for tests.",
          e);
      return;
    }
  }

  /**
   * Add policies for managing private users via policy. All private resources will have reader,
   * writer, and editor policies even if they are empty to support potential later reassignment.
   * This method will likely expand to support policies for applications in the future.
   */
  private void addPrivateResourcePolicies(
      CreateResourceRequestV2 request,
<<<<<<< HEAD
      ApiPrivateResourceIamRole privateIamRole,
=======
      List<ControlledResourceIamRole> privateIamRoles,
>>>>>>> 6596bb56
      String privateUser) {
    AccessPolicyMembershipV2 readerPolicy =
        new AccessPolicyMembershipV2().addRolesItem(ControlledResourceIamRole.READER.toSamRole());
    AccessPolicyMembershipV2 writerPolicy =
        new AccessPolicyMembershipV2().addRolesItem(ControlledResourceIamRole.WRITER.toSamRole());
    AccessPolicyMembershipV2 editorPolicy =
        new AccessPolicyMembershipV2().addRolesItem(ControlledResourceIamRole.EDITOR.toSamRole());

    // Create a reader or writer role as specified by the user request, but also create empty
    // roles in case of later re-assignment.
<<<<<<< HEAD
    if (privateIamRole.getRole() == RoleEnum.READER) {
      readerPolicy.addMemberEmailsItem(privateUser);
    } else if (privateIamRole.getRole() == RoleEnum.WRITER) {
      writerPolicy.addMemberEmailsItem(privateUser);
    }

    if (privateIamRole.isEditor()) {
=======
    if (privateIamRoles.contains(ControlledResourceIamRole.WRITER)) {
      writerPolicy.addMemberEmailsItem(privateUser);
    } else if (privateIamRoles.contains(ControlledResourceIamRole.READER)) {
      readerPolicy.addMemberEmailsItem(privateUser);
    }

    if (privateIamRoles.contains(ControlledResourceIamRole.EDITOR)) {
>>>>>>> 6596bb56
      editorPolicy.addMemberEmailsItem(privateUser);
    }

    request.putPoliciesItem(ControlledResourceIamRole.READER.toSamRole(), readerPolicy);
    request.putPoliciesItem(ControlledResourceIamRole.WRITER.toSamRole(), writerPolicy);
    request.putPoliciesItem(ControlledResourceIamRole.EDITOR.toSamRole(), editorPolicy);
  }

  /** Fetch the email associated with an authToken from Sam. */
  private String getEmailFromToken(String authToken) {
    UsersApi usersApi = samUsersApi(authToken);
    try {
      return usersApi.getUserStatusInfo().getUserEmail();
    } catch (ApiException samException) {
      throw new SamApiException(samException);
    }
  }

  /** Returns the Sam action for modifying a given IAM role. */
  private String samActionToModifyRole(WsmIamRole role) {
    return String.format("share_policy::%s", role.toSamRole());
  }
}<|MERGE_RESOLUTION|>--- conflicted
+++ resolved
@@ -3,8 +3,6 @@
 import bio.terra.workspace.app.configuration.external.SamConfiguration;
 import bio.terra.workspace.common.exception.SamApiException;
 import bio.terra.workspace.common.exception.SamUnauthorizedException;
-import bio.terra.workspace.generated.model.ApiPrivateResourceIamRole;
-import bio.terra.workspace.generated.model.ApiPrivateResourceIamRole.RoleEnum;
 import bio.terra.workspace.generated.model.ApiSystemStatusSystems;
 import bio.terra.workspace.service.iam.model.ControlledResourceIamRole;
 import bio.terra.workspace.service.iam.model.RoleBinding;
@@ -18,10 +16,7 @@
 import com.fasterxml.jackson.core.type.TypeReference;
 import com.fasterxml.jackson.databind.ObjectMapper;
 import com.google.auth.oauth2.GoogleCredentials;
-<<<<<<< HEAD
-=======
 import com.google.common.annotations.VisibleForTesting;
->>>>>>> 6596bb56
 import com.google.common.collect.ImmutableSet;
 import io.opencensus.contrib.spring.aop.Traced;
 import java.io.IOException;
@@ -29,10 +24,6 @@
 import java.util.HashMap;
 import java.util.List;
 import java.util.Map;
-<<<<<<< HEAD
-import java.util.Optional;
-=======
->>>>>>> 6596bb56
 import java.util.Set;
 import java.util.UUID;
 import java.util.stream.Collectors;
@@ -92,12 +83,8 @@
     return new UsersApi(getApiClient(accessToken));
   }
 
-<<<<<<< HEAD
-  private String getWsmServiceAccountToken() throws IOException {
-=======
   @VisibleForTesting
   public String getWsmServiceAccountToken() throws IOException {
->>>>>>> 6596bb56
     GoogleCredentials creds =
         GoogleCredentials.getApplicationDefault().createScoped(SAM_OAUTH_SCOPES);
     creds.refreshIfExpired();
@@ -120,8 +107,6 @@
     }
 
     UsersApi usersApi = samUsersApi(wsmAccessToken);
-<<<<<<< HEAD
-=======
     if (!wsmServiceAccountRegistered(usersApi)) {
       registerWsmServiceAccount(usersApi);
     }
@@ -129,24 +114,17 @@
 
   @VisibleForTesting
   public boolean wsmServiceAccountRegistered(UsersApi usersApi) {
->>>>>>> 6596bb56
     try {
       // getUserStatusInfo throws a 404 if the calling user is not registered, which will happen
       // the first time WSM is run in each environment.
       usersApi.getUserStatusInfo();
       logger.info("WSM service account already registered in Sam");
-<<<<<<< HEAD
-    } catch (ApiException userStatusException) {
-      if (userStatusException.getCode() == HttpStatus.NOT_FOUND.value()) {
-        registerWsmServiceAccount(usersApi);
-=======
       return true;
     } catch (ApiException userStatusException) {
       if (userStatusException.getCode() == HttpStatus.NOT_FOUND.value()) {
         return false;
       } else {
         throw new SamApiException(userStatusException);
->>>>>>> 6596bb56
       }
     }
   }
@@ -364,15 +342,6 @@
     }
   }
 
-<<<<<<< HEAD
-  @Traced
-  public void createControlledResource(
-      ControlledResource resource,
-      Optional<ApiPrivateResourceIamRole> privateIamRole,
-      AuthenticatedUserRequest userReq) {
-    ResourcesApi resourceApi = samResourcesApi(userReq.getRequiredToken());
-    FullyQualifiedResourceId workspaceParent =
-=======
   /**
    * Create a controlled resource in Sam.
    *
@@ -388,18 +357,13 @@
       AuthenticatedUserRequest userReq) {
     ResourcesApi resourceApi = samResourcesApi(userReq.getRequiredToken());
     FullyQualifiedResourceId workspaceParentFqId =
->>>>>>> 6596bb56
         new FullyQualifiedResourceId()
             .resourceId(resource.getWorkspaceId().toString())
             .resourceTypeName(SamConstants.SAM_WORKSPACE_RESOURCE);
     CreateResourceRequestV2 resourceRequest =
         new CreateResourceRequestV2()
             .resourceId(resource.getResourceId().toString())
-<<<<<<< HEAD
-            .parent(workspaceParent);
-=======
             .parent(workspaceParentFqId);
->>>>>>> 6596bb56
 
     addWsmResourceOwnerPolicy(resourceRequest);
     // Only create policies for private resources. Workspace role permissions are handled through
@@ -407,21 +371,12 @@
     // applications in the future.
     if (resource.getAccessScope() == AccessScopeType.ACCESS_SCOPE_PRIVATE) {
       addPrivateResourcePolicies(
-<<<<<<< HEAD
-          resourceRequest, privateIamRole.get(), resource.getAssignedUser().get());
-=======
           resourceRequest, privateIamRoles, resource.getAssignedUser().get());
->>>>>>> 6596bb56
     }
 
     try {
       resourceApi.createResourceV2(
-<<<<<<< HEAD
-          SamConstants.samControlledResourceType(
-              resource.getAccessScope(), resource.getManagedBy()),
-=======
           SamControlledResourceNames.get(resource.getAccessScope(), resource.getManagedBy()),
->>>>>>> 6596bb56
           resourceRequest);
       logger.info("Created Sam controlled resource {}", resource.getResourceId());
     } catch (ApiException e) {
@@ -435,12 +390,7 @@
     ResourcesApi resourceApi = samResourcesApi(userReq.getRequiredToken());
     try {
       resourceApi.deleteResourceV2(
-<<<<<<< HEAD
-          SamConstants.samControlledResourceType(
-              resource.getAccessScope(), resource.getManagedBy()),
-=======
           SamControlledResourceNames.get(resource.getAccessScope(), resource.getManagedBy()),
->>>>>>> 6596bb56
           resource.getResourceId().toString());
       logger.info("Deleted Sam controlled resource {}", resource.getResourceId());
     } catch (ApiException apiException) {
@@ -537,11 +487,7 @@
    */
   private void addPrivateResourcePolicies(
       CreateResourceRequestV2 request,
-<<<<<<< HEAD
-      ApiPrivateResourceIamRole privateIamRole,
-=======
       List<ControlledResourceIamRole> privateIamRoles,
->>>>>>> 6596bb56
       String privateUser) {
     AccessPolicyMembershipV2 readerPolicy =
         new AccessPolicyMembershipV2().addRolesItem(ControlledResourceIamRole.READER.toSamRole());
@@ -552,15 +498,6 @@
 
     // Create a reader or writer role as specified by the user request, but also create empty
     // roles in case of later re-assignment.
-<<<<<<< HEAD
-    if (privateIamRole.getRole() == RoleEnum.READER) {
-      readerPolicy.addMemberEmailsItem(privateUser);
-    } else if (privateIamRole.getRole() == RoleEnum.WRITER) {
-      writerPolicy.addMemberEmailsItem(privateUser);
-    }
-
-    if (privateIamRole.isEditor()) {
-=======
     if (privateIamRoles.contains(ControlledResourceIamRole.WRITER)) {
       writerPolicy.addMemberEmailsItem(privateUser);
     } else if (privateIamRoles.contains(ControlledResourceIamRole.READER)) {
@@ -568,7 +505,6 @@
     }
 
     if (privateIamRoles.contains(ControlledResourceIamRole.EDITOR)) {
->>>>>>> 6596bb56
       editorPolicy.addMemberEmailsItem(privateUser);
     }
 
