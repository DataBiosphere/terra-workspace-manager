--- conflicted
+++ resolved
@@ -3,20 +3,13 @@
 import bio.terra.workspace.app.configuration.external.SamConfiguration;
 import bio.terra.workspace.common.exception.SamApiException;
 import bio.terra.workspace.common.exception.SamUnauthorizedException;
-<<<<<<< HEAD
-import bio.terra.workspace.generated.model.SystemStatusSystems;
+import bio.terra.workspace.generated.model.ApiSystemStatusSystems;
 import bio.terra.workspace.service.iam.model.ControlledResourceIamRole;
-import bio.terra.workspace.service.iam.model.IamRole;
-import bio.terra.workspace.service.iam.model.RoleBinding;
-import bio.terra.workspace.service.iam.model.SamConstants;
-import bio.terra.workspace.service.resource.controlled.AccessScopeType;
-import bio.terra.workspace.service.resource.controlled.ManagedByType;
-=======
-import bio.terra.workspace.generated.model.ApiSystemStatusSystems;
 import bio.terra.workspace.service.iam.model.RoleBinding;
 import bio.terra.workspace.service.iam.model.SamConstants;
 import bio.terra.workspace.service.iam.model.WsmIamRole;
->>>>>>> d865b36a
+import bio.terra.workspace.service.resource.controlled.AccessScopeType;
+import bio.terra.workspace.service.resource.controlled.ManagedByType;
 import bio.terra.workspace.service.stage.StageService;
 import bio.terra.workspace.service.workspace.exceptions.InternalLogicException;
 import com.fasterxml.jackson.core.JsonProcessingException;
@@ -315,14 +308,9 @@
   }
 
   /**
-<<<<<<< HEAD
    * Builds a policy list with a single provided owner and empty reader, writer and application
    * policies. These policies use policy-based inheritance to also grant permissions on controlled
    * resources created in this workspace.
-=======
-   * Builds a policy list with a single provided owner and empty reader, writer, and application
-   * policies.
->>>>>>> d865b36a
    *
    * <p>This is a helper function for building the policy section of a request to create a workspace
    * resource in Sam. The provided user is granted the OWNER role and empty policies for reader,
@@ -335,16 +323,15 @@
   private Map<String, AccessPolicyMembershipV2> defaultWorkspacePolicies(String ownerEmail) {
     Map<String, AccessPolicyMembershipV2> policyMap = new HashMap<>();
     policyMap.put(
-<<<<<<< HEAD
-        IamRole.OWNER.toSamRole(),
+        WsmIamRole.OWNER.toSamRole(),
         new AccessPolicyMembershipV2()
-            .addRolesItem(IamRole.OWNER.toSamRole())
+            .addRolesItem(WsmIamRole.OWNER.toSamRole())
             .addMemberEmailsItem(ownerEmail)
-            .descendantPermissions(buildDescendantPermissions(IamRole.OWNER)));
+            .descendantPermissions(buildDescendantPermissions(WsmIamRole.OWNER)));
     // For all non-owner roles, we create empty policies which also grant certain permssions on
     // resources in this workspace.
-    for (IamRole workspaceRole : IamRole.values()) {
-      if (workspaceRole != IamRole.OWNER) {
+    for (WsmIamRole workspaceRole : WsmIamRole.values()) {
+      if (workspaceRole != WsmIamRole.OWNER) {
         policyMap.put(
             workspaceRole.toSamRole(),
             new AccessPolicyMembershipV2()
@@ -352,21 +339,6 @@
                 .descendantPermissions(buildDescendantPermissions(workspaceRole)));
       }
     }
-=======
-        WsmIamRole.OWNER.toSamRole(),
-        new AccessPolicyMembership()
-            .addRolesItem(WsmIamRole.OWNER.toSamRole())
-            .addMemberEmailsItem(ownerEmail));
-    policyMap.put(
-        WsmIamRole.APPLICATION.toSamRole(),
-        new AccessPolicyMembership().addRolesItem(WsmIamRole.APPLICATION.toSamRole()));
-    policyMap.put(
-        WsmIamRole.WRITER.toSamRole(),
-        new AccessPolicyMembership().addRolesItem(WsmIamRole.WRITER.toSamRole()));
-    policyMap.put(
-        WsmIamRole.READER.toSamRole(),
-        new AccessPolicyMembership().addRolesItem(WsmIamRole.READER.toSamRole()));
->>>>>>> d865b36a
     return policyMap;
   }
 
@@ -378,18 +350,22 @@
    * @return A list of AccessPolicyDescendantPermissions object, with each object representing the
    *     descendant permissions for a single category of controlled resource (e.g. user-shared).
    */
-  private List<AccessPolicyDescendantPermissions> buildDescendantPermissions(IamRole wsRole) {
+  private List<AccessPolicyDescendantPermissions> buildDescendantPermissions(WsmIamRole wsRole) {
     var builder = new ImmutableList.Builder<AccessPolicyDescendantPermissions>();
     for (AccessScopeType accessScope : AccessScopeType.values()) {
       for (ManagedByType managedBy : ManagedByType.values()) {
         // For each controlled resource category, we have a mapping of workspace roles -> resource
         // roles. This translates the mapping for a provided workspace role into Sam policy.
-        builder.add(new AccessPolicyDescendantPermissions()
-            .resourceType(samControlledResourceType(accessScope, managedBy))
-            .roles(
-                ControlledResourceInheritanceMapping.getInheritanceMapping(accessScope, managedBy).get(wsRole).stream()
-                    .map(ControlledResourceIamRole::toSamRole)
-                    .collect(Collectors.toList())));
+        builder.add(
+            new AccessPolicyDescendantPermissions()
+                .resourceType(samControlledResourceType(accessScope, managedBy))
+                .roles(
+                    ControlledResourceInheritanceMapping.getInheritanceMapping(
+                            accessScope, managedBy)
+                        .get(wsRole)
+                        .stream()
+                        .map(ControlledResourceIamRole::toSamRole)
+                        .collect(Collectors.toList())));
       }
     }
     return builder.build();
