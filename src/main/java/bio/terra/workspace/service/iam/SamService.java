package bio.terra.workspace.service.iam;

import bio.terra.workspace.app.configuration.external.SamConfiguration;
import bio.terra.workspace.common.exception.SamApiException;
import bio.terra.workspace.common.exception.SamUnauthorizedException;
import bio.terra.workspace.generated.model.ApiSystemStatusSystems;
import bio.terra.workspace.service.iam.model.ControlledResourceIamRole;
import bio.terra.workspace.service.iam.model.RoleBinding;
import bio.terra.workspace.service.iam.model.SamConstants;
import bio.terra.workspace.service.iam.model.WsmIamRole;
import bio.terra.workspace.service.resource.controlled.AccessScopeType;
import bio.terra.workspace.service.resource.controlled.ManagedByType;
import bio.terra.workspace.service.stage.StageService;
import bio.terra.workspace.service.workspace.exceptions.InternalLogicException;
import com.fasterxml.jackson.core.JsonProcessingException;
import com.fasterxml.jackson.core.type.TypeReference;
import com.fasterxml.jackson.databind.ObjectMapper;
import com.google.common.collect.ImmutableList;
import io.opencensus.contrib.spring.aop.Traced;
import java.util.ArrayList;
import java.util.HashMap;
import java.util.List;
import java.util.Map;
import java.util.UUID;
import java.util.stream.Collectors;
import org.apache.commons.lang3.StringUtils;
import org.broadinstitute.dsde.workbench.client.sam.ApiClient;
import org.broadinstitute.dsde.workbench.client.sam.ApiException;
import org.broadinstitute.dsde.workbench.client.sam.api.GoogleApi;
import org.broadinstitute.dsde.workbench.client.sam.api.ResourcesApi;
import org.broadinstitute.dsde.workbench.client.sam.api.StatusApi;
import org.broadinstitute.dsde.workbench.client.sam.api.UsersApi;
import org.broadinstitute.dsde.workbench.client.sam.model.AccessPolicyDescendantPermissions;
import org.broadinstitute.dsde.workbench.client.sam.model.AccessPolicyMembershipV2;
import org.broadinstitute.dsde.workbench.client.sam.model.AccessPolicyResponseEntry;
import org.broadinstitute.dsde.workbench.client.sam.model.CreateResourceRequestV2;
import org.broadinstitute.dsde.workbench.client.sam.model.SubsystemStatus;
import org.broadinstitute.dsde.workbench.client.sam.model.SystemStatus;
import org.slf4j.Logger;
import org.slf4j.LoggerFactory;
import org.springframework.beans.factory.annotation.Autowired;
import org.springframework.stereotype.Component;

@Component
public class SamService {
  private final SamConfiguration samConfig;
  private final ObjectMapper objectMapper;
  private final StageService stageService;

  @Autowired
  public SamService(
      SamConfiguration samConfig, ObjectMapper objectMapper, StageService stageService) {
    this.samConfig = samConfig;
    this.objectMapper = objectMapper;
    this.stageService = stageService;
  }

  private final Logger logger = LoggerFactory.getLogger(SamService.class);

  private ApiClient getApiClient(String accessToken) {
    ApiClient client = new ApiClient();
    client.setAccessToken(accessToken);
    return client.setBasePath(samConfig.getBasePath());
  }

  private ResourcesApi samResourcesApi(String accessToken) {
    return new ResourcesApi(getApiClient(accessToken));
  }

  private GoogleApi samGoogleApi(String accessToken) {
    return new GoogleApi(getApiClient(accessToken));
  }

  private UsersApi samUsersApi(String accessToken) {
    return new UsersApi(getApiClient(accessToken));
  }

  /**
   * Wrapper around the Sam client to create a workspace resource in Sam.
   *
   * <p>This creates a workspace with the provided ID and requesting user as the sole Owner. Empty
   * reader and writer policies are also created. Errors from the Sam client will be thrown as
   * SamApiExceptions, which wrap the underlying error and expose its status code.
   */
  @Traced
  public void createWorkspaceWithDefaults(AuthenticatedUserRequest userReq, UUID id) {
    ResourcesApi resourceApi = samResourcesApi(userReq.getRequiredToken());
    // Sam will throw an error if no owner is specified, so the caller's email is required. It can
    // be looked up using the auth token if that's all the caller provides.
    String callerEmail =
        userReq.getEmail() == null
            ? getEmailFromToken(userReq.getRequiredToken())
            : userReq.getEmail();
    CreateResourceRequestV2 workspaceRequest =
        new CreateResourceRequestV2()
            .resourceId(id.toString())
            .policies(defaultWorkspacePolicies(callerEmail));
    try {
      resourceApi.createResourceV2(SamConstants.SAM_WORKSPACE_RESOURCE, workspaceRequest);
      logger.info("Created Sam resource for workspace {}", id);
    } catch (ApiException apiException) {
      throw new SamApiException(apiException);
    }
  }

  /**
   * List all workspace IDs in Sam this user has access to. Note that in environments shared with
   * Rawls, some of these workspaces will be Rawls managed and WSM will not know about them.
   */
  @Traced
  public List<UUID> listWorkspaceIds(AuthenticatedUserRequest userReq) {
    ResourcesApi resourceApi = samResourcesApi(userReq.getRequiredToken());
    List<UUID> workspaceIds = new ArrayList<>();
    try {
      for (var resourceAndPolicy :
          resourceApi.listResourcesAndPolicies(SamConstants.SAM_WORKSPACE_RESOURCE)) {
        try {
          workspaceIds.add(UUID.fromString(resourceAndPolicy.getResourceId()));
        } catch (IllegalArgumentException e) {
          // WSM always uses UUIDs for workspace IDs, but this is not enforced in Sam and there are
          // old workspaces that don't use UUIDs. Any workspace with a non-UUID workspace ID is
          // ignored here.
          continue;
        }
      }
    } catch (ApiException samException) {
      throw new SamApiException(samException);
    }
    return workspaceIds;
  }

  @Traced
  public void deleteWorkspace(String authToken, UUID id) {
    ResourcesApi resourceApi = samResourcesApi(authToken);
    try {
      resourceApi.deleteResource(SamConstants.SAM_WORKSPACE_RESOURCE, id.toString());
      logger.info("Deleted Sam resource for workspace {}", id);
    } catch (ApiException apiException) {
      throw new SamApiException(apiException);
    }
  }

  @Traced
  public boolean isAuthorized(
      String accessToken, String iamResourceType, String resourceId, String action) {
    ResourcesApi resourceApi = samResourcesApi(accessToken);
    try {
      return resourceApi.resourcePermission(iamResourceType, resourceId, action);
    } catch (ApiException samException) {
      throw new SamApiException(samException);
    }
  }

  @Traced
  public void workspaceAuthzOnly(
      AuthenticatedUserRequest userReq, UUID workspaceId, String action) {
    boolean isAuthorized =
        isAuthorized(
            userReq.getRequiredToken(),
            SamConstants.SAM_WORKSPACE_RESOURCE,
            workspaceId.toString(),
            action);
    if (!isAuthorized)
      throw new SamUnauthorizedException(
          String.format(
              "User %s is not authorized to %s workspace %s",
              userReq.getEmail(), action, workspaceId));
    else
      logger.info(
          "User {} is authorized to {} workspace {}", userReq.getEmail(), action, workspaceId);
  }

  /**
   * Wrapper around Sam client to grant a role to the provided user.
   *
   * <p>This operation is only available to MC_WORKSPACE stage workspaces, as Rawls manages
   * permissions directly on other workspaces.
   *
   * @param workspaceId The workspace this operation takes place in
   * @param userReq Credentials of the user requesting this operation. Only owners have permission
   *     to modify roles in a workspace.
   * @param role The role being granted.
   * @param email The user being granted a role.
   */
  @Traced
  public void grantWorkspaceRole(
      UUID workspaceId, AuthenticatedUserRequest userReq, WsmIamRole role, String email) {
    stageService.assertMcWorkspace(workspaceId, "grantWorkspaceRole");
    workspaceAuthzOnly(userReq, workspaceId, samActionToModifyRole(role));
    ResourcesApi resourceApi = samResourcesApi(userReq.getRequiredToken());
    try {
      resourceApi.addUserToPolicy(
          SamConstants.SAM_WORKSPACE_RESOURCE, workspaceId.toString(), role.toSamRole(), email);
      logger.info(
          "Granted role {} to user {} in workspace {}", role.toSamRole(), email, workspaceId);
    } catch (ApiException e) {
      throw new SamApiException(e);
    }
  }

  /**
   * Wrapper around Sam client to remove a role from the provided user.
   *
   * <p>This operation is only available to MC_WORKSPACE stage workspaces, as Rawls manages
   * permissions directly on other workspaces. Trying to remove a role that a user does not have
   * will succeed, though Sam will error if the email is not a registered user.
   */
  @Traced
  public void removeWorkspaceRole(
      UUID workspaceId, AuthenticatedUserRequest userReq, WsmIamRole role, String email) {
    stageService.assertMcWorkspace(workspaceId, "removeWorkspaceRole");
    workspaceAuthzOnly(userReq, workspaceId, samActionToModifyRole(role));
    ResourcesApi resourceApi = samResourcesApi(userReq.getRequiredToken());
    try {
      resourceApi.removeUserFromPolicy(
          SamConstants.SAM_WORKSPACE_RESOURCE, workspaceId.toString(), role.toSamRole(), email);
      logger.info(
          "Removed role {} from user {} in workspace {}", role.toSamRole(), email, workspaceId);
    } catch (ApiException e) {
      throw new SamApiException(e);
    }
  }

  /**
   * Wrapper around Sam client to retrieve the current permissions model of a workspace.
   *
   * <p>This operation is only available to MC_WORKSPACE stage workspaces, as Rawls manages
   * permissions directly on other workspaces.
   */
  @Traced
  public List<RoleBinding> listRoleBindings(UUID workspaceId, AuthenticatedUserRequest userReq) {
    stageService.assertMcWorkspace(workspaceId, "listRoleBindings");
    workspaceAuthzOnly(userReq, workspaceId, SamConstants.SAM_WORKSPACE_READ_IAM_ACTION);
    ResourcesApi resourceApi = samResourcesApi(userReq.getRequiredToken());
    try {
      List<AccessPolicyResponseEntry> samResult =
          resourceApi.listResourcePolicies(
              SamConstants.SAM_WORKSPACE_RESOURCE, workspaceId.toString());
      return samResult.stream()
          .map(
              entry ->
                  RoleBinding.builder()
                      .role(WsmIamRole.fromSam(entry.getPolicyName()))
                      .users(entry.getPolicy().getMemberEmails())
                      .build())
          .collect(Collectors.toList());
    } catch (ApiException e) {
      throw new SamApiException(e);
    }
  }

  /**
   * Wrapper around Sam client to sync a Sam policy to a Google group. Returns email of that group.
   *
   * <p>This operation in Sam is idempotent, so we don't worry about calling this multiple times.
   */
  @Traced
  public String syncWorkspacePolicy(
      UUID workspaceId, WsmIamRole role, AuthenticatedUserRequest userReq) {
    GoogleApi googleApi = samGoogleApi(userReq.getRequiredToken());
    try {
      // Sam makes no guarantees about what values are returned from the POST call, so we instead
      // fetch the group in a separate call after syncing.
      googleApi.syncPolicy(
          SamConstants.SAM_WORKSPACE_RESOURCE, workspaceId.toString(), role.toSamRole());
      String groupEmail =
          googleApi
              .syncStatus(
                  SamConstants.SAM_WORKSPACE_RESOURCE, workspaceId.toString(), role.toSamRole())
              .getEmail();
      logger.info(
          "Synced role {} to google group {} in workspace {}",
          role.toSamRole(),
          groupEmail,
          workspaceId);
      return groupEmail;
    } catch (ApiException e) {
      throw new SamApiException(e);
    }
  }

  public ApiSystemStatusSystems status() {
    // No access token needed since this is an unauthenticated API.
    StatusApi statusApi = new StatusApi(getApiClient(null));

    try {
      // Note the SystemStatus class here is from the Sam client library, not generated by WM's
      // OpenAPI, so this requires some amount of reshaping objects.
      // Additionally, Sam's codegen API makes no guarantees about the shape of its subsystems,
      // so SystemStatus.getSystems() returns an Object. We serialize and de-serialize it to get
      // proper types.
      SystemStatus samStatus = statusApi.getSystemStatus();
      String serializedStatus = objectMapper.writeValueAsString(samStatus.getSystems());
      TypeReference<Map<String, SubsystemStatus>> typeRef = new TypeReference<>() {};
      Map<String, SubsystemStatus> subsystemStatusMap =
          objectMapper.readValue(serializedStatus, typeRef);
      List<String> subsystemStatusMessages =
          subsystemStatusMap.entrySet().stream()
              .map(
                  (entry) ->
                      entry.getKey() + ": " + StringUtils.join(entry.getValue().getMessages()))
              .collect(Collectors.toList());

      return new ApiSystemStatusSystems().ok(samStatus.getOk()).messages(subsystemStatusMessages);
    } catch (ApiException | JsonProcessingException e) {
      return new ApiSystemStatusSystems().ok(false).addMessagesItem(e.getLocalizedMessage());
    }
  }

  /**
<<<<<<< HEAD
   * Builds a policy list with a single provided owner and empty reader, writer and application
   * policies. These policies use policy-based inheritance to also grant permissions on controlled
   * resources created in this workspace.
=======
   * Builds a policy list with a single provided owner and empty reader, writer, and application
   * policies.
>>>>>>> a568cca4
   *
   * <p>This is a helper function for building the policy section of a request to create a workspace
   * resource in Sam. The provided user is granted the OWNER role and empty policies for reader,
   * writer, and application are also included.
   *
   * <p>The empty policies are included because Sam requires all policies on a workspace to be
   * provided at creation time. Although policy membership can be modified later, policy creation
   * must happen at the same time as workspace resource creation.
   */
  private Map<String, AccessPolicyMembershipV2> defaultWorkspacePolicies(String ownerEmail) {
    Map<String, AccessPolicyMembershipV2> policyMap = new HashMap<>();
    policyMap.put(
        WsmIamRole.OWNER.toSamRole(),
        new AccessPolicyMembershipV2()
            .addRolesItem(WsmIamRole.OWNER.toSamRole())
<<<<<<< HEAD
            .addMemberEmailsItem(ownerEmail)
            .descendantPermissions(buildDescendantPermissions(WsmIamRole.OWNER)));
    // For all non-owner roles, we create empty policies which also grant certain permssions on
    // resources in this workspace.
    for (WsmIamRole workspaceRole : WsmIamRole.values()) {
      if (workspaceRole != WsmIamRole.OWNER) {
        policyMap.put(
            workspaceRole.toSamRole(),
            new AccessPolicyMembershipV2()
                .addRolesItem(workspaceRole.toSamRole())
                .descendantPermissions(buildDescendantPermissions(workspaceRole)));
      }
    }
=======
            .addMemberEmailsItem(ownerEmail));
    policyMap.put(
        WsmIamRole.APPLICATION.toSamRole(),
        new AccessPolicyMembership().addRolesItem(WsmIamRole.APPLICATION.toSamRole()));
    policyMap.put(
        WsmIamRole.WRITER.toSamRole(),
        new AccessPolicyMembership().addRolesItem(WsmIamRole.WRITER.toSamRole()));
    policyMap.put(
        WsmIamRole.READER.toSamRole(),
        new AccessPolicyMembership().addRolesItem(WsmIamRole.READER.toSamRole()));
>>>>>>> a568cca4
    return policyMap;
  }

  /**
   * Build the set of descendant permissions a workspace role should have on controlled resources
   * inside that workspace.
   *
   * @param wsRole The workspace role to list resource permissions for
   * @return A list of AccessPolicyDescendantPermissions object, with each object representing the
   *     descendant permissions for a single category of controlled resource (e.g. user-shared).
   */
  private List<AccessPolicyDescendantPermissions> buildDescendantPermissions(WsmIamRole wsRole) {
    var builder = new ImmutableList.Builder<AccessPolicyDescendantPermissions>();
    for (AccessScopeType accessScope : AccessScopeType.values()) {
      for (ManagedByType managedBy : ManagedByType.values()) {
        // For each controlled resource category, we have a mapping of workspace roles -> resource
        // roles. This translates the mapping for a provided workspace role into Sam policy.
        builder.add(
            new AccessPolicyDescendantPermissions()
                .resourceType(samControlledResourceType(accessScope, managedBy))
                .roles(
                    ControlledResourceInheritanceMapping.getInheritanceMapping(
                            accessScope, managedBy)
                        .get(wsRole)
                        .stream()
                        .map(ControlledResourceIamRole::toSamRole)
                        .collect(Collectors.toList())));
      }
    }
    return builder.build();
  }

  /** Fetch the email associated with an authToken from Sam. */
  private String getEmailFromToken(String authToken) {
    UsersApi usersApi = samUsersApi(authToken);
    try {
      return usersApi.getUserStatusInfo().getUserEmail();
    } catch (ApiException samException) {
      throw new SamApiException(samException);
    }
  }

  /** Returns the Sam action for modifying a given IAM role. */
  private String samActionToModifyRole(WsmIamRole role) {
    return String.format("share_policy::%s", role.toSamRole());
  }

  /** Return the Sam resource name for the specified controlled resource type. */
  private String samControlledResourceType(AccessScopeType accessScope, ManagedByType managedBy) {
    if (accessScope == AccessScopeType.ACCESS_SCOPE_SHARED) {
      if (managedBy == ManagedByType.MANAGED_BY_USER) {
        return SamConstants.SAM_CONTROLLED_USER_SHARED_RESOURCE;
      } else if (managedBy == ManagedByType.MANAGED_BY_APPLICATION) {
        return SamConstants.SAM_CONTROLLED_APPLICATION_SHARED_RESOURCE;
      }
    } else if (accessScope == AccessScopeType.ACCESS_SCOPE_PRIVATE) {
      if (managedBy == ManagedByType.MANAGED_BY_USER) {
        return SamConstants.SAM_CONTROLLED_USER_PRIVATE_RESOURCE;
      } else if (managedBy == ManagedByType.MANAGED_BY_APPLICATION) {
        return SamConstants.SAM_CONTROLLED_APPLICATION_PRIVATE_RESOURCE;
      }
    }
    throw new InternalLogicException(
        String.format(
            "Sam resource name not specified for access scope %s and ManagedByType %s",
            accessScope.toString(), managedBy.toString()));
  }
}<|MERGE_RESOLUTION|>--- conflicted
+++ resolved
@@ -308,14 +308,9 @@
   }
 
   /**
-<<<<<<< HEAD
    * Builds a policy list with a single provided owner and empty reader, writer and application
    * policies. These policies use policy-based inheritance to also grant permissions on controlled
    * resources created in this workspace.
-=======
-   * Builds a policy list with a single provided owner and empty reader, writer, and application
-   * policies.
->>>>>>> a568cca4
    *
    * <p>This is a helper function for building the policy section of a request to create a workspace
    * resource in Sam. The provided user is granted the OWNER role and empty policies for reader,
@@ -331,10 +326,9 @@
         WsmIamRole.OWNER.toSamRole(),
         new AccessPolicyMembershipV2()
             .addRolesItem(WsmIamRole.OWNER.toSamRole())
-<<<<<<< HEAD
             .addMemberEmailsItem(ownerEmail)
             .descendantPermissions(buildDescendantPermissions(WsmIamRole.OWNER)));
-    // For all non-owner roles, we create empty policies which also grant certain permssions on
+    // For all non-owner roles, we create empty policies which also grant certain permissions on
     // resources in this workspace.
     for (WsmIamRole workspaceRole : WsmIamRole.values()) {
       if (workspaceRole != WsmIamRole.OWNER) {
@@ -345,18 +339,6 @@
                 .descendantPermissions(buildDescendantPermissions(workspaceRole)));
       }
     }
-=======
-            .addMemberEmailsItem(ownerEmail));
-    policyMap.put(
-        WsmIamRole.APPLICATION.toSamRole(),
-        new AccessPolicyMembership().addRolesItem(WsmIamRole.APPLICATION.toSamRole()));
-    policyMap.put(
-        WsmIamRole.WRITER.toSamRole(),
-        new AccessPolicyMembership().addRolesItem(WsmIamRole.WRITER.toSamRole()));
-    policyMap.put(
-        WsmIamRole.READER.toSamRole(),
-        new AccessPolicyMembership().addRolesItem(WsmIamRole.READER.toSamRole()));
->>>>>>> a568cca4
     return policyMap;
   }
 
