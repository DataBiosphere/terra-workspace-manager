--- conflicted
+++ resolved
@@ -735,11 +735,7 @@
   }
 
   /** Fetch the email associated with an authToken from Sam. */
-<<<<<<< HEAD
-  public String getEmailFromToken(String authToken) {
-=======
-  private String getEmailFromToken(String authToken) throws InterruptedException {
->>>>>>> 7973727d
+  public String getEmailFromToken(String authToken) throws InterruptedException {
     UsersApi usersApi = samUsersApi(authToken);
     try {
       return SamRetry.retry(() -> usersApi.getUserStatusInfo().getUserEmail());
