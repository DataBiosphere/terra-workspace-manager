--- conflicted
+++ resolved
@@ -2,19 +2,12 @@
 
 public class SamConstants {
 
-<<<<<<< HEAD
   public static final String SAM_WORKSPACE_RESOURCE = "workspace";
   public static final String SAM_WORKSPACE_READ_ACTION = "read";
   public static final String SAM_WORKSPACE_WRITE_ACTION = "write";
   public static final String SAM_WORKSPACE_DELETE_ACTION = "delete";
-=======
-  public static String SAM_WORKSPACE_RESOURCE = "workspace";
-  public static String SAM_WORKSPACE_READ_ACTION = "read";
-  public static String SAM_WORKSPACE_WRITE_ACTION = "write";
-  public static String SAM_WORKSPACE_DELETE_ACTION = "delete";
   public static String SAM_WORKSPACE_READ_IAM_ACTION = "read_policies";
->>>>>>> 6597655d
-
+  public static final String SAM_WORKSPACE_READ_IAM_ACTION = "read_policies";
   public static final String SPEND_PROFILE_RESOURCE = "spend-profile";
   public static final String SPEND_PROFILE_LINK_ACTION = "link";
 }