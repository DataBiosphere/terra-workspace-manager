--- conflicted
+++ resolved
@@ -13,67 +13,6 @@
   public static final String SAM_WORKSPACE_READ_IAM_ACTION = "read_policies";
   public static final String SPEND_PROFILE_RESOURCE = "spend-profile";
   public static final String SPEND_PROFILE_LINK_ACTION = "link";
-<<<<<<< HEAD
-  public static final String SAM_CONTROLLED_USER_SHARED_RESOURCE =
-      "controlled-user-shared-workspace-resource";
-  public static final String SAM_CREATE_CONTROLLED_USER_SHARED_ACTION =
-      "create_controlled_user_shared";
-  public static final String SAM_CONTROLLED_USER_PRIVATE_RESOURCE =
-      "controlled-user-private-workspace-resource";
-  public static final String SAM_CREATE_CONTROLLED_USER_PRIVATE_ACTION =
-      "create_controlled_user_private";
-  public static final String SAM_CONTROLLED_APPLICATION_SHARED_RESOURCE =
-      "controlled-application-shared-workspace-resource";
-  public static final String SAM_CREATE_CONTROLLED_APPLICATION_SHARED_ACTION =
-      "create_controlled_application_shared";
-  public static final String SAM_CONTROLLED_APPLICATION_PRIVATE_RESOURCE =
-      "controlled-application-private-workspace-resource";
-  public static final String SAM_CREATE_CONTROLLED_APPLICATION_PRIVATE_ACTION =
-      "create_controlled_application_private";
-
-  /** Return the Sam resource name for the specified controlled resource type. */
-  public static String samControlledResourceType(
-      AccessScopeType accessScope, ManagedByType managedBy) {
-    if (accessScope == AccessScopeType.ACCESS_SCOPE_SHARED) {
-      if (managedBy == ManagedByType.MANAGED_BY_USER) {
-        return SamConstants.SAM_CONTROLLED_USER_SHARED_RESOURCE;
-      } else if (managedBy == ManagedByType.MANAGED_BY_APPLICATION) {
-        return SamConstants.SAM_CONTROLLED_APPLICATION_SHARED_RESOURCE;
-      }
-    } else if (accessScope == AccessScopeType.ACCESS_SCOPE_PRIVATE) {
-      if (managedBy == ManagedByType.MANAGED_BY_USER) {
-        return SamConstants.SAM_CONTROLLED_USER_PRIVATE_RESOURCE;
-      } else if (managedBy == ManagedByType.MANAGED_BY_APPLICATION) {
-        return SamConstants.SAM_CONTROLLED_APPLICATION_PRIVATE_RESOURCE;
-      }
-    }
-    throw new InternalLogicException(
-        String.format(
-            "Sam resource name not specified for access scope %s and ManagedByType %s",
-            accessScope.toString(), managedBy.toString()));
-  }
-
-  /** Return the Sam action name for creating a specific type of controlled resource. */
-  public static String samCreateControlledResourceAction(
-      AccessScopeType accessScope, ManagedByType managedBy) {
-    if (accessScope == AccessScopeType.ACCESS_SCOPE_SHARED) {
-      if (managedBy == ManagedByType.MANAGED_BY_USER) {
-        return SamConstants.SAM_CREATE_CONTROLLED_USER_SHARED_ACTION;
-      } else if (managedBy == ManagedByType.MANAGED_BY_APPLICATION) {
-        return SamConstants.SAM_CREATE_CONTROLLED_APPLICATION_SHARED_ACTION;
-      }
-    } else if (accessScope == AccessScopeType.ACCESS_SCOPE_PRIVATE) {
-      if (managedBy == ManagedByType.MANAGED_BY_USER) {
-        return SamConstants.SAM_CREATE_CONTROLLED_USER_PRIVATE_ACTION;
-      } else if (managedBy == ManagedByType.MANAGED_BY_APPLICATION) {
-        return SamConstants.SAM_CREATE_CONTROLLED_APPLICATION_PRIVATE_ACTION;
-      }
-    }
-    throw new InternalLogicException(
-        String.format(
-            "Sam resource creation action not specified for access scope %s and ManagedByType %s",
-            accessScope.toString(), managedBy.toString()));
-=======
 
   public static class SamControlledResourceNames {
     public static final String CONTROLLED_USER_SHARED_RESOURCE =
@@ -140,6 +79,5 @@
     }
 
     private SamControlledResourceCreateActions() {}
->>>>>>> 6596bb56
   }
 }