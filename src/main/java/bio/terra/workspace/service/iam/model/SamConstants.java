package bio.terra.workspace.service.iam.model;

public class SamConstants {

  public static final String SAM_WORKSPACE_RESOURCE = "workspace";
  public static final String SAM_WORKSPACE_READ_ACTION = "read";
  public static final String SAM_WORKSPACE_WRITE_ACTION = "write";
  public static final String SAM_WORKSPACE_DELETE_ACTION = "delete";
  public static final String SAM_WORKSPACE_READ_IAM_ACTION = "read_policies";
  public static final String SAM_CREATE_REFERENCED_RESOURCE = "create_referenced_resource";
  public static final String SAM_UPDATE_REFERENCED_RESOURCE = "update_referenced_resource";
  public static final String SAM_DELETE_REFERENCED_RESOURCE = "delete_referenced_resource";
  public static final String SPEND_PROFILE_RESOURCE = "spend-profile";
  public static final String SPEND_PROFILE_LINK_ACTION = "link";
<<<<<<< HEAD

  public static class SamControlledResourceNames {
    public static final String CONTROLLED_USER_SHARED_RESOURCE =
        "controlled-user-shared-workspace-resource";
    public static final String CONTROLLED_USER_PRIVATE_RESOURCE =
        "controlled-user-private-workspace-resource";
    public static final String CONTROLLED_APPLICATION_SHARED_RESOURCE =
        "controlled-application-shared-workspace-resource";
    public static final String CONTROLLED_APPLICATION_PRIVATE_RESOURCE =
        "controlled-application-private-workspace-resource";

    /** Return the Sam resource name for the specified controlled resource type. */
    public static String get(AccessScopeType accessScope, ManagedByType managedBy) {
      if (accessScope == AccessScopeType.ACCESS_SCOPE_SHARED) {
        if (managedBy == ManagedByType.MANAGED_BY_USER) {
          return CONTROLLED_USER_SHARED_RESOURCE;
        } else if (managedBy == ManagedByType.MANAGED_BY_APPLICATION) {
          return CONTROLLED_APPLICATION_SHARED_RESOURCE;
        }
      } else if (accessScope == AccessScopeType.ACCESS_SCOPE_PRIVATE) {
        if (managedBy == ManagedByType.MANAGED_BY_USER) {
          return CONTROLLED_USER_PRIVATE_RESOURCE;
        } else if (managedBy == ManagedByType.MANAGED_BY_APPLICATION) {
          return CONTROLLED_APPLICATION_PRIVATE_RESOURCE;
        }
      }
      throw new InternalLogicException(
          String.format(
              "Sam resource name not specified for access scope %s and ManagedByType %s",
              accessScope.toString(), managedBy.toString()));
    }

    private SamControlledResourceNames() {}
  }

  public static class SamControlledResourceCreateActions {

    public static final String CREATE_CONTROLLED_USER_SHARED = "create_controlled_user_shared";
    public static final String CREATE_CONTROLLED_USER_PRIVATE = "create_controlled_user_private";
    public static final String CREATE_CONTROLLED_APPLICATION_SHARED =
        "create_controlled_application_shared";
    public static final String CREATE_CONTROLLED_APPLICATION_PRIVATE =
        "create_controlled_application_private";

    /** Return the Sam action name for creating a specific type of controlled resource. */
    public static String get(AccessScopeType accessScope, ManagedByType managedBy) {
      if (accessScope == AccessScopeType.ACCESS_SCOPE_SHARED) {
        if (managedBy == ManagedByType.MANAGED_BY_USER) {
          return CREATE_CONTROLLED_USER_SHARED;
        } else if (managedBy == ManagedByType.MANAGED_BY_APPLICATION) {
          return CREATE_CONTROLLED_APPLICATION_SHARED;
        }
      } else if (accessScope == AccessScopeType.ACCESS_SCOPE_PRIVATE) {
        if (managedBy == ManagedByType.MANAGED_BY_USER) {
          return CREATE_CONTROLLED_USER_PRIVATE;
        } else if (managedBy == ManagedByType.MANAGED_BY_APPLICATION) {
          return CREATE_CONTROLLED_APPLICATION_PRIVATE;
        }
      }
      throw new InternalLogicException(
          String.format(
              "Sam resource creation action not specified for access scope %s and ManagedByType %s",
              accessScope.toString(), managedBy.toString()));
    }

    private SamControlledResourceCreateActions() {}
  }

  public static class SamControlledResourceActions {
    public static final String READ_ACTION = "read";
    public static final String DELETE_ACTION = "delete";
  }
=======
>>>>>>> 8111ac73
}<|MERGE_RESOLUTION|>--- conflicted
+++ resolved
@@ -12,79 +12,4 @@
   public static final String SAM_DELETE_REFERENCED_RESOURCE = "delete_referenced_resource";
   public static final String SPEND_PROFILE_RESOURCE = "spend-profile";
   public static final String SPEND_PROFILE_LINK_ACTION = "link";
-<<<<<<< HEAD
-
-  public static class SamControlledResourceNames {
-    public static final String CONTROLLED_USER_SHARED_RESOURCE =
-        "controlled-user-shared-workspace-resource";
-    public static final String CONTROLLED_USER_PRIVATE_RESOURCE =
-        "controlled-user-private-workspace-resource";
-    public static final String CONTROLLED_APPLICATION_SHARED_RESOURCE =
-        "controlled-application-shared-workspace-resource";
-    public static final String CONTROLLED_APPLICATION_PRIVATE_RESOURCE =
-        "controlled-application-private-workspace-resource";
-
-    /** Return the Sam resource name for the specified controlled resource type. */
-    public static String get(AccessScopeType accessScope, ManagedByType managedBy) {
-      if (accessScope == AccessScopeType.ACCESS_SCOPE_SHARED) {
-        if (managedBy == ManagedByType.MANAGED_BY_USER) {
-          return CONTROLLED_USER_SHARED_RESOURCE;
-        } else if (managedBy == ManagedByType.MANAGED_BY_APPLICATION) {
-          return CONTROLLED_APPLICATION_SHARED_RESOURCE;
-        }
-      } else if (accessScope == AccessScopeType.ACCESS_SCOPE_PRIVATE) {
-        if (managedBy == ManagedByType.MANAGED_BY_USER) {
-          return CONTROLLED_USER_PRIVATE_RESOURCE;
-        } else if (managedBy == ManagedByType.MANAGED_BY_APPLICATION) {
-          return CONTROLLED_APPLICATION_PRIVATE_RESOURCE;
-        }
-      }
-      throw new InternalLogicException(
-          String.format(
-              "Sam resource name not specified for access scope %s and ManagedByType %s",
-              accessScope.toString(), managedBy.toString()));
-    }
-
-    private SamControlledResourceNames() {}
-  }
-
-  public static class SamControlledResourceCreateActions {
-
-    public static final String CREATE_CONTROLLED_USER_SHARED = "create_controlled_user_shared";
-    public static final String CREATE_CONTROLLED_USER_PRIVATE = "create_controlled_user_private";
-    public static final String CREATE_CONTROLLED_APPLICATION_SHARED =
-        "create_controlled_application_shared";
-    public static final String CREATE_CONTROLLED_APPLICATION_PRIVATE =
-        "create_controlled_application_private";
-
-    /** Return the Sam action name for creating a specific type of controlled resource. */
-    public static String get(AccessScopeType accessScope, ManagedByType managedBy) {
-      if (accessScope == AccessScopeType.ACCESS_SCOPE_SHARED) {
-        if (managedBy == ManagedByType.MANAGED_BY_USER) {
-          return CREATE_CONTROLLED_USER_SHARED;
-        } else if (managedBy == ManagedByType.MANAGED_BY_APPLICATION) {
-          return CREATE_CONTROLLED_APPLICATION_SHARED;
-        }
-      } else if (accessScope == AccessScopeType.ACCESS_SCOPE_PRIVATE) {
-        if (managedBy == ManagedByType.MANAGED_BY_USER) {
-          return CREATE_CONTROLLED_USER_PRIVATE;
-        } else if (managedBy == ManagedByType.MANAGED_BY_APPLICATION) {
-          return CREATE_CONTROLLED_APPLICATION_PRIVATE;
-        }
-      }
-      throw new InternalLogicException(
-          String.format(
-              "Sam resource creation action not specified for access scope %s and ManagedByType %s",
-              accessScope.toString(), managedBy.toString()));
-    }
-
-    private SamControlledResourceCreateActions() {}
-  }
-
-  public static class SamControlledResourceActions {
-    public static final String READ_ACTION = "read";
-    public static final String DELETE_ACTION = "delete";
-  }
-=======
->>>>>>> 8111ac73
 }