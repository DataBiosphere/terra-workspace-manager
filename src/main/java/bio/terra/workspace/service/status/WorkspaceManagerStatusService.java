--- conflicted
+++ resolved
@@ -43,15 +43,8 @@
           new StatusSubsystem(checkDataRepoInstanceFn, /*isCritical=*/ false));
     }
 
-<<<<<<< HEAD
-    Supplier<SystemStatusSystems> samStatusFn = () -> samService.status();
-    registerSubsystem("Sam", new StatusSubsystem(samStatusFn, /*isCritical=*/ true));
-
-    Supplier<SystemStatusSystems> bufferHealthFn = () -> bufferService.status();
-    registerSubsystem("Buffer", new StatusSubsystem(bufferHealthFn, true));
-=======
+    registerSubsystem("Buffer", new StatusSubsystem(bufferService::status, /*isCritical=*/ true));
     registerSubsystem("Sam", new StatusSubsystem(samService::status, /*isCritical=*/ true));
->>>>>>> cd7b1fb8
   }
 
   private Boolean isConnectionValid(Connection connection) throws SQLException {
