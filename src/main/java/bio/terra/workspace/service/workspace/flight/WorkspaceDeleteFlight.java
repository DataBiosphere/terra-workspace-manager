package bio.terra.workspace.service.workspace.flight;

import bio.terra.stairway.Flight;
import bio.terra.stairway.FlightMap;
import bio.terra.stairway.RetryRule;
import bio.terra.stairway.RetryRuleExponentialBackoff;
<<<<<<< HEAD
import bio.terra.workspace.common.utils.FlightBeanBag;
=======
import bio.terra.workspace.db.WorkspaceDao;
import bio.terra.workspace.service.crl.CrlService;
>>>>>>> 7fd0e81e
import bio.terra.workspace.service.iam.AuthenticatedUserRequest;
import bio.terra.workspace.service.job.JobMapKeys;

public class WorkspaceDeleteFlight extends Flight {

  public WorkspaceDeleteFlight(FlightMap inputParameters, Object applicationContext)
      throws Exception {
    super(inputParameters, applicationContext);

<<<<<<< HEAD
    FlightBeanBag appContext = FlightBeanBag.getFromObject(applicationContext);
=======
    ApplicationContext appContext = (ApplicationContext) applicationContext;
    WorkspaceDao workspaceDao = appContext.getBean(WorkspaceDao.class);
    SamService iamClient = appContext.getBean(SamService.class);
    CrlService crl = appContext.getBean(CrlService.class);
>>>>>>> 7fd0e81e

    AuthenticatedUserRequest userReq =
        inputParameters.get(JobMapKeys.AUTH_USER_INFO.getKeyName(), AuthenticatedUserRequest.class);
    // TODO: we still need the following steps once their features are supported:
    // 1. delete controlled resources using the Cloud Resource Manager library
    // 2. Notify all registered applications of deletion, once applications are supported
    // 3. Delete policy objects in Policy Manager, once it exists.

    RetryRule retryRule =
        new RetryRuleExponentialBackoff(
            /* initialIntervalSeconds= */ 1,
            /* maxIntervalSeconds= */ 8,
            /* maxOperationTimeSeconds= */ 5 * 60);
<<<<<<< HEAD
    addStep(
        new DeleteProjectStep(appContext.getResourceManager(), appContext.getWorkspaceDao()),
        retryRule);
    addStep(new DeleteWorkspaceAuthzStep(appContext.getSamService(), userReq));
    addStep(new DeleteWorkspaceStateStep(appContext.getWorkspaceDao()));
=======
    addStep(new DeleteProjectStep(crl.getCloudResourceManagerCow(), workspaceDao), retryRule);
    addStep(new DeleteWorkspaceAuthzStep(iamClient, userReq));
    addStep(new DeleteWorkspaceStateStep(workspaceDao));
>>>>>>> 7fd0e81e
  }
}<|MERGE_RESOLUTION|>--- conflicted
+++ resolved
@@ -4,14 +4,12 @@
 import bio.terra.stairway.FlightMap;
 import bio.terra.stairway.RetryRule;
 import bio.terra.stairway.RetryRuleExponentialBackoff;
-<<<<<<< HEAD
-import bio.terra.workspace.common.utils.FlightBeanBag;
-=======
 import bio.terra.workspace.db.WorkspaceDao;
 import bio.terra.workspace.service.crl.CrlService;
->>>>>>> 7fd0e81e
 import bio.terra.workspace.service.iam.AuthenticatedUserRequest;
+import bio.terra.workspace.service.iam.SamService;
 import bio.terra.workspace.service.job.JobMapKeys;
+import org.springframework.context.ApplicationContext;
 
 public class WorkspaceDeleteFlight extends Flight {
 
@@ -19,14 +17,10 @@
       throws Exception {
     super(inputParameters, applicationContext);
 
-<<<<<<< HEAD
-    FlightBeanBag appContext = FlightBeanBag.getFromObject(applicationContext);
-=======
     ApplicationContext appContext = (ApplicationContext) applicationContext;
     WorkspaceDao workspaceDao = appContext.getBean(WorkspaceDao.class);
     SamService iamClient = appContext.getBean(SamService.class);
     CrlService crl = appContext.getBean(CrlService.class);
->>>>>>> 7fd0e81e
 
     AuthenticatedUserRequest userReq =
         inputParameters.get(JobMapKeys.AUTH_USER_INFO.getKeyName(), AuthenticatedUserRequest.class);
@@ -40,16 +34,8 @@
             /* initialIntervalSeconds= */ 1,
             /* maxIntervalSeconds= */ 8,
             /* maxOperationTimeSeconds= */ 5 * 60);
-<<<<<<< HEAD
-    addStep(
-        new DeleteProjectStep(appContext.getResourceManager(), appContext.getWorkspaceDao()),
-        retryRule);
-    addStep(new DeleteWorkspaceAuthzStep(appContext.getSamService(), userReq));
-    addStep(new DeleteWorkspaceStateStep(appContext.getWorkspaceDao()));
-=======
     addStep(new DeleteProjectStep(crl.getCloudResourceManagerCow(), workspaceDao), retryRule);
     addStep(new DeleteWorkspaceAuthzStep(iamClient, userReq));
     addStep(new DeleteWorkspaceStateStep(workspaceDao));
->>>>>>> 7fd0e81e
   }
 }