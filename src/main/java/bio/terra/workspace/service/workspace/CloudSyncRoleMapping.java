package bio.terra.workspace.service.workspace;

import bio.terra.workspace.service.iam.model.WsmIamRole;
import com.google.common.collect.ImmutableList;
import com.google.common.collect.ImmutableMap;
import java.util.List;

public class CloudSyncRoleMapping {
<<<<<<< HEAD
  private static final List<String> READER_PERMISSIONS = ImmutableList.of("roles/viewer");
  private static final List<String> WRITER_PERMISSIONS =
      new ImmutableList.Builder<String>()
          .addAll(READER_PERMISSIONS)
          .add(
              "roles/bigquery.dataEditor",
              // TODO(wchambers): Revise service account permissions when there are controlled
              // resources for service accounts. (Also used by NextFlow)
              "roles/iam.serviceAccountUser",
              "roles/lifesciences.editor",
              "roles/serviceusage.serviceUsageConsumer",
              // TODO(wchambers): Revise notebooks permissions when there are controlled
              // resources for notebooks.
              "roles/notebooks.admin",
              // TODO(marikomedlock): Revise storage permissions when there are controlled
              // resources for buckets.
              "roles/storage.admin")
          .build();
  // Currently, workspace editors, applications and owners have the sam cloud permissions as
  // writers. If that changes, create a new list and modify the map below.
  public static final ImmutableMap<IamRole, List<String>> CLOUD_SYNC_ROLE_MAP =
      ImmutableMap.of(
          // TODO: this should map to OWNER_PERMISSIONS if that's created.
          IamRole.OWNER, WRITER_PERMISSIONS,
          // TODO: this should map to APPLICATION_PERMISSIONS if that's created.
          IamRole.APPLICATION, WRITER_PERMISSIONS,
          IamRole.WRITER, WRITER_PERMISSIONS,
          IamRole.READER, READER_PERMISSIONS);
=======
  public static final ImmutableMap<WsmIamRole, List<String>> cloudSyncRoleMap =
      ImmutableMap.of(
          WsmIamRole.OWNER,
              ImmutableList.of(
                  "roles/viewer",
                  "roles/bigquery.dataEditor",
                  // TODO(wchambers): Revise service account permissions when there are controlled
                  // resources for service accounts. (Also used by NextFlow)
                  "roles/iam.serviceAccountUser",
                  "roles/lifesciences.editor",
                  "roles/serviceusage.serviceUsageConsumer",
                  // TODO(wchambers): Revise notebooks permissions when there are controlled
                  // resources for notebooks.
                  "roles/notebooks.admin",
                  // TODO(marikomedlock): Revise storage permissions when there are controlled
                  // resources for buckets.
                  "roles/storage.admin"),
          WsmIamRole.WRITER,
              ImmutableList.of(
                  "roles/viewer",
                  "roles/bigquery.dataEditor",
                  // TODO(wchambers): Revise service account permissions when there are controlled
                  // resources for service accounts. (Also used by NextFlow)
                  "roles/iam.serviceAccountUser",
                  "roles/lifesciences.editor",
                  "roles/serviceusage.serviceUsageConsumer",
                  // TODO(wchambers): Revise notebooks permissions when there are controlled
                  // resources for notebooks.
                  "roles/notebooks.admin",
                  // TODO(marikomedlock): Revise storage permissions when there are controlled
                  // resources for buckets.
                  "roles/storage.admin"),
          WsmIamRole.READER, ImmutableList.of("roles/viewer"));
>>>>>>> 6347107a
}<|MERGE_RESOLUTION|>--- conflicted
+++ resolved
@@ -6,7 +6,6 @@
 import java.util.List;
 
 public class CloudSyncRoleMapping {
-<<<<<<< HEAD
   private static final List<String> READER_PERMISSIONS = ImmutableList.of("roles/viewer");
   private static final List<String> WRITER_PERMISSIONS =
       new ImmutableList.Builder<String>()
@@ -27,47 +26,12 @@
           .build();
   // Currently, workspace editors, applications and owners have the sam cloud permissions as
   // writers. If that changes, create a new list and modify the map below.
-  public static final ImmutableMap<IamRole, List<String>> CLOUD_SYNC_ROLE_MAP =
+  public static final ImmutableMap<WsmIamRole, List<String>> CLOUD_SYNC_ROLE_MAP =
       ImmutableMap.of(
           // TODO: this should map to OWNER_PERMISSIONS if that's created.
-          IamRole.OWNER, WRITER_PERMISSIONS,
+          WsmIamRole.OWNER, WRITER_PERMISSIONS,
           // TODO: this should map to APPLICATION_PERMISSIONS if that's created.
-          IamRole.APPLICATION, WRITER_PERMISSIONS,
-          IamRole.WRITER, WRITER_PERMISSIONS,
-          IamRole.READER, READER_PERMISSIONS);
-=======
-  public static final ImmutableMap<WsmIamRole, List<String>> cloudSyncRoleMap =
-      ImmutableMap.of(
-          WsmIamRole.OWNER,
-              ImmutableList.of(
-                  "roles/viewer",
-                  "roles/bigquery.dataEditor",
-                  // TODO(wchambers): Revise service account permissions when there are controlled
-                  // resources for service accounts. (Also used by NextFlow)
-                  "roles/iam.serviceAccountUser",
-                  "roles/lifesciences.editor",
-                  "roles/serviceusage.serviceUsageConsumer",
-                  // TODO(wchambers): Revise notebooks permissions when there are controlled
-                  // resources for notebooks.
-                  "roles/notebooks.admin",
-                  // TODO(marikomedlock): Revise storage permissions when there are controlled
-                  // resources for buckets.
-                  "roles/storage.admin"),
-          WsmIamRole.WRITER,
-              ImmutableList.of(
-                  "roles/viewer",
-                  "roles/bigquery.dataEditor",
-                  // TODO(wchambers): Revise service account permissions when there are controlled
-                  // resources for service accounts. (Also used by NextFlow)
-                  "roles/iam.serviceAccountUser",
-                  "roles/lifesciences.editor",
-                  "roles/serviceusage.serviceUsageConsumer",
-                  // TODO(wchambers): Revise notebooks permissions when there are controlled
-                  // resources for notebooks.
-                  "roles/notebooks.admin",
-                  // TODO(marikomedlock): Revise storage permissions when there are controlled
-                  // resources for buckets.
-                  "roles/storage.admin"),
-          WsmIamRole.READER, ImmutableList.of("roles/viewer"));
->>>>>>> 6347107a
+          WsmIamRole.APPLICATION, WRITER_PERMISSIONS,
+          WsmIamRole.WRITER, WRITER_PERMISSIONS,
+          WsmIamRole.READER, READER_PERMISSIONS);
 }