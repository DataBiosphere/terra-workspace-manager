--- conflicted
+++ resolved
@@ -9,12 +9,8 @@
 import bio.terra.workspace.common.model.WorkspaceStage;
 import bio.terra.workspace.common.utils.FlightUtils;
 import bio.terra.workspace.db.WorkspaceDao;
-<<<<<<< HEAD
-=======
-import bio.terra.workspace.generated.model.CreatedWorkspace;
 import bio.terra.workspace.service.spendprofile.SpendProfileId;
 import java.util.Optional;
->>>>>>> a8ce553f
 import java.util.UUID;
 import org.springframework.http.HttpStatus;
 
@@ -36,29 +32,13 @@
     FlightMap workingMap = flightContext.getWorkingMap();
     workingMap.put(CREATE_WORKSPACE_COMPLETED_KEY, false);
 
-<<<<<<< HEAD
-    // This can be null if no spend profile is specified
-    String nullableSpendProfileId = null;
-
-    String spendProfileId = inputMap.get(WorkspaceFlightMapKeys.SPEND_PROFILE_ID, String.class);
-    if (spendProfileId != null) {
-      nullableSpendProfileId = spendProfileId;
-    }
-
+    Optional<SpendProfileId> spendProfileId =
+        inputMap.get(WorkspaceFlightMapKeys.SPEND_PROFILE_ID, Optional.class);
     WorkspaceStage workspaceStage =
         inputMap.get(WorkspaceFlightMapKeys.WORKSPACE_STAGE, WorkspaceStage.class);
 
     Workspace createdWorkspace =
-        workspaceDao.createWorkspace(workspaceId, nullableSpendProfileId, workspaceStage);
-=======
-    Optional<SpendProfileId> spendProfileId =
-        Optional.ofNullable(inputMap.get(WorkspaceFlightMapKeys.SPEND_PROFILE_ID, String.class))
-            .map(SpendProfileId::create);
-    WorkspaceStage workspaceStage =
-        inputMap.get(WorkspaceFlightMapKeys.WORKSPACE_STAGE, WorkspaceStage.class);
-
-    workspaceDao.createWorkspace(workspaceId, spendProfileId, workspaceStage);
->>>>>>> a8ce553f
+        workspaceDao.createWorkspace(workspaceId, spendProfileId, workspaceStage);
     workingMap.put(CREATE_WORKSPACE_COMPLETED_KEY, true);
 
     FlightUtils.setResponse(flightContext, createdWorkspace, HttpStatus.OK);
