package bio.terra.workspace.service.workspace.flight;

import bio.terra.stairway.FlightContext;
import bio.terra.stairway.FlightMap;
import bio.terra.stairway.Step;
import bio.terra.stairway.StepResult;
import bio.terra.stairway.exception.RetryException;
import bio.terra.workspace.common.utils.FlightUtils;
import bio.terra.workspace.db.WorkspaceDao;
import bio.terra.workspace.service.spendprofile.SpendProfileId;
import bio.terra.workspace.service.workspace.model.Workspace;
import bio.terra.workspace.service.workspace.model.WorkspaceStage;
import java.util.Optional;
import java.util.UUID;
import org.slf4j.Logger;
import org.slf4j.LoggerFactory;
import org.springframework.http.HttpStatus;

public class CreateWorkspaceStep implements Step {

  private WorkspaceDao workspaceDao;

<<<<<<< HEAD
=======
  private static final String CREATE_WORKSPACE_COMPLETED_KEY = "createWorkspaceStepCompleted";

  private Logger logger = LoggerFactory.getLogger(CreateWorkspaceStep.class);

>>>>>>> 11404a90
  public CreateWorkspaceStep(WorkspaceDao workspaceDao) {
    this.workspaceDao = workspaceDao;
  }

  @Override
  public StepResult doStep(FlightContext flightContext) throws RetryException {
    FlightMap inputMap = flightContext.getInputParameters();

    UUID workspaceId = inputMap.get(WorkspaceFlightMapKeys.WORKSPACE_ID, UUID.class);

    Optional<SpendProfileId> spendProfileId =
        Optional.ofNullable(inputMap.get(WorkspaceFlightMapKeys.SPEND_PROFILE_ID, String.class))
            .map(SpendProfileId::create);
    WorkspaceStage workspaceStage =
        inputMap.get(WorkspaceFlightMapKeys.WORKSPACE_STAGE, WorkspaceStage.class);
    Workspace workspaceToCreate =
        Workspace.builder()
            .workspaceId(workspaceId)
            .spendProfileId(spendProfileId)
            .workspaceStage(workspaceStage)
            .build();

    workspaceDao.createWorkspace(workspaceToCreate);

    FlightUtils.setResponse(flightContext, workspaceId, HttpStatus.OK);
    logger.info(String.format("Workspace created with id %s", workspaceId));

    return StepResult.getStepResultSuccess();
  }

  @Override
  public StepResult undoStep(FlightContext flightContext) {
    FlightMap inputMap = flightContext.getInputParameters();
    UUID workspaceId = inputMap.get(WorkspaceFlightMapKeys.WORKSPACE_ID, UUID.class);
    // Ignore return value, as we don't care whether a workspace was deleted or just not found.
    workspaceDao.deleteWorkspace(workspaceId);
    return StepResult.getStepResultSuccess();
  }
}<|MERGE_RESOLUTION|>--- conflicted
+++ resolved
@@ -20,13 +20,8 @@
 
   private WorkspaceDao workspaceDao;
 
-<<<<<<< HEAD
-=======
-  private static final String CREATE_WORKSPACE_COMPLETED_KEY = "createWorkspaceStepCompleted";
-
   private Logger logger = LoggerFactory.getLogger(CreateWorkspaceStep.class);
 
->>>>>>> 11404a90
   public CreateWorkspaceStep(WorkspaceDao workspaceDao) {
     this.workspaceDao = workspaceDao;
   }
