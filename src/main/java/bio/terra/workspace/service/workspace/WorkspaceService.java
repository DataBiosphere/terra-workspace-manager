package bio.terra.workspace.service.workspace;

import bio.terra.workspace.db.WorkspaceDao;
import bio.terra.workspace.service.iam.AuthenticatedUserRequest;
import bio.terra.workspace.service.iam.SamService;
import bio.terra.workspace.service.iam.model.SamConstants;
import bio.terra.workspace.service.job.JobBuilder;
import bio.terra.workspace.service.job.JobMapKeys;
import bio.terra.workspace.service.job.JobService;
import bio.terra.workspace.service.spendprofile.SpendProfile;
import bio.terra.workspace.service.spendprofile.SpendProfileId;
import bio.terra.workspace.service.spendprofile.SpendProfileService;
import bio.terra.workspace.service.workspace.exceptions.DuplicateGoogleContextException;
import bio.terra.workspace.service.workspace.exceptions.MissingSpendProfileException;
import bio.terra.workspace.service.workspace.exceptions.NoBillingAccountException;
import bio.terra.workspace.service.workspace.flight.*;
import bio.terra.workspace.service.workspace.model.Workspace;
import bio.terra.workspace.service.workspace.model.WorkspaceRequest;
import io.opencensus.contrib.spring.aop.Traced;
import java.util.UUID;
import org.springframework.beans.factory.annotation.Autowired;
import org.springframework.stereotype.Component;

/**
 * Service for workspace lifecycle operations.
 *
 * <p>This service holds core workspace management operations like creating, reading, and deleting
 * workspaces as well as their cloud contexts. New methods generally should go in new services.
 */
@Component
public class WorkspaceService {

  private final JobService jobService;
  private final WorkspaceDao workspaceDao;
  private final SamService samService;
  private final SpendProfileService spendProfileService;

  @Autowired
  public WorkspaceService(
      JobService jobService,
      WorkspaceDao workspaceDao,
      SamService samService,
      SpendProfileService spendProfileService) {
    this.jobService = jobService;
    this.workspaceDao = workspaceDao;
    this.samService = samService;
    this.spendProfileService = spendProfileService;
  }

  /** Create a workspace with the specified parameters. Returns workspaceID of the new workspace. */
  @Traced
  public UUID createWorkspace(WorkspaceRequest workspaceRequest, AuthenticatedUserRequest userReq) {

    String description = "Create workspace " + workspaceRequest.workspaceId().toString();
    JobBuilder createJob =
        jobService
            .newJob(
                description, workspaceRequest.jobId(), WorkspaceCreateFlight.class, null, userReq)
            .addParameter(WorkspaceFlightMapKeys.WORKSPACE_ID, workspaceRequest.workspaceId());
    if (workspaceRequest.spendProfileId().isPresent()) {
      createJob.addParameter(
          WorkspaceFlightMapKeys.SPEND_PROFILE_ID, workspaceRequest.spendProfileId().get().id());
    }

    createJob.addParameter(
        WorkspaceFlightMapKeys.WORKSPACE_STAGE, workspaceRequest.workspaceStage());

    return createJob.submitAndWait(UUID.class);
  }

  /**
   * Convenience function that checks existence of a workspace, followed by an authorization check
   * against that workspace.
   *
   * <p>Throws WorkspaceNotFoundException from getWorkspace if the workspace does not exist,
   * regardless of the user's permission.
   *
   * <p>Throws SamUnauthorizedException if the user is not permitted to perform the specified action
   * on the workspace in question.
   *
   * <p>Returns the Workspace object if it exists and the user is permitted to perform the specified
   * action.
   *
   * @param userReq the user's authenticated request
   * @param workspaceId id of the workspace in question
   * @param action the action to authorize against the workspace
   * @return the workspace, if it exists and the user is permitted to perform the specified action.
   */
  @Traced
  public Workspace validateWorkspaceAndAction(
      AuthenticatedUserRequest userReq, UUID workspaceId, String action) {
    Workspace workspace = workspaceDao.getWorkspace(workspaceId);
    samService.workspaceAuthzOnly(userReq, workspaceId, action);
    return workspace;
  }

  /** Retrieves an existing workspace by ID */
  @Traced
  public Workspace getWorkspace(UUID id, AuthenticatedUserRequest userReq) {
    return validateWorkspaceAndAction(userReq, id, SamConstants.SAM_WORKSPACE_READ_ACTION);
  }

  /** Delete an existing workspace by ID. */
  @Traced
  public void deleteWorkspace(UUID id, AuthenticatedUserRequest userReq) {
    validateWorkspaceAndAction(userReq, id, SamConstants.SAM_WORKSPACE_DELETE_ACTION);

    String description = "Delete workspace " + id;
    JobBuilder deleteJob =
        jobService
            .newJob(
                description,
                UUID.randomUUID().toString(),
                WorkspaceDeleteFlight.class,
                null, // Delete does not have a useful request body
                userReq)
            .addParameter(WorkspaceFlightMapKeys.WORKSPACE_ID, id);
    deleteJob.submitAndWait(null);
  }

  /**
   * Retrieves the cloud context of a workspace. Verifies workspace existence and read permission
   * before retrieving the cloud context.
   */
  @Traced
  public WorkspaceCloudContext getCloudContext(UUID workspaceId, AuthenticatedUserRequest userReq) {
    validateWorkspaceAndAction(userReq, workspaceId, SamConstants.SAM_WORKSPACE_READ_ACTION);
    return workspaceDao.getCloudContext(workspaceId);
  }

  /**
   * Start a job to create a Google cloud context for the workspace. Returns the job id. Verifies
   * workspace existence and write permission before starting the job.
   */
  @Traced
<<<<<<< HEAD
  public String createGoogleContext(
      UUID workspaceId, String jobId, String resultRelativePath, AuthenticatedUserRequest userReq) {
    samService.workspaceAuthz(userReq, workspaceId, SamConstants.SAM_WORKSPACE_WRITE_ACTION);
    workspaceDao.assertMcWorkspace(workspaceId, "createGoogleContext");
=======
  public String createGoogleContext(UUID workspaceId, AuthenticatedUserRequest userReq) {
    Workspace workspace =
        validateWorkspaceAndAction(userReq, workspaceId, SamConstants.SAM_WORKSPACE_WRITE_ACTION);
    workspaceDao.assertMcWorkspace(workspace, "createGoogleContext");
>>>>>>> 9ccb8120
    if (!workspaceDao.getCloudContext(workspaceId).googleProjectId().isEmpty()) {
      throw new DuplicateGoogleContextException(workspaceId);
    }
    SpendProfileId spendProfileId =
        workspace.spendProfileId().orElseThrow(() -> new MissingSpendProfileException(workspaceId));
    SpendProfile spendProfile = spendProfileService.authorizeLinking(spendProfileId, userReq);
    if (spendProfile.billingAccountId().isEmpty()) {
      throw new NoBillingAccountException(spendProfileId);
    }

    jobService
        .newJob(
            "Create Google Context " + workspaceId,
            jobId,
            CreateGoogleContextFlight.class,
            /* request= */ null,
            userReq)
        .addParameter(WorkspaceFlightMapKeys.WORKSPACE_ID, workspaceId)
        .addParameter(
            WorkspaceFlightMapKeys.BILLING_ACCOUNT_ID, spendProfile.billingAccountId().get())
        .addParameter(JobMapKeys.RESULT_RELATIVE_PATH.getKeyName(), resultRelativePath)
        .submit();
    return jobId;
  }

  /**
   * Delete the Google cloud context for the workspace. Verifies workspace existence and write
   * permission before deleting the cloud context.
   */
  @Traced
  public void deleteGoogleContext(UUID workspaceId, AuthenticatedUserRequest userReq) {
    Workspace workspace =
        validateWorkspaceAndAction(userReq, workspaceId, SamConstants.SAM_WORKSPACE_WRITE_ACTION);
    workspaceDao.assertMcWorkspace(workspace, "deleteGoogleContext");
    jobService
        .newJob(
            "Delete Google Context " + workspaceId,
            UUID.randomUUID().toString(),
            DeleteGoogleContextFlight.class,
            /* request= */ null,
            userReq)
        .addParameter(WorkspaceFlightMapKeys.WORKSPACE_ID, workspaceId)
        .submitAndWait(null);
  }
}<|MERGE_RESOLUTION|>--- conflicted
+++ resolved
@@ -133,17 +133,11 @@
    * workspace existence and write permission before starting the job.
    */
   @Traced
-<<<<<<< HEAD
   public String createGoogleContext(
       UUID workspaceId, String jobId, String resultRelativePath, AuthenticatedUserRequest userReq) {
-    samService.workspaceAuthz(userReq, workspaceId, SamConstants.SAM_WORKSPACE_WRITE_ACTION);
-    workspaceDao.assertMcWorkspace(workspaceId, "createGoogleContext");
-=======
-  public String createGoogleContext(UUID workspaceId, AuthenticatedUserRequest userReq) {
     Workspace workspace =
         validateWorkspaceAndAction(userReq, workspaceId, SamConstants.SAM_WORKSPACE_WRITE_ACTION);
     workspaceDao.assertMcWorkspace(workspace, "createGoogleContext");
->>>>>>> 9ccb8120
     if (!workspaceDao.getCloudContext(workspaceId).googleProjectId().isEmpty()) {
       throw new DuplicateGoogleContextException(workspaceId);
     }
