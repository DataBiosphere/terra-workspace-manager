package bio.terra.workspace.service.workspace;

import bio.terra.stairway.Flight;
import bio.terra.workspace.app.configuration.external.BufferServiceConfiguration;
import bio.terra.workspace.db.WorkspaceDao;
import bio.terra.workspace.service.iam.AuthenticatedUserRequest;
import bio.terra.workspace.service.iam.SamService;
import bio.terra.workspace.service.iam.model.SamConstants;
import bio.terra.workspace.service.job.JobBuilder;
import bio.terra.workspace.service.job.JobMapKeys;
import bio.terra.workspace.service.job.JobService;
import bio.terra.workspace.service.spendprofile.SpendProfile;
import bio.terra.workspace.service.spendprofile.SpendProfileId;
import bio.terra.workspace.service.spendprofile.SpendProfileService;
import bio.terra.workspace.service.workspace.exceptions.DuplicateGoogleContextException;
import bio.terra.workspace.service.workspace.exceptions.MissingSpendProfileException;
import bio.terra.workspace.service.workspace.exceptions.NoBillingAccountException;
import bio.terra.workspace.service.workspace.flight.*;
import bio.terra.workspace.service.workspace.model.Workspace;
import bio.terra.workspace.service.workspace.model.WorkspaceRequest;
import io.opencensus.contrib.spring.aop.Traced;
import java.util.UUID;
import org.springframework.beans.factory.annotation.Autowired;
import org.springframework.stereotype.Component;

/**
 * Service for workspace lifecycle operations.
 *
 * <p>This service holds core workspace management operations like creating, reading, and deleting
 * workspaces as well as their cloud contexts. New methods generally should go in new services.
 */
@Component
public class WorkspaceService {

  private final JobService jobService;
  private final WorkspaceDao workspaceDao;
  private final SamService samService;
  private final SpendProfileService spendProfileService;
  private final BufferServiceConfiguration bufferServiceConfiguration;

  @Autowired
  public WorkspaceService(
      JobService jobService,
      WorkspaceDao workspaceDao,
      SamService samService,
      SpendProfileService spendProfileService,
      BufferServiceConfiguration bufferServiceConfiguration) {
    this.jobService = jobService;
    this.workspaceDao = workspaceDao;
    this.samService = samService;
    this.spendProfileService = spendProfileService;
    this.bufferServiceConfiguration = bufferServiceConfiguration;
  }

  /** Create a workspace with the specified parameters. Returns workspaceID of the new workspace. */
  @Traced
  public UUID createWorkspace(WorkspaceRequest workspaceRequest, AuthenticatedUserRequest userReq) {

    String description = "Create workspace " + workspaceRequest.workspaceId().toString();
    JobBuilder createJob =
        jobService
            .newJob(
                description, workspaceRequest.jobId(), WorkspaceCreateFlight.class, null, userReq)
            .addParameter(WorkspaceFlightMapKeys.WORKSPACE_ID, workspaceRequest.workspaceId());
    if (workspaceRequest.spendProfileId().isPresent()) {
      createJob.addParameter(
          WorkspaceFlightMapKeys.SPEND_PROFILE_ID, workspaceRequest.spendProfileId().get().id());
    }

    createJob.addParameter(
        WorkspaceFlightMapKeys.WORKSPACE_STAGE, workspaceRequest.workspaceStage());

    return createJob.submitAndWait(UUID.class);
  }

  /**
   * Convenience function that checks existence of a workspace, followed by an authorization check
   * against that workspace.
   *
   * <p>Throws WorkspaceNotFoundException from getWorkspace if the workspace does not exist,
   * regardless of the user's permission.
   *
   * <p>Throws SamUnauthorizedException if the user is not permitted to perform the specified action
   * on the workspace in question.
   *
   * <p>Returns the Workspace object if it exists and the user is permitted to perform the specified
   * action.
   *
   * @param userReq the user's authenticated request
   * @param workspaceId id of the workspace in question
   * @param action the action to authorize against the workspace
   * @return the workspace, if it exists and the user is permitted to perform the specified action.
   */
  @Traced
  public Workspace validateWorkspaceAndAction(
      AuthenticatedUserRequest userReq, UUID workspaceId, String action) {
    Workspace workspace = workspaceDao.getWorkspace(workspaceId);
    samService.workspaceAuthzOnly(userReq, workspaceId, action);
    return workspace;
  }

  /** Retrieves an existing workspace by ID */
  @Traced
  public Workspace getWorkspace(UUID id, AuthenticatedUserRequest userReq) {
    return validateWorkspaceAndAction(userReq, id, SamConstants.SAM_WORKSPACE_READ_ACTION);
  }

  /** Delete an existing workspace by ID. */
  @Traced
  public void deleteWorkspace(UUID id, AuthenticatedUserRequest userReq) {
    validateWorkspaceAndAction(userReq, id, SamConstants.SAM_WORKSPACE_DELETE_ACTION);

    String description = "Delete workspace " + id;
    JobBuilder deleteJob =
        jobService
            .newJob(
                description,
                UUID.randomUUID().toString(),
                WorkspaceDeleteFlight.class,
                null, // Delete does not have a useful request body
                userReq)
            .addParameter(WorkspaceFlightMapKeys.WORKSPACE_ID, id);
    deleteJob.submitAndWait(null);
  }

  /**
   * Retrieves the cloud context of a workspace. Verifies workspace existence and read permission
   * before retrieving the cloud context.
   */
  @Traced
  public WorkspaceCloudContext getCloudContext(UUID workspaceId, AuthenticatedUserRequest userReq) {
    validateWorkspaceAndAction(userReq, workspaceId, SamConstants.SAM_WORKSPACE_READ_ACTION);
    return workspaceDao.getCloudContext(workspaceId);
  }

  /**
   * Start a job to create a Google cloud context for the workspace. Returns the job id. Verifies
   * workspace existence and write permission before starting the job.
   */
  @Traced
  public String createGoogleContext(
      UUID workspaceId, String jobId, String resultPath, AuthenticatedUserRequest userReq) {
    Workspace workspace =
        validateWorkspaceAndAction(userReq, workspaceId, SamConstants.SAM_WORKSPACE_WRITE_ACTION);
    workspaceDao.assertMcWorkspace(workspace, "createGoogleContext");
    if (workspaceDao.getCloudContext(workspaceId).googleProjectId() != null) {
      throw new DuplicateGoogleContextException(workspaceId);
    }
    SpendProfileId spendProfileId =
        workspace.spendProfileId().orElseThrow(() -> new MissingSpendProfileException(workspaceId));
    SpendProfile spendProfile = spendProfileService.authorizeLinking(spendProfileId, userReq);
    if (spendProfile.billingAccountId().isEmpty()) {
      throw new NoBillingAccountException(spendProfileId);
    }
<<<<<<< HEAD

=======
    String jobId = UUID.randomUUID().toString();
    Class<? extends Flight> flightClass = CreateGoogleContextFlight.class;
    if (bufferServiceConfiguration.getEnabled()) {
      flightClass = CreateGoogleContextRBSFlight.class;
    }
>>>>>>> 935361ef
    jobService
        .newJob(
            "Create Google Context " + workspaceId,
            jobId,
            flightClass,
            /* request= */ null,
            userReq)
        .addParameter(WorkspaceFlightMapKeys.WORKSPACE_ID, workspaceId)
        .addParameter(
            WorkspaceFlightMapKeys.BILLING_ACCOUNT_ID, spendProfile.billingAccountId().get())
        .addParameter(JobMapKeys.RESULT_PATH.getKeyName(), resultPath)
        .submit();
    return jobId;
  }

  /**
   * Delete the Google cloud context for the workspace. Verifies workspace existence and write
   * permission before deleting the cloud context.
   */
  @Traced
  public void deleteGoogleContext(UUID workspaceId, AuthenticatedUserRequest userReq) {
    Workspace workspace =
        validateWorkspaceAndAction(userReq, workspaceId, SamConstants.SAM_WORKSPACE_WRITE_ACTION);
    workspaceDao.assertMcWorkspace(workspace, "deleteGoogleContext");
    jobService
        .newJob(
            "Delete Google Context " + workspaceId,
            UUID.randomUUID().toString(),
            DeleteGoogleContextFlight.class,
            /* request= */ null,
            userReq)
        .addParameter(WorkspaceFlightMapKeys.WORKSPACE_ID, workspaceId)
        .submitAndWait(null);
  }
}<|MERGE_RESOLUTION|>--- conflicted
+++ resolved
@@ -152,15 +152,10 @@
     if (spendProfile.billingAccountId().isEmpty()) {
       throw new NoBillingAccountException(spendProfileId);
     }
-<<<<<<< HEAD
-
-=======
-    String jobId = UUID.randomUUID().toString();
     Class<? extends Flight> flightClass = CreateGoogleContextFlight.class;
     if (bufferServiceConfiguration.getEnabled()) {
       flightClass = CreateGoogleContextRBSFlight.class;
     }
->>>>>>> 935361ef
     jobService
         .newJob(
             "Create Google Context " + workspaceId,
