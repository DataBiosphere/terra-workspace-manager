package bio.terra.workspace.service.workspace.flight;

import bio.terra.stairway.Flight;
import bio.terra.stairway.FlightMap;
import bio.terra.stairway.RetryRule;
import bio.terra.stairway.RetryRuleExponentialBackoff;
<<<<<<< HEAD
import bio.terra.workspace.common.utils.FlightBeanBag;
=======
import bio.terra.workspace.app.configuration.external.GoogleWorkspaceConfiguration;
import bio.terra.workspace.db.WorkspaceDao;
import bio.terra.workspace.service.crl.CrlService;
import bio.terra.workspace.service.iam.SamService;
import org.springframework.context.ApplicationContext;
import org.springframework.transaction.support.TransactionTemplate;
>>>>>>> 7fd0e81e

/** A {@link Flight} for creating a Google cloud context for a workspace. */
public class CreateGoogleContextFlight extends Flight {

  public CreateGoogleContextFlight(FlightMap inputParameters, Object applicationContext) {
    super(inputParameters, applicationContext);

<<<<<<< HEAD
    FlightBeanBag appContext = FlightBeanBag.getFromObject(applicationContext);
=======
    ApplicationContext appContext = (ApplicationContext) applicationContext;
    GoogleWorkspaceConfiguration googleWorkspaceConfiguration =
        appContext.getBean(GoogleWorkspaceConfiguration.class);
    CrlService crl = appContext.getBean(CrlService.class);
    WorkspaceDao workspaceDao = appContext.getBean(WorkspaceDao.class);
    TransactionTemplate transactionTemplate = appContext.getBean(TransactionTemplate.class);
    SamService samService = appContext.getBean(SamService.class);
>>>>>>> 7fd0e81e

    RetryRule retryRule =
        new RetryRuleExponentialBackoff(
            /* initialIntervalSeconds= */ 1,
            /* maxIntervalSeconds= */ 8,
            /* maxOperationTimeSeconds= */ 16);
    addStep(new GenerateProjectIdStep());
    addStep(
        new CreateProjectStep(
<<<<<<< HEAD
            appContext.getResourceManager(),
            appContext.getServiceUsage(),
            appContext.getGoogleWorkspaceConfiguration()),
        retryRule);
    addStep(new SetProjectBillingStep(appContext.getBillingClient()));
    addStep(
        new StoreGoogleContextStep(
            appContext.getWorkspaceDao(), appContext.getTransactionTemplate()),
        retryRule);
    addStep(new SyncSamGroupsStep(appContext.getSamService()), retryRule);
    addStep(new GoogleCloudSyncStep(appContext.getResourceManager()), retryRule);
=======
            crl.getCloudResourceManagerCow(),
            crl.getServiceUsageCow(),
            googleWorkspaceConfiguration),
        retryRule);
    addStep(new SetProjectBillingStep(crl.getCloudBillingClientCow()));
    addStep(new StoreGoogleContextStep(workspaceDao, transactionTemplate), retryRule);
    addStep(new SyncSamGroupsStep(samService), retryRule);
    addStep(new GoogleCloudSyncStep(crl.getCloudResourceManagerCow()), retryRule);
>>>>>>> 7fd0e81e
  }
}<|MERGE_RESOLUTION|>--- conflicted
+++ resolved
@@ -4,16 +4,12 @@
 import bio.terra.stairway.FlightMap;
 import bio.terra.stairway.RetryRule;
 import bio.terra.stairway.RetryRuleExponentialBackoff;
-<<<<<<< HEAD
-import bio.terra.workspace.common.utils.FlightBeanBag;
-=======
 import bio.terra.workspace.app.configuration.external.GoogleWorkspaceConfiguration;
 import bio.terra.workspace.db.WorkspaceDao;
 import bio.terra.workspace.service.crl.CrlService;
 import bio.terra.workspace.service.iam.SamService;
 import org.springframework.context.ApplicationContext;
 import org.springframework.transaction.support.TransactionTemplate;
->>>>>>> 7fd0e81e
 
 /** A {@link Flight} for creating a Google cloud context for a workspace. */
 public class CreateGoogleContextFlight extends Flight {
@@ -21,9 +17,6 @@
   public CreateGoogleContextFlight(FlightMap inputParameters, Object applicationContext) {
     super(inputParameters, applicationContext);
 
-<<<<<<< HEAD
-    FlightBeanBag appContext = FlightBeanBag.getFromObject(applicationContext);
-=======
     ApplicationContext appContext = (ApplicationContext) applicationContext;
     GoogleWorkspaceConfiguration googleWorkspaceConfiguration =
         appContext.getBean(GoogleWorkspaceConfiguration.class);
@@ -31,7 +24,6 @@
     WorkspaceDao workspaceDao = appContext.getBean(WorkspaceDao.class);
     TransactionTemplate transactionTemplate = appContext.getBean(TransactionTemplate.class);
     SamService samService = appContext.getBean(SamService.class);
->>>>>>> 7fd0e81e
 
     RetryRule retryRule =
         new RetryRuleExponentialBackoff(
@@ -41,19 +33,6 @@
     addStep(new GenerateProjectIdStep());
     addStep(
         new CreateProjectStep(
-<<<<<<< HEAD
-            appContext.getResourceManager(),
-            appContext.getServiceUsage(),
-            appContext.getGoogleWorkspaceConfiguration()),
-        retryRule);
-    addStep(new SetProjectBillingStep(appContext.getBillingClient()));
-    addStep(
-        new StoreGoogleContextStep(
-            appContext.getWorkspaceDao(), appContext.getTransactionTemplate()),
-        retryRule);
-    addStep(new SyncSamGroupsStep(appContext.getSamService()), retryRule);
-    addStep(new GoogleCloudSyncStep(appContext.getResourceManager()), retryRule);
-=======
             crl.getCloudResourceManagerCow(),
             crl.getServiceUsageCow(),
             googleWorkspaceConfiguration),
@@ -62,6 +41,5 @@
     addStep(new StoreGoogleContextStep(workspaceDao, transactionTemplate), retryRule);
     addStep(new SyncSamGroupsStep(samService), retryRule);
     addStep(new GoogleCloudSyncStep(crl.getCloudResourceManagerCow()), retryRule);
->>>>>>> 7fd0e81e
   }
 }