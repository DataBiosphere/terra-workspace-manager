package bio.terra.workspace.service.workspace.flight;

public final class WorkspaceFlightMapKeys {
  public static final String WORKSPACE_ID = "workspaceId";
  public static final String SPEND_PROFILE_ID = "spendProfileId";
  public static final String GCP_PROJECT_ID = "gcpProjectId";
  public static final String WORKSPACE_STAGE = "workspaceStage";
  public static final String BILLING_ACCOUNT_ID = "billingAccountId";
  public static final String IAM_OWNER_GROUP_EMAIL = "iamOwnerGroupEmail";
  public static final String IAM_APPLICATION_GROUP_EMAIL = "iamApplicationGroupEmail";
  public static final String IAM_WRITER_GROUP_EMAIL = "iamWriterGroupEmail";
  public static final String IAM_READER_GROUP_EMAIL = "iamReaderGroupEmail";
  public static final String RBS_RESOURCE_ID = "rbsResourceId";
  public static final String DISPLAY_NAME_ID = "displayNameId";
  public static final String DESCRIPTION_ID = "descriptionId";

  private WorkspaceFlightMapKeys() {}

  /** Use inner class for new set of keys so it's easy to spot duplicates */
  public static class ControlledResourceKeys {
    public static final String CREATION_PARAMETERS = "creationParameters";
<<<<<<< HEAD
    public static final String PRIVATE_RESOURCE_IAM_ROLE = "iamRole";
=======
    public static final String PRIVATE_RESOURCE_IAM_ROLES = "iamRoles";
>>>>>>> 6596bb56

    private ControlledResourceKeys() {}
  }

  /** Common resource keys */
  public static class ResourceKeys {
    public static final String RESOURCE_ID = "resourceId";
    public static final String RESOURCE_TYPE = "resourceType";

    private ResourceKeys() {}
  }
}<|MERGE_RESOLUTION|>--- conflicted
+++ resolved
@@ -19,11 +19,7 @@
   /** Use inner class for new set of keys so it's easy to spot duplicates */
   public static class ControlledResourceKeys {
     public static final String CREATION_PARAMETERS = "creationParameters";
-<<<<<<< HEAD
-    public static final String PRIVATE_RESOURCE_IAM_ROLE = "iamRole";
-=======
     public static final String PRIVATE_RESOURCE_IAM_ROLES = "iamRoles";
->>>>>>> 6596bb56
 
     private ControlledResourceKeys() {}
   }
