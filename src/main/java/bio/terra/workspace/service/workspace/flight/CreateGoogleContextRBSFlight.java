--- conflicted
+++ resolved
@@ -4,27 +4,18 @@
 import bio.terra.stairway.FlightMap;
 import bio.terra.stairway.RetryRule;
 import bio.terra.stairway.RetryRuleExponentialBackoff;
-<<<<<<< HEAD
-import bio.terra.workspace.common.utils.FlightBeanBag;
-=======
 import bio.terra.workspace.service.buffer.BufferService;
 import bio.terra.workspace.service.crl.CrlService;
 import org.springframework.context.ApplicationContext;
->>>>>>> 7fd0e81e
 
 // NOTE: DO NOT USE. Currently just a shell class to exercise connection to Buffer Service.
 public class CreateGoogleContextRBSFlight extends Flight {
   public CreateGoogleContextRBSFlight(FlightMap inputParameters, Object applicationContext)
       throws Exception {
     super(inputParameters, applicationContext);
-<<<<<<< HEAD
-
-    FlightBeanBag appContext = FlightBeanBag.getFromObject(applicationContext);
-=======
     ApplicationContext appContext = (ApplicationContext) applicationContext;
     BufferService bufferService = appContext.getBean(BufferService.class);
     CrlService crl = appContext.getBean(CrlService.class);
->>>>>>> 7fd0e81e
 
     RetryRule retryRule =
         new RetryRuleExponentialBackoff(
@@ -33,11 +24,6 @@
             /* maxOperationTimeSeconds= */ 16);
     addStep(new GenerateResourceIdStep());
     addStep(
-<<<<<<< HEAD
-        new PullProjectFromPoolStep(appContext.getBufferService(), appContext.getResourceManager()),
-        retryRule);
-=======
         new PullProjectFromPoolStep(bufferService, crl.getCloudResourceManagerCow()), retryRule);
->>>>>>> 7fd0e81e
   }
 }