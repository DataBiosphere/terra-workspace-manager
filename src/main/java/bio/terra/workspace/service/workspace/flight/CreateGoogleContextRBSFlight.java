--- conflicted
+++ resolved
@@ -47,11 +47,8 @@
         new StoreGoogleContextStep(
             appContext.getWorkspaceDao(), appContext.getTransactionTemplate()),
         retryRule);
-<<<<<<< HEAD
-    addStep(new SetGoogleContextOutputStep());
-=======
     addStep(new SyncSamGroupsStep(appContext.getSamService()), retryRule);
     addStep(new GoogleCloudSyncStep(crl.getCloudResourceManagerCow()), retryRule);
->>>>>>> 935361ef
+    addStep(new SetGoogleContextOutputStep());
   }
 }