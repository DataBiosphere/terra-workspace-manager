package bio.terra.workspace.service.datareference.utils;

import bio.terra.workspace.service.crl.CrlService;
import bio.terra.workspace.service.datareference.exception.InvalidDataReferenceException;
import bio.terra.workspace.service.datareference.model.BigQueryDatasetReference;
import bio.terra.workspace.service.datareference.model.DataReferenceType;
import bio.terra.workspace.service.datareference.model.GoogleBucketReference;
import bio.terra.workspace.service.datareference.model.ReferenceObject;
import bio.terra.workspace.service.datareference.model.SnapshotReference;
import bio.terra.workspace.service.datarepo.DataRepoService;
import bio.terra.workspace.service.iam.AuthenticatedUserRequest;
import com.google.cloud.bigquery.BigQueryException;
import com.google.cloud.bigquery.DatasetId;
import com.google.cloud.storage.StorageException;
import java.util.Optional;
import java.util.regex.Pattern;
import org.apache.commons.lang3.StringUtils;
import org.springframework.beans.factory.annotation.Autowired;
import org.springframework.stereotype.Component;

/** A collection of validation functions for data references. */
@Component
public class DataReferenceValidationUtils {

<<<<<<< HEAD
  private DataRepoService dataRepoService;
  private CrlService crlService;
=======
  private final DataRepoService dataRepoService;
>>>>>>> e5d58167

  /**
   * Names must be 1-63 characters long, and may consist of alphanumeric characters and underscores
   * (but may not start with an underscore). These restrictions match TDR snapshot name restrictions
   * as we often expect users to use snapshot names as reference names, though this isn't required.
   */
  public static final Pattern NAME_VALIDATION_PATTERN =
      Pattern.compile("^[a-zA-Z0-9][_a-zA-Z0-9]{0,62}$");

  public static void validateReferenceName(String name) {
    if (StringUtils.isEmpty(name) || !NAME_VALIDATION_PATTERN.matcher(name).matches()) {
      throw new InvalidDataReferenceException(
          "Invalid reference name specified. Name must be 1 to 63 alphanumeric characters or underscores, and cannot start with an underscore.");
    }
  }

  @Autowired
  public DataReferenceValidationUtils(DataRepoService dataRepoService, CrlService crlService) {
    this.dataRepoService = dataRepoService;
    this.crlService = crlService;
  }

  /**
   * Validates a referenceObject, with specific validation rules varying based on the actual type of
   * the object.
   */
  public void validateReferenceObject(
      ReferenceObject reference,
      DataReferenceType referenceType,
      AuthenticatedUserRequest userReq) {

    switch (referenceType) {
      case DATA_REPO_SNAPSHOT:
        validateSnapshotReference((SnapshotReference) reference, userReq);
        return;
      case GOOGLE_BUCKET:
        validateGoogleBucket((GoogleBucketReference) reference, userReq);
        return;
      case BIG_QUERY_DATASET:
        validateBigQueryDataset((BigQueryDatasetReference) reference, userReq);
        return;
      default:
        throw new InvalidDataReferenceException(
            "Invalid reference type specified. Valid types include: "
                + DataReferenceType.DATA_REPO_SNAPSHOT.toString());
    }
  }

  private void validateSnapshotReference(SnapshotReference ref, AuthenticatedUserRequest userReq) {
    if (StringUtils.isBlank(ref.instanceName()) || StringUtils.isBlank(ref.snapshot())) {
      throw new InvalidDataReferenceException(
          "Invalid Data Repo Snapshot identifier: "
              + "instanceName and snapshot must both be provided.");
    }
    if (!dataRepoService.snapshotExists(ref.instanceName(), ref.snapshot(), userReq)) {
      throw new InvalidDataReferenceException(
          "The given snapshot could not be found in the Data Repo instance provided."
              + " Verify that your reference was correctly defined and the instance is correct");
    }
  }

  /**
   * Validates that a bucket exists and the user has GET access to it. This makes no other
   * assumptions about the bucket.
   */
  private void validateGoogleBucket(GoogleBucketReference ref, AuthenticatedUserRequest userReq) {
    try {
      // StorageCow.get() returns null if the bucket does not exist or a user does not have access,
      // which fails validation.
      Optional.ofNullable(crlService.createStorageCow(userReq).get(ref.bucketName()))
          .orElseThrow(
              () ->
                  new InvalidDataReferenceException(
                      "Could not access specified GCS bucket. Ensure the name is correct and that you have access."));
    } catch (StorageException e) {
      throw new InvalidDataReferenceException("Error while trying to access GCS bucket", e);
    }
  }

  /**
   * Validates that a BQ dataset exists and the user has GET access to it. This makes no other
   * assumptions about the dataset.
   */
  private void validateBigQueryDataset(
      BigQueryDatasetReference ref, AuthenticatedUserRequest userReq) {
    try {
      DatasetId datasetId = DatasetId.of(ref.projectId(), ref.datasetName());
      // BigQueryCow.get() returns null if the bucket does not exist or a user does not have access,
      // which fails validation.
      Optional.ofNullable(crlService.createBigQueryCow(userReq).getDataset(datasetId))
          .orElseThrow(
              () ->
                  new InvalidDataReferenceException(
                      "Could not access specified BigQuery dataset. Ensure the name and GCP project are correct and that you have access."));
    } catch (BigQueryException e) {
      throw new InvalidDataReferenceException("Error while trying to access BigQuery dataset", e);
    }
  }
}<|MERGE_RESOLUTION|>--- conflicted
+++ resolved
@@ -22,12 +22,8 @@
 @Component
 public class DataReferenceValidationUtils {
 
-<<<<<<< HEAD
-  private DataRepoService dataRepoService;
-  private CrlService crlService;
-=======
   private final DataRepoService dataRepoService;
->>>>>>> e5d58167
+  private final CrlService crlService;
 
   /**
    * Names must be 1-63 characters long, and may consist of alphanumeric characters and underscores
