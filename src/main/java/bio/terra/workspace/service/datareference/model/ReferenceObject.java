--- conflicted
+++ resolved
@@ -20,17 +20,12 @@
  * class should specify a name using the {@Code JsonTypeName} annotation so that changes to the
  * class name do not break backwards compatibility.
  */
-<<<<<<< HEAD
-@JsonTypeInfo(use = Id.NAME, include = As.PROPERTY)
+@JsonTypeInfo(use = Id.NAME)
 @JsonSubTypes({
   @JsonSubTypes.Type(value = SnapshotReference.class, name = "SnapshotReference"),
   @JsonSubTypes.Type(value = GoogleBucketReference.class, name = "GoogleBucketReference"),
   @JsonSubTypes.Type(value = BigQueryDatasetReference.class, name = "BigQueryDatasetReference")
 })
-=======
-@JsonTypeInfo(use = Id.NAME)
-@JsonSubTypes({@JsonSubTypes.Type(value = SnapshotReference.class, name = "SnapshotReference")})
->>>>>>> 913af8b7
 public interface ReferenceObject {
 
   /**
