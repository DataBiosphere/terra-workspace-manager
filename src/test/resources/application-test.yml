--- conflicted
+++ resolved
@@ -30,7 +30,6 @@
     password: dbpwd
     uri: jdbc:postgresql://127.0.0.1:5432/testdb
     username: dbuser
-<<<<<<< HEAD
 terra:
   common:
     stairway:
@@ -41,9 +40,5 @@
       terminate-timeout: 30s
       tracing-enabled: true
       cluster-name: workspace
-=======
-
-terra.common:
   tracing:
-    stackdriverExportEnabled: false
->>>>>>> 1abea1d6
+    stackdriverExportEnabled: false