package bio.terra.workspace.common.fixtures;

import bio.terra.workspace.generated.model.ApiGcpGcsBucketCreationParameters;
import bio.terra.workspace.generated.model.ApiGcpGcsBucketDefaultStorageClass;
import bio.terra.workspace.generated.model.ApiGcpGcsBucketLifecycle;
import bio.terra.workspace.generated.model.ApiGcpGcsBucketLifecycleRule;
import bio.terra.workspace.generated.model.ApiGcpGcsBucketLifecycleRuleAction;
import bio.terra.workspace.generated.model.ApiGcpGcsBucketLifecycleRuleActionType;
import bio.terra.workspace.generated.model.ApiGcpGcsBucketLifecycleRuleCondition;
import bio.terra.workspace.service.resource.controlled.AccessScopeType;
import bio.terra.workspace.service.resource.controlled.ControlledAiNotebookInstanceResource;
import bio.terra.workspace.service.resource.controlled.ControlledGcsBucketResource;
import bio.terra.workspace.service.resource.controlled.ManagedByType;
import bio.terra.workspace.service.resource.model.CloningInstructions;
import java.time.OffsetDateTime;
import java.util.ArrayList;
import java.util.List;
import java.util.UUID;

/** A series of static objects useful for testing controlled resources. */
public class ControlledResourceFixtures {

  public static final UUID WORKSPACE_ID = UUID.fromString("00000000-fcf0-4981-bb96-6b8dd634e7c0");
  public static final UUID RESOURCE_ID = UUID.fromString("11111111-fcf0-4981-bb96-6b8dd634e7c0");
  public static final UUID DATA_REFERENCE_ID =
      UUID.fromString("33333333-fcf0-4981-bb96-6b8dd634e7c0");
  public static final String OWNER_EMAIL = "jay@all-the-bits-thats-fit-to-blit.dev";
  public static final ApiGcpGcsBucketLifecycleRule LIFECYCLE_RULE_1 =
      new ApiGcpGcsBucketLifecycleRule()
          .action(
              new ApiGcpGcsBucketLifecycleRuleAction()
                  .type(
                      ApiGcpGcsBucketLifecycleRuleActionType
                          .DELETE)) // no storage class require for delete actions
          .condition(
              new ApiGcpGcsBucketLifecycleRuleCondition()
                  .age(64)
                  .live(true)
                  .addMatchesStorageClassItem(ApiGcpGcsBucketDefaultStorageClass.ARCHIVE)
                  .numNewerVersions(2));

  public static final ApiGcpGcsBucketLifecycleRule LIFECYCLE_RULE_2 =
      new ApiGcpGcsBucketLifecycleRule()
          .action(
              new ApiGcpGcsBucketLifecycleRuleAction()
                  .storageClass(ApiGcpGcsBucketDefaultStorageClass.NEARLINE)
                  .type(ApiGcpGcsBucketLifecycleRuleActionType.SET_STORAGE_CLASS))
          .condition(
<<<<<<< HEAD
              new ApiGcpGcsBucketLifecycleRuleCondition()
                  .createdBefore(LocalDate.of(2017, 2, 18))
                  .addMatchesStorageClassItem(ApiGcpGcsBucketDefaultStorageClass.STANDARD));
=======
              new ApiGcsBucketLifecycleRuleCondition()
                  .createdBefore(OffsetDateTime.parse("2007-01-03T00:00:00.00Z"))
                  .addMatchesStorageClassItem(ApiGcsBucketDefaultStorageClass.STANDARD));
>>>>>>> 703651e2
  // list must not be immutable if deserialization is to work
  static final List<ApiGcpGcsBucketLifecycleRule> LIFECYCLE_RULES =
      new ArrayList<>(List.of(LIFECYCLE_RULE_1, LIFECYCLE_RULE_2));
  public static final String BUCKET_NAME = "my-bucket";
  public static final String BUCKET_LOCATION = "US-CENTRAL1";
  public static final ApiGcpGcsBucketCreationParameters GOOGLE_BUCKET_CREATION_PARAMETERS =
      new ApiGcpGcsBucketCreationParameters()
          .name(BUCKET_NAME)
          .location(BUCKET_LOCATION)
          .defaultStorageClass(ApiGcpGcsBucketDefaultStorageClass.STANDARD)
          .lifecycle(new ApiGcpGcsBucketLifecycle().rules(LIFECYCLE_RULES));

  public static final String RESOURCE_NAME = "my_first_bucket";

  public static final String RESOURCE_DESCRIPTION =
      "A bucket that had beer in it, briefly. \uD83C\uDF7B";
  public static final CloningInstructions CLONING_INSTRUCTIONS = CloningInstructions.COPY_REFERENCE;
  public static final ControlledGcsBucketResource BUCKET_RESOURCE =
      new ControlledGcsBucketResource(
          WORKSPACE_ID,
          RESOURCE_ID,
          RESOURCE_NAME,
          RESOURCE_DESCRIPTION,
          CLONING_INSTRUCTIONS,
          OWNER_EMAIL,
          AccessScopeType.ACCESS_SCOPE_PRIVATE,
          ManagedByType.MANAGED_BY_USER,
          BUCKET_NAME);

  private ControlledResourceFixtures() {}

  public static ControlledGcsBucketResource makeControlledGcsBucketResource(UUID workspaceId) {
    UUID resourceId = UUID.randomUUID();
    return new ControlledGcsBucketResource(
        workspaceId,
        resourceId,
        "testgcs-" + resourceId,
        RESOURCE_DESCRIPTION,
        CLONING_INSTRUCTIONS,
        null,
        AccessScopeType.ACCESS_SCOPE_SHARED,
        ManagedByType.MANAGED_BY_USER,
        BUCKET_NAME);
  }

  /**
   * Returns a {@link ControlledAiNotebookInstanceResource.Builder} that is ready to be built.
   *
   * <p>Tests should not rely on any particular value for the fields returned by this function and
   * instead override the values that they care about.
   */
  public static ControlledAiNotebookInstanceResource.Builder makeDefaultAiNotebookInstance() {
    return ControlledAiNotebookInstanceResource.builder()
        .workspaceId(UUID.randomUUID())
        .resourceId(UUID.randomUUID())
        .name("my-notebook")
        .description("my notebook description")
        .cloningInstructions(CloningInstructions.COPY_NOTHING)
        .assignedUser(null)
        .accessScope(AccessScopeType.ACCESS_SCOPE_SHARED)
        .managedBy(ManagedByType.MANAGED_BY_USER)
        .instanceId("my-instance-id")
        .location("us-east1-b");
  }
}<|MERGE_RESOLUTION|>--- conflicted
+++ resolved
@@ -46,15 +46,9 @@
                   .storageClass(ApiGcpGcsBucketDefaultStorageClass.NEARLINE)
                   .type(ApiGcpGcsBucketLifecycleRuleActionType.SET_STORAGE_CLASS))
           .condition(
-<<<<<<< HEAD
               new ApiGcpGcsBucketLifecycleRuleCondition()
-                  .createdBefore(LocalDate.of(2017, 2, 18))
+                  .createdBefore(OffsetDateTime.parse("2007-01-03T00:00:00.00Z"))
                   .addMatchesStorageClassItem(ApiGcpGcsBucketDefaultStorageClass.STANDARD));
-=======
-              new ApiGcsBucketLifecycleRuleCondition()
-                  .createdBefore(OffsetDateTime.parse("2007-01-03T00:00:00.00Z"))
-                  .addMatchesStorageClassItem(ApiGcsBucketDefaultStorageClass.STANDARD));
->>>>>>> 703651e2
   // list must not be immutable if deserialization is to work
   static final List<ApiGcpGcsBucketLifecycleRule> LIFECYCLE_RULES =
       new ArrayList<>(List.of(LIFECYCLE_RULE_1, LIFECYCLE_RULE_2));
