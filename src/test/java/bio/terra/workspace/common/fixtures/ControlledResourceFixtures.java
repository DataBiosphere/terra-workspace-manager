--- conflicted
+++ resolved
@@ -57,17 +57,9 @@
       new ArrayList<>(List.of(LIFECYCLE_RULE_1, LIFECYCLE_RULE_2));
   public static final String BUCKET_NAME_PREFIX = "my-bucket";
   public static final String BUCKET_LOCATION = "US-CENTRAL1";
-<<<<<<< HEAD
+
   public static final ApiGcpGcsBucketCreationParameters GOOGLE_BUCKET_CREATION_PARAMETERS_MINIMAL =
       new ApiGcpGcsBucketCreationParameters().name(BUCKET_NAME).location(BUCKET_LOCATION);
-  public static final ApiGcpGcsBucketCreationParameters GOOGLE_BUCKET_CREATION_PARAMETERS =
-      new ApiGcpGcsBucketCreationParameters()
-          .name(BUCKET_NAME)
-          .location(BUCKET_LOCATION)
-          .defaultStorageClass(ApiGcpGcsBucketDefaultStorageClass.STANDARD)
-          .lifecycle(new ApiGcpGcsBucketLifecycle().rules(LIFECYCLE_RULES));
-=======
-
   /** Construct a parameter object with a unique bucket name to avoid unintended clashes. */
   public static ApiGcpGcsBucketCreationParameters getGoogleBucketCreationParameters() {
     return new ApiGcpGcsBucketCreationParameters()
@@ -76,7 +68,6 @@
         .defaultStorageClass(ApiGcpGcsBucketDefaultStorageClass.STANDARD)
         .lifecycle(new ApiGcpGcsBucketLifecycle().rules(LIFECYCLE_RULES));
   }
->>>>>>> 96df902e
 
   public static ApiGcpAiNotebookInstanceCreationParameters defaultNotebookCreationParameters() {
     return new ApiGcpAiNotebookInstanceCreationParameters()
