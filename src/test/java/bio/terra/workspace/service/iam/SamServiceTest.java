package bio.terra.workspace.service.iam;

import static org.hamcrest.MatcherAssert.assertThat;
import static org.hamcrest.Matchers.containsInAnyOrder;
import static org.hamcrest.Matchers.equalTo;
import static org.junit.jupiter.api.Assertions.assertEquals;
import static org.junit.jupiter.api.Assertions.assertFalse;
import static org.junit.jupiter.api.Assertions.assertThrows;
import static org.junit.jupiter.api.Assertions.assertTrue;
import static org.mockito.ArgumentMatchers.any;
import static org.mockito.Mockito.doReturn;

import bio.terra.workspace.common.BaseConnectedTest;
import bio.terra.workspace.common.exception.SamApiException;
import bio.terra.workspace.common.exception.SamUnauthorizedException;
import bio.terra.workspace.common.fixtures.ReferenceResourceFixtures;
import bio.terra.workspace.connected.UserAccessUtils;
import bio.terra.workspace.db.exception.WorkspaceNotFoundException;
import bio.terra.workspace.generated.model.ApiPrivateResourceIamRole;
import bio.terra.workspace.generated.model.ApiPrivateResourceIamRole.RoleEnum;
import bio.terra.workspace.service.datarepo.DataRepoService;
import bio.terra.workspace.service.iam.model.ControlledResourceIamRole;
import bio.terra.workspace.service.iam.model.RoleBinding;
import bio.terra.workspace.service.iam.model.SamConstants;
<<<<<<< HEAD
=======
import bio.terra.workspace.service.iam.model.SamConstants.SamControlledResourceNames;
>>>>>>> 6596bb56
import bio.terra.workspace.service.iam.model.WsmIamRole;
import bio.terra.workspace.service.resource.controlled.AccessScopeType;
import bio.terra.workspace.service.resource.controlled.ControlledGcsBucketResource;
import bio.terra.workspace.service.resource.controlled.ControlledResource;
import bio.terra.workspace.service.resource.controlled.ManagedByType;
import bio.terra.workspace.service.resource.model.CloningInstructions;
import bio.terra.workspace.service.resource.referenced.ReferencedDataRepoSnapshotResource;
import bio.terra.workspace.service.resource.referenced.ReferencedResource;
import bio.terra.workspace.service.resource.referenced.ReferencedResourceService;
import bio.terra.workspace.service.workspace.WorkspaceService;
import bio.terra.workspace.service.workspace.exceptions.StageDisabledException;
import bio.terra.workspace.service.workspace.model.Workspace;
import bio.terra.workspace.service.workspace.model.WorkspaceRequest;
import bio.terra.workspace.service.workspace.model.WorkspaceStage;
import com.google.common.collect.ImmutableList;
import java.io.IOException;
import java.util.Collections;
import java.util.List;
import java.util.Optional;
import java.util.UUID;
import org.junit.jupiter.api.BeforeEach;
import org.junit.jupiter.api.Test;
import org.springframework.beans.factory.annotation.Autowired;
import org.springframework.boot.test.mock.mockito.MockBean;
import org.springframework.http.HttpStatus;

class SamServiceTest extends BaseConnectedTest {

  @Autowired private SamService samService;
  @Autowired private WorkspaceService workspaceService;
  @Autowired private UserAccessUtils userAccessUtils;
  @Autowired private ReferencedResourceService referenceResourceService;

  @MockBean private DataRepoService mockDataRepoService;

  @BeforeEach
  public void setup() {
    doReturn(true).when(mockDataRepoService).snapshotExists(any(), any(), any());
  }

  @Test
  void samServiceInitializationSucceeded() throws IOException {
    // As part of initialization, WSM's service account is registered as a user in Sam. This test
    // verifies that registration status by calling Sam directly.
    String wsmAccessToken;
    wsmAccessToken = samService.getWsmServiceAccountToken();
    assertTrue(samService.wsmServiceAccountRegistered(samService.samUsersApi(wsmAccessToken)));
  }

  @Test
  void addedReaderCanRead() {
    UUID workspaceId = createWorkspaceDefaultUser();
    // Before being granted permission, secondary user should be rejected.
    assertThrows(
        SamUnauthorizedException.class,
        () -> workspaceService.getWorkspace(workspaceId, secondaryUserRequest()));
    // After being granted permission, secondary user can read the workspace.
    samService.grantWorkspaceRole(
        workspaceId, defaultUserRequest(), WsmIamRole.READER, userAccessUtils.getSecondUserEmail());
    Workspace readWorkspace = workspaceService.getWorkspace(workspaceId, secondaryUserRequest());
    assertEquals(workspaceId, readWorkspace.getWorkspaceId());
  }

  @Test
  void addedWriterCanWrite() {
    UUID workspaceId = createWorkspaceDefaultUser();

    ReferencedDataRepoSnapshotResource referenceResource =
        ReferenceResourceFixtures.makeDataRepoSnapshotResource(workspaceId);

    // Before being granted permission, secondary user should be rejected.
    assertThrows(
        SamUnauthorizedException.class,
        () ->
            referenceResourceService.createReferenceResource(
                referenceResource, secondaryUserRequest()));

    // After being granted permission, secondary user can modify the workspace.
    samService.grantWorkspaceRole(
        workspaceId, defaultUserRequest(), WsmIamRole.WRITER, userAccessUtils.getSecondUserEmail());

    ReferencedResource ref =
        referenceResourceService.createReferenceResource(referenceResource, secondaryUserRequest());
    ReferencedDataRepoSnapshotResource resultResource = ref.castToDataRepoSnapshotResource();
    assertEquals(referenceResource, resultResource);
  }

  @Test
  void removedReaderCannotRead() {
    UUID workspaceId = createWorkspaceDefaultUser();
    // Before being granted permission, secondary user should be rejected.
    assertThrows(
        SamUnauthorizedException.class,
        () -> workspaceService.getWorkspace(workspaceId, secondaryUserRequest()));
    // After being granted permission, secondary user can read the workspace.
    samService.grantWorkspaceRole(
        workspaceId, defaultUserRequest(), WsmIamRole.READER, userAccessUtils.getSecondUserEmail());
    Workspace readWorkspace = workspaceService.getWorkspace(workspaceId, secondaryUserRequest());
    assertEquals(workspaceId, readWorkspace.getWorkspaceId());
    // After removing permission, secondary user can no longer read.
    samService.removeWorkspaceRole(
        workspaceId, defaultUserRequest(), WsmIamRole.READER, userAccessUtils.getSecondUserEmail());
    assertThrows(
        SamUnauthorizedException.class,
        () -> workspaceService.getWorkspace(workspaceId, secondaryUserRequest()));
  }

  @Test
  void nonOwnerCannotAddReader() {
    UUID workspaceId = createWorkspaceDefaultUser();
    // Note that this request uses the secondary user's authentication token, when only the first
    // user is an owner.
    assertThrows(
        SamUnauthorizedException.class,
        () ->
            samService.grantWorkspaceRole(
                workspaceId,
                secondaryUserRequest(),
                WsmIamRole.READER,
                userAccessUtils.getSecondUserEmail()));
  }

  @Test
  void permissionsApiFailsInRawlsWorkspace() {
    UUID workspaceId = UUID.randomUUID();
    // RAWLS_WORKSPACEs do not own their own Sam resources, so we need to manage them separately.
    samService.createWorkspaceWithDefaults(defaultUserRequest(), workspaceId);

    WorkspaceRequest rawlsRequest =
        WorkspaceRequest.builder()
            .workspaceId(workspaceId)
            .workspaceStage(WorkspaceStage.RAWLS_WORKSPACE)
            .jobId(UUID.randomUUID().toString())
            .build();
    workspaceService.createWorkspace(rawlsRequest, defaultUserRequest());
    assertThrows(
        StageDisabledException.class,
        () ->
            samService.grantWorkspaceRole(
                workspaceId,
                defaultUserRequest(),
                WsmIamRole.READER,
                userAccessUtils.getSecondUserEmail()));

    samService.deleteWorkspace(defaultUserRequest().getRequiredToken(), workspaceId);
  }

  @Test
  void invalidUserEmailRejected() {
    UUID workspaceId = createWorkspaceDefaultUser();
    assertThrows(
        SamApiException.class,
        () ->
            samService.grantWorkspaceRole(
                workspaceId,
                defaultUserRequest(),
                WsmIamRole.READER,
                "!!!INVALID EMAIL ADDRESS!!!!"));
  }

  @Test
  void listPermissionsIncludesAddedUsers() {
    UUID workspaceId = createWorkspaceDefaultUser();
    samService.grantWorkspaceRole(
        workspaceId, defaultUserRequest(), WsmIamRole.READER, userAccessUtils.getSecondUserEmail());
    List<RoleBinding> policyList = samService.listRoleBindings(workspaceId, defaultUserRequest());

    RoleBinding expectedOwnerBinding =
        RoleBinding.builder()
            .role(WsmIamRole.OWNER)
            .users(Collections.singletonList(userAccessUtils.getDefaultUserEmail()))
            .build();
    RoleBinding expectedReaderBinding =
        RoleBinding.builder()
            .role(WsmIamRole.READER)
            .users(Collections.singletonList(userAccessUtils.getSecondUserEmail()))
            .build();
    RoleBinding expectedWriterBinding =
        RoleBinding.builder().role(WsmIamRole.WRITER).users(Collections.emptyList()).build();
    RoleBinding expectedApplicationBinding =
        RoleBinding.builder().role(WsmIamRole.APPLICATION).users(Collections.emptyList()).build();
    assertThat(
        policyList,
        containsInAnyOrder(
            equalTo(expectedOwnerBinding),
            equalTo(expectedWriterBinding),
            equalTo(expectedReaderBinding),
            equalTo(expectedApplicationBinding)));
  }

  @Test
  void writerCannotListPermissions() {
    UUID workspaceId = createWorkspaceDefaultUser();
    samService.grantWorkspaceRole(
        workspaceId, defaultUserRequest(), WsmIamRole.WRITER, userAccessUtils.getSecondUserEmail());
    assertThrows(
        SamUnauthorizedException.class,
        () -> samService.listRoleBindings(workspaceId, secondaryUserRequest()));
  }

  @Test
  void grantRoleInMissingWorkspaceThrows() {
    UUID fakeId = UUID.randomUUID();
    assertThrows(
        WorkspaceNotFoundException.class,
        () ->
            samService.grantWorkspaceRole(
                fakeId,
                defaultUserRequest(),
                WsmIamRole.READER,
                userAccessUtils.getSecondUserEmail()));
  }

  @Test
  void readRolesInMissingWorkspaceThrows() {
    UUID fakeId = UUID.randomUUID();
    assertThrows(
        WorkspaceNotFoundException.class,
        () -> samService.listRoleBindings(fakeId, defaultUserRequest()));
  }

  @Test
  void listWorkspacesIncludesWsmWorkspace() {
    // This call cannot use william.thunderlord's account in dev Sam. Sam will return 500, as it
    // cannot handle his tens of thousands of workspaces.
    UUID workspaceId = createWorkspaceSecondaryUser();
    List<UUID> samWorkspaceIdList =
        samService.listWorkspaceIds(userAccessUtils.secondUserAuthRequest());
    assertTrue(samWorkspaceIdList.contains(workspaceId));
  }

  @Test
<<<<<<< HEAD
  void WorkspaceReaderIsSharedResourceReader() {
=======
  void workspaceReaderIsSharedResourceReader() {
>>>>>>> 6596bb56
    // Default user is workspace owner, secondary user is workspace reader
    UUID workspaceId = createWorkspaceDefaultUser();
    samService.grantWorkspaceRole(
        workspaceId, defaultUserRequest(), WsmIamRole.READER, userAccessUtils.getSecondUserEmail());

    ControlledResource bucketResource = defaultBucket(workspaceId).build();
<<<<<<< HEAD
    samService.createControlledResource(bucketResource, Optional.empty(), defaultUserRequest());
=======
    samService.createControlledResource(bucketResource, null, defaultUserRequest());
>>>>>>> 6596bb56

    // Workspace reader should have read access on a user-shared resource via inheritance
    assertTrue(
        samService.isAuthorized(
            secondaryUserRequest().getRequiredToken(),
<<<<<<< HEAD
            SamConstants.SAM_CONTROLLED_USER_SHARED_RESOURCE,
=======
            SamControlledResourceNames.CONTROLLED_USER_SHARED_RESOURCE,
>>>>>>> 6596bb56
            bucketResource.getResourceId().toString(),
            SamConstants.SAM_WORKSPACE_READ_ACTION));

    samService.deleteControlledResource(bucketResource, defaultUserRequest());
  }

  @Test
<<<<<<< HEAD
  void WorkspaceReaderIsNotPrivateResourceReader() {
=======
  void workspaceReaderIsNotPrivateResourceReader() {
>>>>>>> 6596bb56
    // Default user is workspace owner, secondary user is workspace reader
    UUID workspaceId = createWorkspaceDefaultUser();
    samService.grantWorkspaceRole(
        workspaceId, defaultUserRequest(), WsmIamRole.READER, userAccessUtils.getSecondUserEmail());

    // Create private resource assigned to the default user.
    ControlledResource bucketResource =
        defaultBucket(workspaceId)
            .accessScope(AccessScopeType.ACCESS_SCOPE_PRIVATE)
            .assignedUser(userAccessUtils.getDefaultUserEmail())
            .build();
<<<<<<< HEAD
    ApiPrivateResourceIamRole privateResourceIamRole =
        new ApiPrivateResourceIamRole().role(RoleEnum.READER).editor(true);
    samService.createControlledResource(
        bucketResource, Optional.of(privateResourceIamRole), defaultUserRequest());
=======
    List<ControlledResourceIamRole> privateResourceIamRoles =
        ImmutableList.of(ControlledResourceIamRole.READER, ControlledResourceIamRole.EDITOR);
    samService.createControlledResource(
        bucketResource, privateResourceIamRoles, defaultUserRequest());
>>>>>>> 6596bb56

    // Workspace reader should not have read access on a private resource.
    assertFalse(
        samService.isAuthorized(
            secondaryUserRequest().getRequiredToken(),
<<<<<<< HEAD
            SamConstants.SAM_CONTROLLED_USER_PRIVATE_RESOURCE,
=======
            SamControlledResourceNames.CONTROLLED_USER_PRIVATE_RESOURCE,
>>>>>>> 6596bb56
            bucketResource.getResourceId().toString(),
            SamConstants.SAM_WORKSPACE_READ_ACTION));
    // However, the assigned user should have read access.
    assertTrue(
        samService.isAuthorized(
            defaultUserRequest().getRequiredToken(),
<<<<<<< HEAD
            SamConstants.SAM_CONTROLLED_USER_PRIVATE_RESOURCE,
=======
            SamControlledResourceNames.CONTROLLED_USER_PRIVATE_RESOURCE,
>>>>>>> 6596bb56
            bucketResource.getResourceId().toString(),
            SamConstants.SAM_WORKSPACE_READ_ACTION));

    samService.deleteControlledResource(bucketResource, defaultUserRequest());
  }

  // Duplicate execution during flights is handled using Sam error codes, so this verifies expected
  // behavior in SamService.
  @Test
<<<<<<< HEAD
  void DuplicateResourceCreateThrows() {
    UUID workspaceId = createWorkspaceDefaultUser();

    ControlledResource bucketResource = defaultBucket(workspaceId).build();
    samService.createControlledResource(bucketResource, Optional.empty(), defaultUserRequest());
=======
  void duplicateResourceCreateThrows() {
    UUID workspaceId = createWorkspaceDefaultUser();

    ControlledResource bucketResource = defaultBucket(workspaceId).build();
    samService.createControlledResource(bucketResource, null, defaultUserRequest());
>>>>>>> 6596bb56

    SamApiException exception =
        assertThrows(
            SamApiException.class,
<<<<<<< HEAD
            () ->
                samService.createControlledResource(
                    bucketResource, Optional.empty(), defaultUserRequest()));
=======
            () -> samService.createControlledResource(bucketResource, null, defaultUserRequest()));
>>>>>>> 6596bb56
    assertEquals(HttpStatus.CONFLICT.value(), exception.getApiExceptionStatus());
  }

  // Undoing the create resource step relies on Sam error codes, so this test asserts we get a
  // NOT_FOUND when we send multiple delete requests.
  @Test
<<<<<<< HEAD
  void DuplicateResourceDeleteThrows() {
    UUID workspaceId = createWorkspaceDefaultUser();

    ControlledResource bucketResource = defaultBucket(workspaceId).build();
    samService.createControlledResource(bucketResource, Optional.empty(), defaultUserRequest());
=======
  void duplicateResourceDeleteThrows() {
    UUID workspaceId = createWorkspaceDefaultUser();

    ControlledResource bucketResource = defaultBucket(workspaceId).build();
    samService.createControlledResource(bucketResource, null, defaultUserRequest());
>>>>>>> 6596bb56

    samService.deleteControlledResource(bucketResource, defaultUserRequest());

    SamApiException exception =
        assertThrows(
            SamApiException.class,
            () -> samService.deleteControlledResource(bucketResource, defaultUserRequest()));
    assertEquals(HttpStatus.NOT_FOUND.value(), exception.getApiExceptionStatus());
  }

  /**
   * Convenience method to build an AuthenticatedUserRequest from utils' default user.
   *
   * <p>This only fills in access token, not email or subjectId.
   */
  private AuthenticatedUserRequest defaultUserRequest() {
    return new AuthenticatedUserRequest(
        null, null, Optional.of(userAccessUtils.defaultUserAccessToken().getTokenValue()));
  }

  /**
   * Convenience method to build an AuthenticatedUserRequest from utils' secondary default user.
   *
   * <p>This only fills in access token, not email or subjectId.
   */
  private AuthenticatedUserRequest secondaryUserRequest() {
    return new AuthenticatedUserRequest(
        null, null, Optional.of(userAccessUtils.secondUserAccessToken().getTokenValue()));
  }

  /** Create a workspace using the default test user for connected tests, return its ID. */
  private UUID createWorkspaceDefaultUser() {
    return createWorkspaceForUser(defaultUserRequest());
  }

  private UUID createWorkspaceSecondaryUser() {
    return createWorkspaceForUser(secondaryUserRequest());
  }

  private UUID createWorkspaceForUser(AuthenticatedUserRequest userReq) {
    WorkspaceRequest request =
        WorkspaceRequest.builder()
            .workspaceId(UUID.randomUUID())
            .workspaceStage(WorkspaceStage.MC_WORKSPACE)
            .jobId(UUID.randomUUID().toString())
            .build();
    return workspaceService.createWorkspace(request, userReq);
  }

  /**
   * Creates a controlled user-shared GCS bucket with random resource ID and constant name, bucket
   * name, and cloning instructions.
   */
  private ControlledGcsBucketResource.Builder defaultBucket(UUID workspaceId) {
    return ControlledGcsBucketResource.builder()
        .workspaceId(workspaceId)
        .resourceId(UUID.randomUUID())
        .bucketName("fake-bucket-name")
        .name("fakeResourceName")
        .cloningInstructions(CloningInstructions.COPY_NOTHING)
        .accessScope(AccessScopeType.ACCESS_SCOPE_SHARED)
        .managedBy(ManagedByType.MANAGED_BY_USER);
  }
}<|MERGE_RESOLUTION|>--- conflicted
+++ resolved
@@ -16,16 +16,11 @@
 import bio.terra.workspace.common.fixtures.ReferenceResourceFixtures;
 import bio.terra.workspace.connected.UserAccessUtils;
 import bio.terra.workspace.db.exception.WorkspaceNotFoundException;
-import bio.terra.workspace.generated.model.ApiPrivateResourceIamRole;
-import bio.terra.workspace.generated.model.ApiPrivateResourceIamRole.RoleEnum;
 import bio.terra.workspace.service.datarepo.DataRepoService;
 import bio.terra.workspace.service.iam.model.ControlledResourceIamRole;
 import bio.terra.workspace.service.iam.model.RoleBinding;
 import bio.terra.workspace.service.iam.model.SamConstants;
-<<<<<<< HEAD
-=======
 import bio.terra.workspace.service.iam.model.SamConstants.SamControlledResourceNames;
->>>>>>> 6596bb56
 import bio.terra.workspace.service.iam.model.WsmIamRole;
 import bio.terra.workspace.service.resource.controlled.AccessScopeType;
 import bio.terra.workspace.service.resource.controlled.ControlledGcsBucketResource;
@@ -258,32 +253,20 @@
   }
 
   @Test
-<<<<<<< HEAD
-  void WorkspaceReaderIsSharedResourceReader() {
-=======
   void workspaceReaderIsSharedResourceReader() {
->>>>>>> 6596bb56
     // Default user is workspace owner, secondary user is workspace reader
     UUID workspaceId = createWorkspaceDefaultUser();
     samService.grantWorkspaceRole(
         workspaceId, defaultUserRequest(), WsmIamRole.READER, userAccessUtils.getSecondUserEmail());
 
     ControlledResource bucketResource = defaultBucket(workspaceId).build();
-<<<<<<< HEAD
-    samService.createControlledResource(bucketResource, Optional.empty(), defaultUserRequest());
-=======
     samService.createControlledResource(bucketResource, null, defaultUserRequest());
->>>>>>> 6596bb56
 
     // Workspace reader should have read access on a user-shared resource via inheritance
     assertTrue(
         samService.isAuthorized(
             secondaryUserRequest().getRequiredToken(),
-<<<<<<< HEAD
-            SamConstants.SAM_CONTROLLED_USER_SHARED_RESOURCE,
-=======
             SamControlledResourceNames.CONTROLLED_USER_SHARED_RESOURCE,
->>>>>>> 6596bb56
             bucketResource.getResourceId().toString(),
             SamConstants.SAM_WORKSPACE_READ_ACTION));
 
@@ -291,11 +274,7 @@
   }
 
   @Test
-<<<<<<< HEAD
-  void WorkspaceReaderIsNotPrivateResourceReader() {
-=======
   void workspaceReaderIsNotPrivateResourceReader() {
->>>>>>> 6596bb56
     // Default user is workspace owner, secondary user is workspace reader
     UUID workspaceId = createWorkspaceDefaultUser();
     samService.grantWorkspaceRole(
@@ -307,38 +286,23 @@
             .accessScope(AccessScopeType.ACCESS_SCOPE_PRIVATE)
             .assignedUser(userAccessUtils.getDefaultUserEmail())
             .build();
-<<<<<<< HEAD
-    ApiPrivateResourceIamRole privateResourceIamRole =
-        new ApiPrivateResourceIamRole().role(RoleEnum.READER).editor(true);
-    samService.createControlledResource(
-        bucketResource, Optional.of(privateResourceIamRole), defaultUserRequest());
-=======
     List<ControlledResourceIamRole> privateResourceIamRoles =
         ImmutableList.of(ControlledResourceIamRole.READER, ControlledResourceIamRole.EDITOR);
     samService.createControlledResource(
         bucketResource, privateResourceIamRoles, defaultUserRequest());
->>>>>>> 6596bb56
 
     // Workspace reader should not have read access on a private resource.
     assertFalse(
         samService.isAuthorized(
             secondaryUserRequest().getRequiredToken(),
-<<<<<<< HEAD
-            SamConstants.SAM_CONTROLLED_USER_PRIVATE_RESOURCE,
-=======
             SamControlledResourceNames.CONTROLLED_USER_PRIVATE_RESOURCE,
->>>>>>> 6596bb56
             bucketResource.getResourceId().toString(),
             SamConstants.SAM_WORKSPACE_READ_ACTION));
     // However, the assigned user should have read access.
     assertTrue(
         samService.isAuthorized(
             defaultUserRequest().getRequiredToken(),
-<<<<<<< HEAD
-            SamConstants.SAM_CONTROLLED_USER_PRIVATE_RESOURCE,
-=======
             SamControlledResourceNames.CONTROLLED_USER_PRIVATE_RESOURCE,
->>>>>>> 6596bb56
             bucketResource.getResourceId().toString(),
             SamConstants.SAM_WORKSPACE_READ_ACTION));
 
@@ -348,49 +312,27 @@
   // Duplicate execution during flights is handled using Sam error codes, so this verifies expected
   // behavior in SamService.
   @Test
-<<<<<<< HEAD
-  void DuplicateResourceCreateThrows() {
-    UUID workspaceId = createWorkspaceDefaultUser();
-
-    ControlledResource bucketResource = defaultBucket(workspaceId).build();
-    samService.createControlledResource(bucketResource, Optional.empty(), defaultUserRequest());
-=======
   void duplicateResourceCreateThrows() {
     UUID workspaceId = createWorkspaceDefaultUser();
 
     ControlledResource bucketResource = defaultBucket(workspaceId).build();
     samService.createControlledResource(bucketResource, null, defaultUserRequest());
->>>>>>> 6596bb56
 
     SamApiException exception =
         assertThrows(
             SamApiException.class,
-<<<<<<< HEAD
-            () ->
-                samService.createControlledResource(
-                    bucketResource, Optional.empty(), defaultUserRequest()));
-=======
             () -> samService.createControlledResource(bucketResource, null, defaultUserRequest()));
->>>>>>> 6596bb56
     assertEquals(HttpStatus.CONFLICT.value(), exception.getApiExceptionStatus());
   }
 
   // Undoing the create resource step relies on Sam error codes, so this test asserts we get a
   // NOT_FOUND when we send multiple delete requests.
   @Test
-<<<<<<< HEAD
-  void DuplicateResourceDeleteThrows() {
-    UUID workspaceId = createWorkspaceDefaultUser();
-
-    ControlledResource bucketResource = defaultBucket(workspaceId).build();
-    samService.createControlledResource(bucketResource, Optional.empty(), defaultUserRequest());
-=======
   void duplicateResourceDeleteThrows() {
     UUID workspaceId = createWorkspaceDefaultUser();
 
     ControlledResource bucketResource = defaultBucket(workspaceId).build();
     samService.createControlledResource(bucketResource, null, defaultUserRequest());
->>>>>>> 6596bb56
 
     samService.deleteControlledResource(bucketResource, defaultUserRequest());
 
