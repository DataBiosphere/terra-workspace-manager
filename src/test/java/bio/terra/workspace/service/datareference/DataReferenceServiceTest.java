--- conflicted
+++ resolved
@@ -12,13 +12,10 @@
 import bio.terra.workspace.common.BaseUnitTest;
 import bio.terra.workspace.common.exception.DataReferenceNotFoundException;
 import bio.terra.workspace.common.exception.SamUnauthorizedException;
-<<<<<<< HEAD
+import bio.terra.workspace.db.exception.InvalidDaoRequestException;
+import bio.terra.workspace.generated.model.UpdateDataReferenceRequestBody;
 import bio.terra.workspace.service.datareference.exception.InvalidDataReferenceException;
 import bio.terra.workspace.service.datareference.model.BigQueryDatasetReference;
-=======
-import bio.terra.workspace.db.exception.InvalidDaoRequestException;
-import bio.terra.workspace.generated.model.UpdateDataReferenceRequestBody;
->>>>>>> 69fa5128
 import bio.terra.workspace.service.datareference.model.CloningInstructions;
 import bio.terra.workspace.service.datareference.model.DataReference;
 import bio.terra.workspace.service.datareference.model.DataReferenceRequest;
@@ -70,139 +67,54 @@
   @BeforeEach
   public void setup() {
     doReturn(true).when(mockDataRepoService).snapshotExists(any(), any(), any());
-<<<<<<< HEAD
-  }
-
-  @Test
-  public void testCreateDataReference() {
-    UUID workspaceId = createDefaultWorkspace();
-    DataReferenceRequest request =
-        defaultReferenceRequest(workspaceId, DataReferenceType.DATA_REPO_SNAPSHOT).build();
-    DataReference ref = dataReferenceService.createDataReference(request, USER_REQUEST);
-=======
->>>>>>> 69fa5128
-
     workspaceId = createDefaultWorkspace();
-    request = defaultReferenceRequest(workspaceId).build();
+    request = defaultReferenceRequest(workspaceId, DataReferenceType.DATA_REPO_SNAPSHOT).build();
     reference = dataReferenceService.createDataReference(request, USER_REQUEST);
   }
 
-  @Test
-<<<<<<< HEAD
-  public void testCreateGoogleBucketReference() {
-    UUID workspaceId = createDefaultWorkspace();
-    DataReferenceRequest request =
-        defaultReferenceRequest(workspaceId, DataReferenceType.GOOGLE_BUCKET).build();
-    GoogleBucketReference requestReference = (GoogleBucketReference) request.referenceObject();
-    DataReference ref = dataReferenceService.createDataReference(request, USER_REQUEST);
-
-    assertThat(ref.workspaceId(), equalTo(workspaceId));
-    assertThat(ref.name(), equalTo(request.name()));
-    assertThat(ref.referenceType(), equalTo(DataReferenceType.GOOGLE_BUCKET));
-    assertTrue(ref.referenceObject() instanceof GoogleBucketReference);
-    GoogleBucketReference bucketReference = (GoogleBucketReference) ref.referenceObject();
-    assertThat(bucketReference.bucketName(), equalTo(requestReference.bucketName()));
-  }
-
-  @Test
-  public void testCreateBigQueryDatasetReference() {
-    UUID workspaceId = createDefaultWorkspace();
-    DataReferenceRequest request =
-        defaultReferenceRequest(workspaceId, DataReferenceType.BIG_QUERY_DATASET).build();
-    BigQueryDatasetReference requestReference =
-        (BigQueryDatasetReference) request.referenceObject();
-    DataReference ref = dataReferenceService.createDataReference(request, USER_REQUEST);
-
-    assertThat(ref.workspaceId(), equalTo(workspaceId));
-    assertThat(ref.name(), equalTo(request.name()));
-    assertThat(ref.referenceType(), equalTo(DataReferenceType.BIG_QUERY_DATASET));
-    assertTrue(ref.referenceObject() instanceof BigQueryDatasetReference);
-    BigQueryDatasetReference datasetReference = (BigQueryDatasetReference) ref.referenceObject();
-
-    assertThat(datasetReference.projectId(), equalTo(requestReference.projectId()));
-    assertThat(datasetReference.datasetName(), equalTo(requestReference.datasetName()));
-  }
-
-  @Test
-  public void testGetDataReference() {
-    UUID workspaceId = createDefaultWorkspace();
-    DataReferenceRequest request =
-        defaultReferenceRequest(workspaceId, DataReferenceType.DATA_REPO_SNAPSHOT).build();
-    UUID referenceId =
-        dataReferenceService.createDataReference(request, USER_REQUEST).referenceId();
-    DataReference ref =
-        dataReferenceService.getDataReference(workspaceId, referenceId, USER_REQUEST);
-
-    assertThat(ref.workspaceId(), equalTo(workspaceId));
-    assertThat(ref.name(), equalTo(request.name()));
-  }
-
-  @Test
-  public void testGetDataReferenceByName() {
-    UUID workspaceId = createDefaultWorkspace();
-    DataReferenceRequest request =
-        defaultReferenceRequest(workspaceId, DataReferenceType.DATA_REPO_SNAPSHOT).build();
-    dataReferenceService.createDataReference(request, USER_REQUEST);
-
-    DataReference ref =
-        dataReferenceService.getDataReferenceByName(
-            workspaceId, request.referenceType(), request.name(), USER_REQUEST);
-
-    assertThat(ref.workspaceId(), equalTo(workspaceId));
-    assertThat(ref.name(), equalTo(request.name()));
-  }
-
-  @Test
-  public void testGetDataReferenceByWrongTypeMissing() {
-    UUID workspaceId = createDefaultWorkspace();
-    DataReferenceRequest request =
-        defaultReferenceRequest(workspaceId, DataReferenceType.DATA_REPO_SNAPSHOT).build();
-    String snapshotName = request.name();
-    dataReferenceService.createDataReference(request, USER_REQUEST);
-
-    // Names are unique per reference type within a workspace.
-    // This call looks up a GCS bucket with the snapshot's name, which should not exist.
-    assertThrows(
-        DataReferenceNotFoundException.class,
-        () ->
-            dataReferenceService.getDataReferenceByName(
-                workspaceId, DataReferenceType.GOOGLE_BUCKET, snapshotName, USER_REQUEST));
-  }
-
-  @Test
-  public void testGetMissingDataReference() {
-    UUID workspaceId = createDefaultWorkspace();
-    assertThrows(
-        DataReferenceNotFoundException.class,
-        () -> dataReferenceService.getDataReference(workspaceId, UUID.randomUUID(), USER_REQUEST));
-  }
-
-  @Test
-  public void enumerateDataReferences() {
-    UUID workspaceId = createDefaultWorkspace();
-    DataReferenceRequest firstRequest =
-        defaultReferenceRequest(workspaceId, DataReferenceType.DATA_REPO_SNAPSHOT).build();
-
-    DataReference firstReference =
-        dataReferenceService.createDataReference(firstRequest, USER_REQUEST);
-
-    // Uses a different name because names are unique per reference type, per workspace.
-    DataReferenceRequest secondRequest =
-        defaultReferenceRequest(workspaceId, DataReferenceType.DATA_REPO_SNAPSHOT)
-            .name("different_name")
-            .build();
-
-    DataReference secondReference =
-        dataReferenceService.createDataReference(secondRequest, USER_REQUEST);
-
-    List<DataReference> result =
-        dataReferenceService.enumerateDataReferences(workspaceId, 0, 10, USER_REQUEST);
-    assertThat(result.size(), equalTo(2));
-    assertThat(result, containsInAnyOrder(equalTo(firstReference), equalTo(secondReference)));
-=======
-  public void testCreateDataReference() {
-    assertThat(reference.workspaceId(), equalTo(workspaceId));
-    assertThat(reference.name(), equalTo(request.name()));
+  @Nested
+  class CreateDataReference {
+
+    @Test
+    public void testCreateDataReference() {
+      assertThat(reference.workspaceId(), equalTo(workspaceId));
+      assertThat(reference.name(), equalTo(request.name()));
+    }
+
+    @Test
+    public void testCreateGoogleBucketReference() {
+      UUID workspaceId = createDefaultWorkspace();
+      DataReferenceRequest request =
+          defaultReferenceRequest(workspaceId, DataReferenceType.GOOGLE_BUCKET).build();
+      GoogleBucketReference requestReference = (GoogleBucketReference) request.referenceObject();
+      DataReference ref = dataReferenceService.createDataReference(request, USER_REQUEST);
+
+      assertThat(ref.workspaceId(), equalTo(workspaceId));
+      assertThat(ref.name(), equalTo(request.name()));
+      assertThat(ref.referenceType(), equalTo(DataReferenceType.GOOGLE_BUCKET));
+      assertTrue(ref.referenceObject() instanceof GoogleBucketReference);
+      GoogleBucketReference bucketReference = (GoogleBucketReference) ref.referenceObject();
+      assertThat(bucketReference.bucketName(), equalTo(requestReference.bucketName()));
+    }
+
+    @Test
+    public void testCreateBigQueryDatasetReference() {
+      UUID workspaceId = createDefaultWorkspace();
+      DataReferenceRequest request =
+          defaultReferenceRequest(workspaceId, DataReferenceType.BIG_QUERY_DATASET).build();
+      BigQueryDatasetReference requestReference =
+          (BigQueryDatasetReference) request.referenceObject();
+      DataReference ref = dataReferenceService.createDataReference(request, USER_REQUEST);
+
+      assertThat(ref.workspaceId(), equalTo(workspaceId));
+      assertThat(ref.name(), equalTo(request.name()));
+      assertThat(ref.referenceType(), equalTo(DataReferenceType.BIG_QUERY_DATASET));
+      assertTrue(ref.referenceObject() instanceof BigQueryDatasetReference);
+      BigQueryDatasetReference datasetReference = (BigQueryDatasetReference) ref.referenceObject();
+
+      assertThat(datasetReference.projectId(), equalTo(requestReference.projectId()));
+      assertThat(datasetReference.datasetName(), equalTo(requestReference.datasetName()));
+    }
   }
 
   @Nested
@@ -214,6 +126,19 @@
 
       assertThat(ref.workspaceId(), equalTo(workspaceId));
       assertThat(ref.name(), equalTo(request.name()));
+    }
+
+    @Test
+    public void testGetDataReferenceByWrongTypeMissing() {
+      DataReference ref = currentReference.get();
+
+      // Names are unique per reference type within a workspace.
+      // This call looks up a GCS bucket with the snapshot's name, which should not exist.
+      assertThrows(
+          DataReferenceNotFoundException.class,
+          () ->
+              dataReferenceService.getDataReferenceByName(
+                  workspaceId, DataReferenceType.GOOGLE_BUCKET, ref.name(), USER_REQUEST));
     }
 
     @Test
@@ -233,7 +158,6 @@
           () ->
               dataReferenceService.getDataReference(workspaceId, UUID.randomUUID(), USER_REQUEST));
     }
->>>>>>> 69fa5128
   }
 
   @Nested
@@ -243,7 +167,9 @@
     public void enumerateDataReferences() {
       // Uses a different name because names are unique per reference type, per workspace.
       DataReferenceRequest secondRequest =
-          defaultReferenceRequest(workspaceId).name("different_name").build();
+          defaultReferenceRequest(workspaceId, DataReferenceType.DATA_REPO_SNAPSHOT)
+              .name("different_name")
+              .build();
 
       DataReference secondReference =
           dataReferenceService.createDataReference(secondRequest, USER_REQUEST);
@@ -267,25 +193,6 @@
     }
   }
 
-<<<<<<< HEAD
-  @Test
-  public void testDeleteDataReference() {
-    UUID workspaceId = createDefaultWorkspace();
-    DataReferenceRequest request =
-        defaultReferenceRequest(workspaceId, DataReferenceType.DATA_REPO_SNAPSHOT).build();
-
-    DataReference ref = dataReferenceService.createDataReference(request, USER_REQUEST);
-    // Validate the reference exists and is readable.
-    DataReference getReference =
-        dataReferenceService.getDataReference(workspaceId, ref.referenceId(), USER_REQUEST);
-    assertThat(getReference, equalTo(ref));
-
-    dataReferenceService.deleteDataReference(workspaceId, ref.referenceId(), USER_REQUEST);
-    // Validate that reference is now deleted.
-    assertThrows(
-        DataReferenceNotFoundException.class,
-        () -> dataReferenceService.getDataReference(workspaceId, ref.referenceId(), USER_REQUEST));
-=======
   @Nested
   class UpdateDataReference {
 
@@ -333,7 +240,6 @@
           InvalidDaoRequestException.class,
           () -> updateReference.accept(new UpdateDataReferenceRequestBody()));
     }
->>>>>>> 69fa5128
   }
 
   @Nested
