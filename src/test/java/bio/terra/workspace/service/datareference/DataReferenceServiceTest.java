package bio.terra.workspace.service.datareference;

import static org.hamcrest.MatcherAssert.assertThat;
import static org.hamcrest.Matchers.containsInAnyOrder;
import static org.hamcrest.Matchers.equalTo;
import static org.junit.jupiter.api.Assertions.assertThrows;
import static org.junit.jupiter.api.Assertions.assertTrue;
import static org.mockito.ArgumentMatchers.any;
import static org.mockito.Mockito.doReturn;
import static org.mockito.Mockito.doThrow;

import bio.terra.workspace.common.BaseUnitTest;
import bio.terra.workspace.common.exception.DataReferenceNotFoundException;
import bio.terra.workspace.common.exception.SamUnauthorizedException;
import bio.terra.workspace.db.exception.InvalidDaoRequestException;
import bio.terra.workspace.generated.model.UpdateDataReferenceRequestBody;
import bio.terra.workspace.service.datareference.exception.InvalidDataReferenceException;
import bio.terra.workspace.service.datareference.model.BigQueryDatasetReference;
import bio.terra.workspace.service.datareference.model.CloningInstructions;
import bio.terra.workspace.service.datareference.model.DataReference;
import bio.terra.workspace.service.datareference.model.DataReferenceRequest;
import bio.terra.workspace.service.datareference.model.DataReferenceType;
import bio.terra.workspace.service.datareference.model.GoogleBucketReference;
import bio.terra.workspace.service.datareference.model.ReferenceObject;
import bio.terra.workspace.service.datareference.model.SnapshotReference;
import bio.terra.workspace.service.datarepo.DataRepoService;
import bio.terra.workspace.service.iam.AuthenticatedUserRequest;
import bio.terra.workspace.service.iam.SamService;
import bio.terra.workspace.service.workspace.WorkspaceService;
import bio.terra.workspace.service.workspace.model.WorkspaceRequest;
import bio.terra.workspace.service.workspace.model.WorkspaceStage;
import java.util.List;
import java.util.Optional;
import java.util.UUID;
import java.util.function.Consumer;
import java.util.function.Supplier;
import org.junit.jupiter.api.BeforeEach;
import org.junit.jupiter.api.Nested;
import org.junit.jupiter.api.Test;
import org.springframework.beans.factory.annotation.Autowired;
import org.springframework.boot.test.mock.mockito.MockBean;

class DataReferenceServiceTest extends BaseUnitTest {

  @Autowired private WorkspaceService workspaceService;
  @Autowired private DataReferenceService dataReferenceService;
  /** Mock SamService does nothing for all calls that would throw if unauthorized. */
  @MockBean private SamService mockSamService;

  @MockBean private DataRepoService mockDataRepoService;

  /** A fake authenticated user request. */
  private static final AuthenticatedUserRequest USER_REQUEST =
      new AuthenticatedUserRequest()
          .token(Optional.of("fake-token"))
          .email("fake@email.com")
          .subjectId("fakeID123");

  UUID workspaceId;
  DataReferenceRequest request;
  DataReference reference;

  Supplier<DataReference> currentReference =
      () ->
          dataReferenceService.getDataReference(workspaceId, reference.referenceId(), USER_REQUEST);

  @BeforeEach
  void setup() {
    doReturn(true).when(mockDataRepoService).snapshotExists(any(), any(), any());
    workspaceId = createDefaultWorkspace();
    request = defaultReferenceRequest(workspaceId, DataReferenceType.DATA_REPO_SNAPSHOT).build();
    reference = dataReferenceService.createDataReference(request, USER_REQUEST);
  }

<<<<<<< HEAD
  @Nested
  class CreateDataReference {

    @Test
    public void testCreateDataReference() {
      assertThat(reference.workspaceId(), equalTo(workspaceId));
      assertThat(reference.name(), equalTo(request.name()));
    }

    @Test
    public void testCreateGoogleBucketReference() {
      UUID workspaceId = createDefaultWorkspace();
      DataReferenceRequest request =
          defaultReferenceRequest(workspaceId, DataReferenceType.GOOGLE_BUCKET).build();
      GoogleBucketReference requestReference = (GoogleBucketReference) request.referenceObject();
      DataReference ref = dataReferenceService.createDataReference(request, USER_REQUEST);

      assertThat(ref.workspaceId(), equalTo(workspaceId));
      assertThat(ref.name(), equalTo(request.name()));
      assertThat(ref.referenceType(), equalTo(DataReferenceType.GOOGLE_BUCKET));
      assertTrue(ref.referenceObject() instanceof GoogleBucketReference);
      GoogleBucketReference bucketReference = (GoogleBucketReference) ref.referenceObject();
      assertThat(bucketReference.bucketName(), equalTo(requestReference.bucketName()));
    }

    @Test
    public void testCreateBigQueryDatasetReference() {
      UUID workspaceId = createDefaultWorkspace();
      DataReferenceRequest request =
          defaultReferenceRequest(workspaceId, DataReferenceType.BIG_QUERY_DATASET).build();
      BigQueryDatasetReference requestReference =
          (BigQueryDatasetReference) request.referenceObject();
      DataReference ref = dataReferenceService.createDataReference(request, USER_REQUEST);

      assertThat(ref.workspaceId(), equalTo(workspaceId));
      assertThat(ref.name(), equalTo(request.name()));
      assertThat(ref.referenceType(), equalTo(DataReferenceType.BIG_QUERY_DATASET));
      assertTrue(ref.referenceObject() instanceof BigQueryDatasetReference);
      BigQueryDatasetReference datasetReference = (BigQueryDatasetReference) ref.referenceObject();

      assertThat(datasetReference.projectId(), equalTo(requestReference.projectId()));
      assertThat(datasetReference.datasetName(), equalTo(requestReference.datasetName()));
    }
=======
  @Test
  void testCreateDataReference() {
    assertThat(reference.workspaceId(), equalTo(workspaceId));
    assertThat(reference.name(), equalTo(request.name()));
>>>>>>> 1f4038c4
  }

  @Nested
  class GetDataReference {

    @Test
    void testGetDataReference() {
      DataReference ref = currentReference.get();

      assertThat(ref.workspaceId(), equalTo(workspaceId));
      assertThat(ref.name(), equalTo(request.name()));
    }

    @Test
<<<<<<< HEAD
    public void testGetDataReferenceByWrongTypeMissing() {
      DataReference ref = currentReference.get();

      // Names are unique per reference type within a workspace.
      // This call looks up a GCS bucket with the snapshot's name, which should not exist.
      assertThrows(
          DataReferenceNotFoundException.class,
          () ->
              dataReferenceService.getDataReferenceByName(
                  workspaceId, DataReferenceType.GOOGLE_BUCKET, ref.name(), USER_REQUEST));
    }

    @Test
    public void testGetDataReferenceByName() {
=======
    void testGetDataReferenceByName() {
>>>>>>> 1f4038c4
      DataReference ref =
          dataReferenceService.getDataReferenceByName(
              workspaceId, request.referenceType(), request.name(), USER_REQUEST);

      assertThat(ref.workspaceId(), equalTo(workspaceId));
      assertThat(ref.name(), equalTo(request.name()));
    }

    @Test
    void testGetMissingDataReference() {
      assertThrows(
          DataReferenceNotFoundException.class,
          () ->
              dataReferenceService.getDataReference(workspaceId, UUID.randomUUID(), USER_REQUEST));
    }
  }

  @Nested
  class EnumerateDataReferences {

    @Test
    void enumerateDataReferences() {
      // Uses a different name because names are unique per reference type, per workspace.
      DataReferenceRequest secondRequest =
          defaultReferenceRequest(workspaceId, DataReferenceType.DATA_REPO_SNAPSHOT)
              .name("different_name")
              .build();

      DataReference secondReference =
          dataReferenceService.createDataReference(secondRequest, USER_REQUEST);

      List<DataReference> result =
          dataReferenceService.enumerateDataReferences(workspaceId, 0, 10, USER_REQUEST);
      assertThat(result.size(), equalTo(2));
      assertThat(result, containsInAnyOrder(equalTo(reference), equalTo(secondReference)));
    }

    @Test
    void enumerateFailsUnauthorized() {
      String samMessage = "Fake Sam unauthorized message";
      doThrow(new SamUnauthorizedException(samMessage))
          .when(mockSamService)
          .workspaceAuthzOnly(any(), any(), any());

      assertThrows(
          SamUnauthorizedException.class,
          () -> dataReferenceService.enumerateDataReferences(workspaceId, 0, 10, USER_REQUEST));
    }
  }

  @Nested
  class UpdateDataReference {

    Consumer<UpdateDataReferenceRequestBody> updateReference =
        updateBody ->
            dataReferenceService.updateDataReference(
                workspaceId, reference.referenceId(), updateBody, USER_REQUEST);

    @Test
    void testUpdateName() {
      String updatedName = "rename";

      updateReference.accept(new UpdateDataReferenceRequestBody().name(updatedName));
      assertThat(currentReference.get().name(), equalTo(updatedName));
      assertThat(
          currentReference.get().referenceDescription(), equalTo(reference.referenceDescription()));
    }

    @Test
    void testUpdateDescription() {
      String updatedDescription = "updated description";

      updateReference.accept(
          new UpdateDataReferenceRequestBody().referenceDescription(updatedDescription));
      assertThat(currentReference.get().name(), equalTo(reference.name()));
      assertThat(currentReference.get().referenceDescription(), equalTo(updatedDescription));
    }

    @Test
    void testUpdateAllFields() {
      String updatedName2 = "rename_again";
      String updatedDescription2 = "updated description again";

      updateReference.accept(
          new UpdateDataReferenceRequestBody()
              .name(updatedName2)
              .referenceDescription(updatedDescription2));
      assertThat(currentReference.get().name(), equalTo(updatedName2));
      assertThat(currentReference.get().referenceDescription(), equalTo(updatedDescription2));
    }

    @Test
    void updateNothingFails() {
      assertThrows(
          InvalidDaoRequestException.class,
          () -> updateReference.accept(new UpdateDataReferenceRequestBody()));
    }
  }

  @Nested
  class DeleteDataReference {

    @Test
    void testDeleteDataReference() {
      // Validate the reference exists and is readable.
      assertThat(currentReference.get(), equalTo(reference));

      dataReferenceService.deleteDataReference(workspaceId, reference.referenceId(), USER_REQUEST);
      // Validate that reference is now deleted.
      assertThrows(DataReferenceNotFoundException.class, () -> currentReference.get());
    }

    @Test
    void testDeleteMissingDataReference() {
      assertThrows(
          DataReferenceNotFoundException.class,
          () ->
              dataReferenceService.deleteDataReference(
                  workspaceId, UUID.randomUUID(), USER_REQUEST));
    }
  }

  /**
   * Test utility which creates a workspace with a random ID, no spend profile, and stage
   * RAWLS_WORKSPACE. Returns the generated workspace ID.
   */
  private UUID createDefaultWorkspace() {
    WorkspaceRequest request =
        WorkspaceRequest.builder()
            .workspaceId(UUID.randomUUID())
            .jobId(UUID.randomUUID().toString())
            .spendProfileId(Optional.empty())
            .workspaceStage(WorkspaceStage.RAWLS_WORKSPACE)
            .build();
    return workspaceService.createWorkspace(request, USER_REQUEST);
  }

  /**
   * Test utility providing a pre-filled ReferenceRequest.Builder with the provided workspaceId.
   *
   * <p>This gives a constant name, cloning instructions, and referenceObject of specified type.
   */
  private DataReferenceRequest.Builder defaultReferenceRequest(
      UUID workspaceId, DataReferenceType type) {
    final ReferenceObject referenceObject;
    switch (type) {
      case DATA_REPO_SNAPSHOT:
        referenceObject = SnapshotReference.create("fake-instance-name", "snapshot-name");
        break;
      case GOOGLE_BUCKET:
        referenceObject = GoogleBucketReference.create("my-bucket-name");
        break;
      case BIG_QUERY_DATASET:
        referenceObject = BigQueryDatasetReference.create("my-project", "dataset_id");
        break;
      default:
        throw new InvalidDataReferenceException(
            "Invalid reference type specified in DataReferenceServiceTest");
    }
    return DataReferenceRequest.builder()
        .workspaceId(workspaceId)
        .name("some_name")
        .referenceDescription("some description, too")
        .cloningInstructions(CloningInstructions.COPY_NOTHING)
        .referenceType(type)
        .referenceObject(referenceObject);
  }
}<|MERGE_RESOLUTION|>--- conflicted
+++ resolved
@@ -72,7 +72,6 @@
     reference = dataReferenceService.createDataReference(request, USER_REQUEST);
   }
 
-<<<<<<< HEAD
   @Nested
   class CreateDataReference {
 
@@ -116,12 +115,6 @@
       assertThat(datasetReference.projectId(), equalTo(requestReference.projectId()));
       assertThat(datasetReference.datasetName(), equalTo(requestReference.datasetName()));
     }
-=======
-  @Test
-  void testCreateDataReference() {
-    assertThat(reference.workspaceId(), equalTo(workspaceId));
-    assertThat(reference.name(), equalTo(request.name()));
->>>>>>> 1f4038c4
   }
 
   @Nested
@@ -136,7 +129,6 @@
     }
 
     @Test
-<<<<<<< HEAD
     public void testGetDataReferenceByWrongTypeMissing() {
       DataReference ref = currentReference.get();
 
@@ -151,9 +143,6 @@
 
     @Test
     public void testGetDataReferenceByName() {
-=======
-    void testGetDataReferenceByName() {
->>>>>>> 1f4038c4
       DataReference ref =
           dataReferenceService.getDataReferenceByName(
               workspaceId, request.referenceType(), request.name(), USER_REQUEST);
