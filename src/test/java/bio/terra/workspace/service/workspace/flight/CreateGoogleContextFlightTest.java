--- conflicted
+++ resolved
@@ -181,13 +181,8 @@
    * @param groupEmail The group we expect roles to be bound to.
    * @param gcpPolicy The GCP policy we're checking for role bindings.
    */
-<<<<<<< HEAD
-  private void assertRoleBindingsInPolicy(IamRole role, String groupEmail, Policy gcpPolicy) {
+  private void assertRoleBindingsInPolicy(WsmIamRole role, String groupEmail, Policy gcpPolicy) {
     List<String> expectedGcpRoleList = CloudSyncRoleMapping.CLOUD_SYNC_ROLE_MAP.get(role);
-=======
-  private void assertRoleBindingsInPolicy(WsmIamRole role, String groupEmail, Policy gcpPolicy) {
-    List<String> expectedGcpRoleList = CloudSyncRoleMapping.cloudSyncRoleMap.get(role);
->>>>>>> 6347107a
     List<Binding> actualGcpBindingList = gcpPolicy.getBindings();
     List<String> actualGcpRoleList =
         actualGcpBindingList.stream().map(Binding::getRole).collect(Collectors.toList());
