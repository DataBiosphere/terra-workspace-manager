package bio.terra.workspace.service.workspace.flight;

import static org.junit.jupiter.api.Assertions.assertEquals;
import static org.junit.jupiter.api.Assertions.assertNotNull;
import static org.junit.jupiter.api.Assertions.assertTrue;

import bio.terra.common.sam.exception.SamBadRequestException;
import bio.terra.stairway.FlightDebugInfo;
import bio.terra.stairway.FlightMap;
import bio.terra.stairway.FlightState;
import bio.terra.stairway.FlightStatus;
import bio.terra.stairway.StepStatus;
import bio.terra.workspace.common.BaseConnectedTest;
import bio.terra.workspace.common.StairwayTestUtils;
import bio.terra.workspace.connected.UserAccessUtils;
import bio.terra.workspace.service.crl.CrlService;
import bio.terra.workspace.service.iam.AuthenticatedUserRequest;
import bio.terra.workspace.service.job.JobMapKeys;
import bio.terra.workspace.service.job.JobService;
import bio.terra.workspace.service.spendprofile.SpendConnectedTestUtils;
import bio.terra.workspace.service.workspace.WorkspaceService;
import bio.terra.workspace.service.workspace.model.GcpCloudContext;
import bio.terra.workspace.service.workspace.model.Workspace;
import bio.terra.workspace.service.workspace.model.WorkspaceRequest;
import bio.terra.workspace.service.workspace.model.WorkspaceStage;
import com.google.api.services.cloudresourcemanager.model.Project;
import java.time.Duration;
import java.util.HashMap;
import java.util.Map;
import java.util.UUID;
import org.junit.jupiter.api.Test;
import org.junit.jupiter.api.condition.DisabledIfEnvironmentVariable;
import org.springframework.beans.factory.annotation.Autowired;

class DeleteGoogleContextFlightTest extends BaseConnectedTest {
  /**
   * How long to wait for a delete context Stairway flight to complete before timing out the test.
   */
  private static final Duration DELETION_FLIGHT_TIMEOUT = Duration.ofMinutes(3);
  /**
   * How long to wait for a create context Stairway flight to complete before timing out the test.
   */
  private static final Duration CREATION_FLIGHT_TIMEOUT = Duration.ofMinutes(3);

  @Autowired private WorkspaceService workspaceService;
  @Autowired private CrlService crl;
  @Autowired private JobService jobService;
  @Autowired private SpendConnectedTestUtils spendUtils;
  @Autowired private UserAccessUtils userAccessUtils;

  @Test
<<<<<<< HEAD
  @DisabledIfEnvironmentVariable(named = "TEST_ENV", matches = BUFFER_SERVICE_DISABLED_ENVS_REG_EX)
  void deleteContext() throws Exception {
=======
  @DisabledIfEnvironmentVariable(named = "TEST_ENV", matches = bufferServiceDisabledEnvsRegEx)
  void deleteContextDo() throws Exception {
>>>>>>> 88f53e4e
    UUID workspaceId = createWorkspace();
    FlightMap createParameters = new FlightMap();
    AuthenticatedUserRequest userReq = userAccessUtils.defaultUserAuthRequest();
    createParameters.put(WorkspaceFlightMapKeys.WORKSPACE_ID, workspaceId.toString());
    createParameters.put(
        WorkspaceFlightMapKeys.BILLING_ACCOUNT_ID, spendUtils.defaultBillingAccountId());
    createParameters.put(JobMapKeys.AUTH_USER_INFO.getKeyName(), userReq);

    // Create the google context.
    FlightState flightState =
        StairwayTestUtils.blockUntilFlightCompletes(
            jobService.getStairway(),
            CreateGcpContextFlight.class,
            createParameters,
            CREATION_FLIGHT_TIMEOUT,
            null);
    assertEquals(FlightStatus.SUCCESS, flightState.getFlightStatus());

    Workspace workspace = workspaceService.getWorkspace(workspaceId, userReq);
    String projectId =
        workspace.getGcpCloudContext().map(GcpCloudContext::getGcpProjectId).orElse(null);
    assertNotNull(projectId);

    Project project = crl.getCloudResourceManagerCow().projects().get(projectId).execute();
    assertEquals("ACTIVE", project.getLifecycleState());

    // Delete the google context.
    FlightMap deleteParameters = new FlightMap();
    deleteParameters.put(WorkspaceFlightMapKeys.WORKSPACE_ID, workspaceId.toString());

    // Force each step to be retried once to ensure proper behavior.
    Map<String, StepStatus> doFailures = new HashMap<>();
    doFailures.put(DeleteProjectStep.class.getName(), StepStatus.STEP_RESULT_FAILURE_RETRY);
    doFailures.put(DeleteGcpContextStep.class.getName(), StepStatus.STEP_RESULT_FAILURE_RETRY);
    FlightDebugInfo debugInfo = FlightDebugInfo.newBuilder().doStepFailures(doFailures).build();

    flightState =
        StairwayTestUtils.blockUntilFlightCompletes(
            jobService.getStairway(),
            DeleteGcpContextFlight.class,
            deleteParameters,
            DELETION_FLIGHT_TIMEOUT,
            debugInfo);
    assertEquals(FlightStatus.SUCCESS, flightState.getFlightStatus());

    workspace = workspaceService.getWorkspace(workspaceId, userReq);
    assertTrue(workspace.getGcpCloudContext().isEmpty());

    project = crl.getCloudResourceManagerCow().projects().get(projectId).execute();
    assertEquals("DELETE_REQUESTED", project.getLifecycleState());
  }

  @Test
  @DisabledIfEnvironmentVariable(named = "TEST_ENV", matches = bufferServiceDisabledEnvsRegEx)
  void deleteContextUndo() throws Exception {
    UUID workspaceId = createWorkspace();
    FlightMap createParameters = new FlightMap();
    AuthenticatedUserRequest userReq = userAccessUtils.defaultUserAuthRequest();
    createParameters.put(WorkspaceFlightMapKeys.WORKSPACE_ID, workspaceId.toString());
    createParameters.put(
        WorkspaceFlightMapKeys.BILLING_ACCOUNT_ID, spendUtils.defaultBillingAccountId());
    createParameters.put(JobMapKeys.AUTH_USER_INFO.getKeyName(), userReq);

    // Create the google context.
    FlightState flightState =
        StairwayTestUtils.blockUntilFlightCompletes(
            jobService.getStairway(),
            CreateGcpContextFlight.class,
            createParameters,
            CREATION_FLIGHT_TIMEOUT,
            null);
    assertEquals(FlightStatus.SUCCESS, flightState.getFlightStatus());

    // Delete the google context.
    FlightMap deleteParameters = new FlightMap();
    deleteParameters.put(WorkspaceFlightMapKeys.WORKSPACE_ID, workspaceId.toString());

    // Fail at the end of the flight to verify it can't be undone.
    FlightDebugInfo debugInfo = FlightDebugInfo.newBuilder().lastStepFailure(true).build();

    flightState =
        StairwayTestUtils.blockUntilFlightCompletes(
            jobService.getStairway(),
            DeleteGcpContextFlight.class,
            deleteParameters,
            DELETION_FLIGHT_TIMEOUT,
            debugInfo);
    assertEquals(FlightStatus.FATAL, flightState.getFlightStatus());

    // Because this flight cannot be undone, the context should still be deleted even after undoing.
    Workspace workspace = workspaceService.getWorkspace(workspaceId, userReq);
    assertTrue(workspace.getGcpCloudContext().isEmpty());
  }

  @Test
  void deleteNonExistentContextIsOk() throws Exception {
    UUID workspaceId = createWorkspace();
    AuthenticatedUserRequest userReq = userAccessUtils.defaultUserAuthRequest();
    Workspace workspace = workspaceService.getWorkspace(workspaceId, userReq);
    assertTrue(workspace.getGcpCloudContext().isEmpty());

    FlightMap inputParameters = new FlightMap();
    inputParameters.put(WorkspaceFlightMapKeys.WORKSPACE_ID, workspaceId.toString());
    FlightState flightState =
        StairwayTestUtils.blockUntilFlightCompletes(
            jobService.getStairway(),
            DeleteGcpContextFlight.class,
            inputParameters,
            DELETION_FLIGHT_TIMEOUT,
            null);
    assertEquals(FlightStatus.SUCCESS, flightState.getFlightStatus());

    workspace = workspaceService.getWorkspace(workspaceId, userReq);
    assertTrue(workspace.getGcpCloudContext().isEmpty());
  }

  /** Creates a workspace, returning its workspaceId. */
  private UUID createWorkspace() {
    WorkspaceRequest request =
        WorkspaceRequest.builder()
            .workspaceId(UUID.randomUUID())
            .jobId(UUID.randomUUID().toString())
            .workspaceStage(WorkspaceStage.MC_WORKSPACE)
            .build();
    return workspaceService.createWorkspace(request, userAccessUtils.defaultUserAuthRequest());
  }
}<|MERGE_RESOLUTION|>--- conflicted
+++ resolved
@@ -49,13 +49,8 @@
   @Autowired private UserAccessUtils userAccessUtils;
 
   @Test
-<<<<<<< HEAD
   @DisabledIfEnvironmentVariable(named = "TEST_ENV", matches = BUFFER_SERVICE_DISABLED_ENVS_REG_EX)
-  void deleteContext() throws Exception {
-=======
-  @DisabledIfEnvironmentVariable(named = "TEST_ENV", matches = bufferServiceDisabledEnvsRegEx)
   void deleteContextDo() throws Exception {
->>>>>>> 88f53e4e
     UUID workspaceId = createWorkspace();
     FlightMap createParameters = new FlightMap();
     AuthenticatedUserRequest userReq = userAccessUtils.defaultUserAuthRequest();
@@ -109,7 +104,7 @@
   }
 
   @Test
-  @DisabledIfEnvironmentVariable(named = "TEST_ENV", matches = bufferServiceDisabledEnvsRegEx)
+  @DisabledIfEnvironmentVariable(named = "TEST_ENV", matches = BUFFER_SERVICE_DISABLED_ENVS_REG_EX)
   void deleteContextUndo() throws Exception {
     UUID workspaceId = createWorkspace();
     FlightMap createParameters = new FlightMap();
