--- conflicted
+++ resolved
@@ -312,7 +312,6 @@
   }
 
   @Test
-<<<<<<< HEAD
   void deleteMcWorkspaceDoSteps() {
     WorkspaceRequest request =
         defaultRequestBuilder(UUID.randomUUID())
@@ -359,10 +358,7 @@
   }
 
   @Test
-  void deleteForbiddenMissingWorkspace() {
-=======
   void deleteForbiddenMissingWorkspace() throws Exception {
->>>>>>> 7bbc0bad
     doThrow(new UnauthorizedException("forbid!"))
         .when(mockSamService)
         .checkAuthz(any(), any(), any(), any());
