package bio.terra.workspace.service.workspace;

import static org.junit.jupiter.api.Assertions.*;
import static org.mockito.ArgumentMatchers.any;
import static org.mockito.Mockito.*;

import bio.terra.cloudres.google.cloudresourcemanager.CloudResourceManagerCow;
import bio.terra.workspace.common.BaseConnectedTest;
import bio.terra.workspace.common.exception.*;
import bio.terra.workspace.common.model.Workspace;
import bio.terra.workspace.common.model.WorkspaceStage;
import bio.terra.workspace.common.utils.SamUtils;
import bio.terra.workspace.generated.model.CloningInstructionsEnum;
import bio.terra.workspace.generated.model.CreateDataReferenceRequestBody;
import bio.terra.workspace.generated.model.DataRepoSnapshot;
import bio.terra.workspace.generated.model.ReferenceTypeEnum;
import bio.terra.workspace.service.datareference.DataReferenceService;
import bio.terra.workspace.service.datarepo.DataRepoService;
import bio.terra.workspace.service.iam.AuthenticatedUserRequest;
import bio.terra.workspace.service.iam.SamService;
import bio.terra.workspace.service.job.JobService;
import bio.terra.workspace.service.spendprofile.SpendConnectedTestUtils;
import bio.terra.workspace.service.spendprofile.SpendProfileId;
import bio.terra.workspace.service.spendprofile.exceptions.SpendUnauthorizedException;
import bio.terra.workspace.service.workspace.exceptions.MissingSpendProfileException;
import bio.terra.workspace.service.workspace.exceptions.NoBillingAccountException;
import com.google.api.services.cloudresourcemanager.model.Project;
import java.util.Optional;
import java.util.UUID;
import org.junit.jupiter.api.BeforeEach;
import org.junit.jupiter.api.Test;
import org.mockito.Mockito;
import org.springframework.beans.factory.annotation.Autowired;
import org.springframework.boot.test.mock.mockito.MockBean;
import org.springframework.http.HttpStatus;

public class WorkspaceServiceTest extends BaseConnectedTest {
  @Autowired private WorkspaceService workspaceService;
  @Autowired private DataReferenceService dataReferenceService;
  @Autowired private JobService jobService;
  @Autowired private CloudResourceManagerCow resourceManager;
  @Autowired private SpendConnectedTestUtils spendUtils;

  @MockBean private DataRepoService dataRepoService;

  /** Mock SamService does nothing for all calls that would throw if unauthorized. */
  @MockBean private SamService mockSamService;

  /** A fake authenticated user request. */
  private static final AuthenticatedUserRequest USER_REQUEST =
      new AuthenticatedUserRequest()
          .token(Optional.of("fake-token"))
          .email("fake@email.com")
          .subjectId("fakeID123");

  /** A unique ID generated for each test to manage concurrent flights. */
  private String operationId;

  @BeforeEach
  public void setup() {
    doReturn(true).when(dataRepoService).snapshotExists(any(), any(), any());
<<<<<<< HEAD
    operationId = UUID.randomUUID().toString();
=======
    // By default, allow all spend link calls as authorized. (All other isAuthorized calls return
    // false by Mockito default.
    Mockito.when(
            mockSamService.isAuthorized(
                Mockito.any(),
                Mockito.eq(SamUtils.SPEND_PROFILE_RESOURCE),
                Mockito.any(),
                Mockito.eq(SamUtils.SPEND_PROFILE_LINK_ACTION)))
        .thenReturn(true);
>>>>>>> ec212494
  }

  @Test
  public void testGetMissingWorkspace() {
    assertThrows(
        WorkspaceNotFoundException.class,
        () -> workspaceService.getWorkspace(UUID.randomUUID(), USER_REQUEST));
  }

  @Test
  public void testGetExistingWorkspace() {
    UUID workspaceId = UUID.randomUUID();
    workspaceService.createWorkspace(
        workspaceId, Optional.empty(), WorkspaceStage.RAWLS_WORKSPACE, operationId, USER_REQUEST);

    assertEquals(
        workspaceId, workspaceService.getWorkspace(workspaceId, USER_REQUEST).workspaceId());
  }

  @Test
  public void testWorkspaceStagePersists() {
    UUID workspaceId = UUID.randomUUID();
    workspaceService.createWorkspace(
        workspaceId, Optional.empty(), WorkspaceStage.MC_WORKSPACE, operationId, USER_REQUEST);

    Workspace createdWorkspace = workspaceService.getWorkspace(workspaceId, USER_REQUEST);
    assertEquals(workspaceId, createdWorkspace.workspaceId());
    assertEquals(WorkspaceStage.MC_WORKSPACE, createdWorkspace.workspaceStage());
  }

  @Test
  public void duplicateWorkspaceRejected() {
    UUID workspaceId = UUID.randomUUID();
    workspaceService.createWorkspace(
        workspaceId, Optional.empty(), WorkspaceStage.RAWLS_WORKSPACE, operationId, USER_REQUEST);

    // Note that the two calls use different operationIDs, making them logically distinct
    // operations.
    assertThrows(
        DuplicateWorkspaceException.class,
        () ->
            workspaceService.createWorkspace(
                workspaceId,
                Optional.empty(),
                WorkspaceStage.RAWLS_WORKSPACE,
                UUID.randomUUID().toString(),
                USER_REQUEST));
  }

  @Test
  public void duplicateWorkspaceRequestOk() {
    UUID workspaceId = UUID.randomUUID();
    UUID returnedId =
        workspaceService.createWorkspace(
            workspaceId,
            Optional.empty(),
            WorkspaceStage.RAWLS_WORKSPACE,
            operationId,
            USER_REQUEST);
    UUID duplicateReturnedId =
        workspaceService.createWorkspace(
            workspaceId,
            Optional.empty(),
            WorkspaceStage.RAWLS_WORKSPACE,
            operationId,
            USER_REQUEST);
    assertEquals(returnedId, duplicateReturnedId);
    assertEquals(returnedId, workspaceId);
  }

  @Test
  public void duplicateOperationSharesFailureResponse() {
    String errorMsg = "fake SAM error message";
    doThrow(new SamApiException(errorMsg))
        .when(mockSamService)
        .createWorkspaceWithDefaults(any(), any());

    UUID workspaceId = UUID.randomUUID();
    assertThrows(
        SamApiException.class,
        () ->
            workspaceService.createWorkspace(
                workspaceId,
                Optional.empty(),
                WorkspaceStage.RAWLS_WORKSPACE,
                operationId,
                USER_REQUEST));
    // This call shares the above operation ID, and so should return the same SamApiException
    // instead of a more generic internal Stairway exception.
    assertThrows(
        SamApiException.class,
        () ->
            workspaceService.createWorkspace(
                workspaceId,
                Optional.empty(),
                WorkspaceStage.RAWLS_WORKSPACE,
                operationId,
                USER_REQUEST));
  }

  @Test
  public void testWithSpendProfile() {
    UUID workspaceId = UUID.randomUUID();
    Optional<SpendProfileId> spendProfileId = Optional.of(SpendProfileId.create("foo"));
    workspaceService.createWorkspace(
        workspaceId,
        spendProfileId,
        WorkspaceStage.RAWLS_WORKSPACE,
        UUID.randomUUID().toString(),
        USER_REQUEST);

    Workspace createdWorkspace = workspaceService.getWorkspace(workspaceId, USER_REQUEST);
    assertEquals(workspaceId, createdWorkspace.workspaceId());
    assertEquals(spendProfileId, createdWorkspace.spendProfileId());
  }

  @Test
  public void testHandlesSamError() {
    String errorMsg = "fake SAM error message";

    doThrow(new SamApiException(errorMsg))
        .when(mockSamService)
        .createWorkspaceWithDefaults(any(), any());

    UUID workspaceId = UUID.randomUUID();
    SamApiException exception =
        assertThrows(
            SamApiException.class,
            () ->
                workspaceService.createWorkspace(
                    workspaceId,
                    Optional.empty(),
                    WorkspaceStage.RAWLS_WORKSPACE,
                    UUID.randomUUID().toString(),
                    USER_REQUEST));
    assertEquals(errorMsg, exception.getMessage());
  }

  @Test
  public void createAndDeleteWorkspace() {
    UUID workspaceId = UUID.randomUUID();
    workspaceService.createWorkspace(
        workspaceId,
        Optional.empty(),
        WorkspaceStage.RAWLS_WORKSPACE,
        UUID.randomUUID().toString(),
        USER_REQUEST);

    workspaceService.deleteWorkspace(workspaceId, USER_REQUEST);
    assertThrows(
        WorkspaceNotFoundException.class,
        () -> workspaceService.getWorkspace(workspaceId, USER_REQUEST));
  }

  @Test
  public void deleteWorkspaceWithDataReference() {
    // First, create a workspace.
    UUID workspaceId = UUID.randomUUID();
    workspaceService.createWorkspace(
        workspaceId,
        Optional.empty(),
        WorkspaceStage.RAWLS_WORKSPACE,
        UUID.randomUUID().toString(),
        USER_REQUEST);

    // Next, add a data reference to that workspace.
    DataRepoSnapshot reference =
        new DataRepoSnapshot().instanceName("fake instance").snapshot("fake snapshot");
    CreateDataReferenceRequestBody referenceRequest =
        new CreateDataReferenceRequestBody()
            .name("fake_data_reference")
            .cloningInstructions(CloningInstructionsEnum.NOTHING)
            .referenceType(ReferenceTypeEnum.DATA_REPO_SNAPSHOT)
            .reference(reference);
    UUID referenceId =
        dataReferenceService
            .createDataReference(workspaceId, referenceRequest, USER_REQUEST)
            .getReferenceId();
    // Validate that the reference exists.
    dataReferenceService.getDataReference(workspaceId, referenceId, USER_REQUEST);
    // Delete the workspace.
    workspaceService.deleteWorkspace(workspaceId, USER_REQUEST);
    // Verify that the contained data reference is no longer returned.
    assertThrows(
        DataReferenceNotFoundException.class,
        () -> dataReferenceService.getDataReference(workspaceId, referenceId, USER_REQUEST));
  }

  @Test
  public void deleteWorkspaceWithGoogleContext() throws Exception {
    UUID workspaceId = UUID.randomUUID();
    workspaceService.createWorkspace(
        workspaceId,
<<<<<<< HEAD
        Optional.empty(),
        WorkspaceStage.RAWLS_WORKSPACE,
        UUID.randomUUID().toString(),
=======
        Optional.of(spendUtils.defaultSpendId()),
        WorkspaceStage.RAWLS_WORKSPACE,
>>>>>>> ec212494
        USER_REQUEST);

    String jobId = workspaceService.createGoogleContext(workspaceId, USER_REQUEST);
    jobService.waitForJob(jobId);
    assertEquals(
        HttpStatus.OK,
        jobService.retrieveJobResult(jobId, Object.class, USER_REQUEST).getStatusCode());
    String projectId =
        workspaceService.getCloudContext(workspaceId, USER_REQUEST).googleProjectId().get();
    // Verify project exists by retrieving it.
    Project project = resourceManager.projects().get(projectId).execute();

    workspaceService.deleteWorkspace(workspaceId, USER_REQUEST);
    // Check that project is now being deleted.
    project = resourceManager.projects().get(projectId).execute();
    assertEquals("DELETE_REQUESTED", project.getLifecycleState());
  }

  @Test
  public void createGetDeleteGoogleContext() {
    UUID workspaceId = UUID.randomUUID();
    workspaceService.createWorkspace(
        workspaceId,
<<<<<<< HEAD
        Optional.empty(),
        WorkspaceStage.RAWLS_WORKSPACE,
        UUID.randomUUID().toString(),
=======
        Optional.of(spendUtils.defaultSpendId()),
        WorkspaceStage.RAWLS_WORKSPACE,
>>>>>>> ec212494
        USER_REQUEST);

    String jobId = workspaceService.createGoogleContext(workspaceId, USER_REQUEST);
    jobService.waitForJob(jobId);
    assertEquals(
        HttpStatus.OK,
        jobService.retrieveJobResult(jobId, Object.class, USER_REQUEST).getStatusCode());
    assertTrue(
        workspaceService.getCloudContext(workspaceId, USER_REQUEST).googleProjectId().isPresent());

    workspaceService.deleteGoogleContext(workspaceId, USER_REQUEST);
    assertEquals(
        WorkspaceCloudContext.none(), workspaceService.getCloudContext(workspaceId, USER_REQUEST));
  }

  @Test
  public void createGoogleContextNoSpendProfileIdThrows() {
    UUID workspaceId = UUID.randomUUID();
    workspaceService.createWorkspace(
        workspaceId,

        // Don't specify a spend profile on the created worksapce.
        Optional.empty(),
        WorkspaceStage.RAWLS_WORKSPACE,
        USER_REQUEST);

    assertThrows(
        MissingSpendProfileException.class,
        () -> workspaceService.createGoogleContext(workspaceId, USER_REQUEST));
  }

  @Test
  public void createGoogleContextSpendLinkingUnauthorizedThrows() {
    UUID workspaceId = UUID.randomUUID();
    workspaceService.createWorkspace(
        workspaceId,
        Optional.of(spendUtils.defaultSpendId()),
        WorkspaceStage.RAWLS_WORKSPACE,
        USER_REQUEST);

    Mockito.when(
            mockSamService.isAuthorized(
                Mockito.eq(USER_REQUEST.getRequiredToken()),
                Mockito.eq(SamUtils.SPEND_PROFILE_RESOURCE),
                Mockito.any(),
                Mockito.eq(SamUtils.SPEND_PROFILE_LINK_ACTION)))
        .thenReturn(false);
    assertThrows(
        SpendUnauthorizedException.class,
        () -> workspaceService.createGoogleContext(workspaceId, USER_REQUEST));
  }

  @Test
  public void createGoogleContextSpendWithoutBillingAccountThrows() {
    UUID workspaceId = UUID.randomUUID();
    workspaceService.createWorkspace(
        workspaceId,
        Optional.of(spendUtils.noBillingAccount()),
        WorkspaceStage.RAWLS_WORKSPACE,
        USER_REQUEST);

    assertThrows(
        NoBillingAccountException.class,
        () -> workspaceService.createGoogleContext(workspaceId, USER_REQUEST));
  }
}<|MERGE_RESOLUTION|>--- conflicted
+++ resolved
@@ -59,9 +59,7 @@
   @BeforeEach
   public void setup() {
     doReturn(true).when(dataRepoService).snapshotExists(any(), any(), any());
-<<<<<<< HEAD
     operationId = UUID.randomUUID().toString();
-=======
     // By default, allow all spend link calls as authorized. (All other isAuthorized calls return
     // false by Mockito default.
     Mockito.when(
@@ -71,7 +69,6 @@
                 Mockito.any(),
                 Mockito.eq(SamUtils.SPEND_PROFILE_LINK_ACTION)))
         .thenReturn(true);
->>>>>>> ec212494
   }
 
   @Test
@@ -265,14 +262,9 @@
     UUID workspaceId = UUID.randomUUID();
     workspaceService.createWorkspace(
         workspaceId,
-<<<<<<< HEAD
-        Optional.empty(),
-        WorkspaceStage.RAWLS_WORKSPACE,
-        UUID.randomUUID().toString(),
-=======
         Optional.of(spendUtils.defaultSpendId()),
         WorkspaceStage.RAWLS_WORKSPACE,
->>>>>>> ec212494
+        UUID.randomUUID().toString(),
         USER_REQUEST);
 
     String jobId = workspaceService.createGoogleContext(workspaceId, USER_REQUEST);
@@ -296,14 +288,9 @@
     UUID workspaceId = UUID.randomUUID();
     workspaceService.createWorkspace(
         workspaceId,
-<<<<<<< HEAD
-        Optional.empty(),
-        WorkspaceStage.RAWLS_WORKSPACE,
-        UUID.randomUUID().toString(),
-=======
         Optional.of(spendUtils.defaultSpendId()),
         WorkspaceStage.RAWLS_WORKSPACE,
->>>>>>> ec212494
+        UUID.randomUUID().toString(),
         USER_REQUEST);
 
     String jobId = workspaceService.createGoogleContext(workspaceId, USER_REQUEST);
@@ -324,10 +311,10 @@
     UUID workspaceId = UUID.randomUUID();
     workspaceService.createWorkspace(
         workspaceId,
-
         // Don't specify a spend profile on the created worksapce.
         Optional.empty(),
         WorkspaceStage.RAWLS_WORKSPACE,
+        UUID.randomUUID().toString(),
         USER_REQUEST);
 
     assertThrows(
@@ -342,6 +329,7 @@
         workspaceId,
         Optional.of(spendUtils.defaultSpendId()),
         WorkspaceStage.RAWLS_WORKSPACE,
+        UUID.randomUUID().toString(),
         USER_REQUEST);
 
     Mockito.when(
@@ -363,6 +351,7 @@
         workspaceId,
         Optional.of(spendUtils.noBillingAccount()),
         WorkspaceStage.RAWLS_WORKSPACE,
+        UUID.randomUUID().toString(),
         USER_REQUEST);
 
     assertThrows(
