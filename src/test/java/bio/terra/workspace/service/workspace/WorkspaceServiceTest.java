package bio.terra.workspace.service.workspace;

import static org.junit.jupiter.api.Assertions.*;
import static org.mockito.ArgumentMatchers.any;
import static org.mockito.Mockito.*;

import bio.terra.cloudres.google.cloudresourcemanager.CloudResourceManagerCow;
import bio.terra.workspace.common.BaseConnectedTest;
import bio.terra.workspace.common.exception.*;
import bio.terra.workspace.common.utils.SamUtils;
import bio.terra.workspace.generated.model.CloningInstructionsEnum;
import bio.terra.workspace.generated.model.CreateDataReferenceRequestBody;
import bio.terra.workspace.generated.model.DataRepoSnapshot;
import bio.terra.workspace.generated.model.ReferenceTypeEnum;
import bio.terra.workspace.service.datareference.DataReferenceService;
import bio.terra.workspace.service.datarepo.DataRepoService;
import bio.terra.workspace.service.iam.AuthenticatedUserRequest;
import bio.terra.workspace.service.iam.SamService;
import bio.terra.workspace.service.job.JobService;
import bio.terra.workspace.service.spendprofile.SpendConnectedTestUtils;
import bio.terra.workspace.service.spendprofile.SpendProfileId;
import bio.terra.workspace.service.spendprofile.exceptions.SpendUnauthorizedException;
import bio.terra.workspace.service.workspace.exceptions.MissingSpendProfileException;
import bio.terra.workspace.service.workspace.exceptions.NoBillingAccountException;
<<<<<<< HEAD
import bio.terra.workspace.service.workspace.model.Workspace;
import bio.terra.workspace.service.workspace.model.WorkspaceRequest;
import bio.terra.workspace.service.workspace.model.WorkspaceStage;
=======
import bio.terra.workspace.service.workspace.exceptions.StageDisabledException;
>>>>>>> d5150f01
import com.google.api.services.cloudresourcemanager.model.Project;
import java.util.Optional;
import java.util.UUID;
import org.junit.jupiter.api.BeforeEach;
import org.junit.jupiter.api.Test;
import org.mockito.Mockito;
import org.springframework.beans.factory.annotation.Autowired;
import org.springframework.boot.test.mock.mockito.MockBean;
import org.springframework.http.HttpStatus;

public class WorkspaceServiceTest extends BaseConnectedTest {
  @Autowired private WorkspaceService workspaceService;
  @Autowired private DataReferenceService dataReferenceService;
  @Autowired private JobService jobService;
  @Autowired private CloudResourceManagerCow resourceManager;
  @Autowired private SpendConnectedTestUtils spendUtils;

  @MockBean private DataRepoService dataRepoService;

  /** Mock SamService does nothing for all calls that would throw if unauthorized. */
  @MockBean private SamService mockSamService;

  /** A fake authenticated user request. */
  private static final AuthenticatedUserRequest USER_REQUEST =
      new AuthenticatedUserRequest()
          .token(Optional.of("fake-token"))
          .email("fake@email.com")
          .subjectId("fakeID123");

  @BeforeEach
  public void setup() {
    doReturn(true).when(dataRepoService).snapshotExists(any(), any(), any());
    // By default, allow all spend link calls as authorized. (All other isAuthorized calls return
    // false by Mockito default.
    Mockito.when(
            mockSamService.isAuthorized(
                Mockito.any(),
                Mockito.eq(SamUtils.SPEND_PROFILE_RESOURCE),
                Mockito.any(),
                Mockito.eq(SamUtils.SPEND_PROFILE_LINK_ACTION)))
        .thenReturn(true);
  }

  @Test
  public void testGetMissingWorkspace() {
    assertThrows(
        WorkspaceNotFoundException.class,
        () -> workspaceService.getWorkspace(UUID.randomUUID(), USER_REQUEST));
  }

  @Test
  public void testGetExistingWorkspace() {
    WorkspaceRequest request = defaultRequestBuilder(UUID.randomUUID()).build();
    workspaceService.createWorkspace(request, USER_REQUEST);

    assertEquals(
        request.workspaceId(),
        workspaceService.getWorkspace(request.workspaceId(), USER_REQUEST).workspaceId());
  }

  @Test
  public void testWorkspaceStagePersists() {
    WorkspaceRequest mcWorkspaceRequest =
        defaultRequestBuilder(UUID.randomUUID())
            .workspaceStage(WorkspaceStage.MC_WORKSPACE)
            .build();
    workspaceService.createWorkspace(mcWorkspaceRequest, USER_REQUEST);
    Workspace createdWorkspace =
        workspaceService.getWorkspace(mcWorkspaceRequest.workspaceId(), USER_REQUEST);
    assertEquals(mcWorkspaceRequest.workspaceId(), createdWorkspace.workspaceId());
    assertEquals(WorkspaceStage.MC_WORKSPACE, createdWorkspace.workspaceStage());
  }

  @Test
  public void duplicateWorkspaceIdRequestsRejected() {
    WorkspaceRequest request = defaultRequestBuilder(UUID.randomUUID()).build();
    workspaceService.createWorkspace(request, USER_REQUEST);
    // Note that the two calls use different jobIds for the same Workspace ID, making them
    // logically distinct requests to create the same workspace.
    WorkspaceRequest duplicateWorkspace = defaultRequestBuilder(request.workspaceId()).build();
    assertThrows(
        DuplicateWorkspaceException.class,
        () -> workspaceService.createWorkspace(duplicateWorkspace, USER_REQUEST));
  }

  @Test
  public void duplicateJobIdRequestOk() {
    WorkspaceRequest request = defaultRequestBuilder(UUID.randomUUID()).build();
    UUID returnedId = workspaceService.createWorkspace(request, USER_REQUEST);
    // Because these calls share the same jobId they're treated as duplicate requests, rather
    // than separate attempts to create the same workspace.
    UUID duplicateReturnedId = workspaceService.createWorkspace(request, USER_REQUEST);
    assertEquals(returnedId, duplicateReturnedId);
    assertEquals(returnedId, request.workspaceId());
  }

  @Test
  public void duplicateOperationSharesFailureResponse() {
    String errorMsg = "fake SAM error message";
    doThrow(new SamApiException(errorMsg))
        .when(mockSamService)
        .createWorkspaceWithDefaults(any(), any());

    assertThrows(
        SamApiException.class,
        () ->
            workspaceService.createWorkspace(
                defaultRequestBuilder(UUID.randomUUID()).build(), USER_REQUEST));
    // This second call shares the above operation ID, and so should return the same SamApiException
    // instead of a more generic internal Stairway exception.
    assertThrows(
        SamApiException.class,
        () ->
            workspaceService.createWorkspace(
                defaultRequestBuilder(UUID.randomUUID()).build(), USER_REQUEST));
  }

  @Test
  public void testWithSpendProfile() {
    Optional<SpendProfileId> spendProfileId = Optional.of(SpendProfileId.create("foo"));
    WorkspaceRequest request =
        defaultRequestBuilder(UUID.randomUUID()).spendProfileId(spendProfileId).build();
    workspaceService.createWorkspace(request, USER_REQUEST);

    Workspace createdWorkspace = workspaceService.getWorkspace(request.workspaceId(), USER_REQUEST);
    assertEquals(request.workspaceId(), createdWorkspace.workspaceId());
    assertEquals(spendProfileId, createdWorkspace.spendProfileId());
  }

  @Test
  public void testHandlesSamError() {
    String errorMsg = "fake SAM error message";

    doThrow(new SamApiException(errorMsg))
        .when(mockSamService)
        .createWorkspaceWithDefaults(any(), any());

    SamApiException exception =
        assertThrows(
            SamApiException.class,
            () ->
                workspaceService.createWorkspace(
                    defaultRequestBuilder(UUID.randomUUID()).build(), USER_REQUEST));
    assertEquals(errorMsg, exception.getMessage());
  }

  @Test
  public void createAndDeleteWorkspace() {
    WorkspaceRequest request = defaultRequestBuilder(UUID.randomUUID()).build();
    workspaceService.createWorkspace(request, USER_REQUEST);

    workspaceService.deleteWorkspace(request.workspaceId(), USER_REQUEST);
    assertThrows(
        WorkspaceNotFoundException.class,
        () -> workspaceService.getWorkspace(request.workspaceId(), USER_REQUEST));
  }

  @Test
  public void deleteWorkspaceWithDataReference() {
    // First, create a workspace.
    WorkspaceRequest request = defaultRequestBuilder(UUID.randomUUID()).build();
    workspaceService.createWorkspace(request, USER_REQUEST);

    // Next, add a data reference to that workspace.
    DataRepoSnapshot reference =
        new DataRepoSnapshot().instanceName("fake instance").snapshot("fake snapshot");
    CreateDataReferenceRequestBody referenceRequest =
        new CreateDataReferenceRequestBody()
            .name("fake_data_reference")
            .cloningInstructions(CloningInstructionsEnum.NOTHING)
            .referenceType(ReferenceTypeEnum.DATA_REPO_SNAPSHOT)
            .reference(reference);
    UUID referenceId =
        dataReferenceService
            .createDataReference(request.workspaceId(), referenceRequest, USER_REQUEST)
            .getReferenceId();
    // Validate that the reference exists.
    dataReferenceService.getDataReference(request.workspaceId(), referenceId, USER_REQUEST);
    // Delete the workspace.
    workspaceService.deleteWorkspace(request.workspaceId(), USER_REQUEST);
    // Verify that the contained data reference is no longer returned.
    assertThrows(
        DataReferenceNotFoundException.class,
        () ->
            dataReferenceService.getDataReference(
                request.workspaceId(), referenceId, USER_REQUEST));
  }

  @Test
  public void deleteWorkspaceWithGoogleContext() throws Exception {
<<<<<<< HEAD
    WorkspaceRequest request =
        defaultRequestBuilder(UUID.randomUUID())
            .spendProfileId(Optional.of(spendUtils.defaultSpendId()))
            .build();
    workspaceService.createWorkspace(request, USER_REQUEST);

    String jobId = workspaceService.createGoogleContext(request.workspaceId(), USER_REQUEST);
=======
    UUID workspaceId = UUID.randomUUID();
    workspaceService.createWorkspace(
        workspaceId,
        Optional.of(spendUtils.defaultSpendId()),
        WorkspaceStage.MC_WORKSPACE,
        USER_REQUEST);

    String jobId = workspaceService.createGoogleContext(workspaceId, USER_REQUEST);
>>>>>>> d5150f01
    jobService.waitForJob(jobId);
    assertEquals(
        HttpStatus.OK,
        jobService.retrieveJobResult(jobId, Object.class, USER_REQUEST).getStatusCode());
    String projectId =
        workspaceService
            .getCloudContext(request.workspaceId(), USER_REQUEST)
            .googleProjectId()
            .get();
    // Verify project exists by retrieving it.
    Project project = resourceManager.projects().get(projectId).execute();

    workspaceService.deleteWorkspace(request.workspaceId(), USER_REQUEST);
    // Check that project is now being deleted.
    project = resourceManager.projects().get(projectId).execute();
    assertEquals("DELETE_REQUESTED", project.getLifecycleState());
  }

  @Test
  public void createGetDeleteGoogleContext() {
<<<<<<< HEAD
    WorkspaceRequest request =
        defaultRequestBuilder(UUID.randomUUID())
            .spendProfileId(Optional.of(spendUtils.defaultSpendId()))
            .build();
    workspaceService.createWorkspace(request, USER_REQUEST);

    String jobId = workspaceService.createGoogleContext(request.workspaceId(), USER_REQUEST);
=======
    UUID workspaceId = UUID.randomUUID();
    workspaceService.createWorkspace(
        workspaceId,
        Optional.of(spendUtils.defaultSpendId()),
        WorkspaceStage.MC_WORKSPACE,
        USER_REQUEST);

    String jobId = workspaceService.createGoogleContext(workspaceId, USER_REQUEST);
>>>>>>> d5150f01
    jobService.waitForJob(jobId);
    assertEquals(
        HttpStatus.OK,
        jobService.retrieveJobResult(jobId, Object.class, USER_REQUEST).getStatusCode());
    assertTrue(
        workspaceService
            .getCloudContext(request.workspaceId(), USER_REQUEST)
            .googleProjectId()
            .isPresent());

    workspaceService.deleteGoogleContext(request.workspaceId(), USER_REQUEST);
    assertEquals(
        WorkspaceCloudContext.none(),
        workspaceService.getCloudContext(request.workspaceId(), USER_REQUEST));
  }

  @Test
<<<<<<< HEAD
  public void createGoogleContextNoSpendProfileIdThrows() {
    WorkspaceRequest request = defaultRequestBuilder(UUID.randomUUID()).build();
    workspaceService.createWorkspace(request, USER_REQUEST);
=======
  public void createGoogleContextRawlsStageThrows() {
    UUID workspaceId = UUID.randomUUID();
    workspaceService.createWorkspace(
        workspaceId,
        Optional.empty(),
        // RAWLS stage instead of MC.
        WorkspaceStage.RAWLS_WORKSPACE,
        USER_REQUEST);

    assertThrows(
        StageDisabledException.class,
        () -> workspaceService.createGoogleContext(workspaceId, USER_REQUEST));
  }

  @Test
  public void createGoogleContextNoSpendProfileIdThrows() {
    UUID workspaceId = UUID.randomUUID();
    workspaceService.createWorkspace(
        workspaceId,
        // Don't specify a spend profile on the created worksapce.
        Optional.empty(),
        WorkspaceStage.MC_WORKSPACE,
        USER_REQUEST);
>>>>>>> d5150f01

    assertThrows(
        MissingSpendProfileException.class,
        () -> workspaceService.createGoogleContext(request.workspaceId(), USER_REQUEST));
  }

  @Test
  public void createGoogleContextSpendLinkingUnauthorizedThrows() {
<<<<<<< HEAD
    WorkspaceRequest request =
        defaultRequestBuilder(UUID.randomUUID())
            .spendProfileId(Optional.of(spendUtils.defaultSpendId()))
            .build();
    workspaceService.createWorkspace(request, USER_REQUEST);
=======
    UUID workspaceId = UUID.randomUUID();
    workspaceService.createWorkspace(
        workspaceId,
        Optional.of(spendUtils.defaultSpendId()),
        WorkspaceStage.MC_WORKSPACE,
        USER_REQUEST);
>>>>>>> d5150f01

    Mockito.when(
            mockSamService.isAuthorized(
                Mockito.eq(USER_REQUEST.getRequiredToken()),
                Mockito.eq(SamUtils.SPEND_PROFILE_RESOURCE),
                Mockito.any(),
                Mockito.eq(SamUtils.SPEND_PROFILE_LINK_ACTION)))
        .thenReturn(false);
    assertThrows(
        SpendUnauthorizedException.class,
        () -> workspaceService.createGoogleContext(request.workspaceId(), USER_REQUEST));
  }

  @Test
  public void createGoogleContextSpendWithoutBillingAccountThrows() {
<<<<<<< HEAD
    WorkspaceRequest request =
        defaultRequestBuilder(UUID.randomUUID())
            .spendProfileId(Optional.of(spendUtils.noBillingAccount()))
            .build();
    workspaceService.createWorkspace(request, USER_REQUEST);
=======
    UUID workspaceId = UUID.randomUUID();
    workspaceService.createWorkspace(
        workspaceId,
        Optional.of(spendUtils.noBillingAccount()),
        WorkspaceStage.MC_WORKSPACE,
        USER_REQUEST);
>>>>>>> d5150f01

    assertThrows(
        NoBillingAccountException.class,
        () -> workspaceService.createGoogleContext(request.workspaceId(), USER_REQUEST));
  }

  /**
   * Convenience method for getting a WorkspaceRequest builder with some pre-filled default values.
   *
   * <p>This provides default values for jobId (random UUID), spend profile
   * (Optional.empty()), and workspace stage (RAWLS_WORKSPACE).
   */
  private WorkspaceRequest.Builder defaultRequestBuilder(UUID workspaceId) {
    return WorkspaceRequest.builder()
        .workspaceId(workspaceId)
        .jobId(UUID.randomUUID().toString())
        .spendProfileId(Optional.empty())
        .workspaceStage(WorkspaceStage.RAWLS_WORKSPACE);
  }
}<|MERGE_RESOLUTION|>--- conflicted
+++ resolved
@@ -22,13 +22,10 @@
 import bio.terra.workspace.service.spendprofile.exceptions.SpendUnauthorizedException;
 import bio.terra.workspace.service.workspace.exceptions.MissingSpendProfileException;
 import bio.terra.workspace.service.workspace.exceptions.NoBillingAccountException;
-<<<<<<< HEAD
+import bio.terra.workspace.service.workspace.exceptions.StageDisabledException;
 import bio.terra.workspace.service.workspace.model.Workspace;
 import bio.terra.workspace.service.workspace.model.WorkspaceRequest;
 import bio.terra.workspace.service.workspace.model.WorkspaceStage;
-=======
-import bio.terra.workspace.service.workspace.exceptions.StageDisabledException;
->>>>>>> d5150f01
 import com.google.api.services.cloudresourcemanager.model.Project;
 import java.util.Optional;
 import java.util.UUID;
@@ -219,24 +216,14 @@
 
   @Test
   public void deleteWorkspaceWithGoogleContext() throws Exception {
-<<<<<<< HEAD
     WorkspaceRequest request =
         defaultRequestBuilder(UUID.randomUUID())
             .spendProfileId(Optional.of(spendUtils.defaultSpendId()))
+            .workspaceStage(WorkspaceStage.MC_WORKSPACE)
             .build();
     workspaceService.createWorkspace(request, USER_REQUEST);
 
     String jobId = workspaceService.createGoogleContext(request.workspaceId(), USER_REQUEST);
-=======
-    UUID workspaceId = UUID.randomUUID();
-    workspaceService.createWorkspace(
-        workspaceId,
-        Optional.of(spendUtils.defaultSpendId()),
-        WorkspaceStage.MC_WORKSPACE,
-        USER_REQUEST);
-
-    String jobId = workspaceService.createGoogleContext(workspaceId, USER_REQUEST);
->>>>>>> d5150f01
     jobService.waitForJob(jobId);
     assertEquals(
         HttpStatus.OK,
@@ -257,24 +244,14 @@
 
   @Test
   public void createGetDeleteGoogleContext() {
-<<<<<<< HEAD
     WorkspaceRequest request =
         defaultRequestBuilder(UUID.randomUUID())
             .spendProfileId(Optional.of(spendUtils.defaultSpendId()))
+            .workspaceStage(WorkspaceStage.MC_WORKSPACE)
             .build();
     workspaceService.createWorkspace(request, USER_REQUEST);
 
     String jobId = workspaceService.createGoogleContext(request.workspaceId(), USER_REQUEST);
-=======
-    UUID workspaceId = UUID.randomUUID();
-    workspaceService.createWorkspace(
-        workspaceId,
-        Optional.of(spendUtils.defaultSpendId()),
-        WorkspaceStage.MC_WORKSPACE,
-        USER_REQUEST);
-
-    String jobId = workspaceService.createGoogleContext(workspaceId, USER_REQUEST);
->>>>>>> d5150f01
     jobService.waitForJob(jobId);
     assertEquals(
         HttpStatus.OK,
@@ -292,35 +269,25 @@
   }
 
   @Test
-<<<<<<< HEAD
+  public void createGoogleContextRawlsStageThrows() {
+    WorkspaceRequest request =
+        defaultRequestBuilder(UUID.randomUUID())
+            .workspaceStage(WorkspaceStage.MC_WORKSPACE)
+            .build();
+    workspaceService.createWorkspace(request, USER_REQUEST);
+
+    assertThrows(
+        StageDisabledException.class,
+        () -> workspaceService.createGoogleContext(request.workspaceId(), USER_REQUEST));
+  }
+
+  @Test
   public void createGoogleContextNoSpendProfileIdThrows() {
-    WorkspaceRequest request = defaultRequestBuilder(UUID.randomUUID()).build();
-    workspaceService.createWorkspace(request, USER_REQUEST);
-=======
-  public void createGoogleContextRawlsStageThrows() {
-    UUID workspaceId = UUID.randomUUID();
-    workspaceService.createWorkspace(
-        workspaceId,
-        Optional.empty(),
-        // RAWLS stage instead of MC.
-        WorkspaceStage.RAWLS_WORKSPACE,
-        USER_REQUEST);
-
-    assertThrows(
-        StageDisabledException.class,
-        () -> workspaceService.createGoogleContext(workspaceId, USER_REQUEST));
-  }
-
-  @Test
-  public void createGoogleContextNoSpendProfileIdThrows() {
-    UUID workspaceId = UUID.randomUUID();
-    workspaceService.createWorkspace(
-        workspaceId,
-        // Don't specify a spend profile on the created worksapce.
-        Optional.empty(),
-        WorkspaceStage.MC_WORKSPACE,
-        USER_REQUEST);
->>>>>>> d5150f01
+    WorkspaceRequest request =
+        defaultRequestBuilder(UUID.randomUUID())
+            .workspaceStage(WorkspaceStage.MC_WORKSPACE)
+            .build();
+    workspaceService.createWorkspace(request, USER_REQUEST);
 
     assertThrows(
         MissingSpendProfileException.class,
@@ -329,20 +296,12 @@
 
   @Test
   public void createGoogleContextSpendLinkingUnauthorizedThrows() {
-<<<<<<< HEAD
     WorkspaceRequest request =
         defaultRequestBuilder(UUID.randomUUID())
             .spendProfileId(Optional.of(spendUtils.defaultSpendId()))
-            .build();
-    workspaceService.createWorkspace(request, USER_REQUEST);
-=======
-    UUID workspaceId = UUID.randomUUID();
-    workspaceService.createWorkspace(
-        workspaceId,
-        Optional.of(spendUtils.defaultSpendId()),
-        WorkspaceStage.MC_WORKSPACE,
-        USER_REQUEST);
->>>>>>> d5150f01
+            .workspaceStage(WorkspaceStage.MC_WORKSPACE)
+            .build();
+    workspaceService.createWorkspace(request, USER_REQUEST);
 
     Mockito.when(
             mockSamService.isAuthorized(
@@ -358,20 +317,12 @@
 
   @Test
   public void createGoogleContextSpendWithoutBillingAccountThrows() {
-<<<<<<< HEAD
     WorkspaceRequest request =
         defaultRequestBuilder(UUID.randomUUID())
             .spendProfileId(Optional.of(spendUtils.noBillingAccount()))
-            .build();
-    workspaceService.createWorkspace(request, USER_REQUEST);
-=======
-    UUID workspaceId = UUID.randomUUID();
-    workspaceService.createWorkspace(
-        workspaceId,
-        Optional.of(spendUtils.noBillingAccount()),
-        WorkspaceStage.MC_WORKSPACE,
-        USER_REQUEST);
->>>>>>> d5150f01
+            .workspaceStage(WorkspaceStage.MC_WORKSPACE)
+            .build();
+    workspaceService.createWorkspace(request, USER_REQUEST);
 
     assertThrows(
         NoBillingAccountException.class,
@@ -381,8 +332,8 @@
   /**
    * Convenience method for getting a WorkspaceRequest builder with some pre-filled default values.
    *
-   * <p>This provides default values for jobId (random UUID), spend profile
-   * (Optional.empty()), and workspace stage (RAWLS_WORKSPACE).
+   * <p>This provides default values for jobId (random UUID), spend profile (Optional.empty()), and
+   * workspace stage (RAWLS_WORKSPACE).
    */
   private WorkspaceRequest.Builder defaultRequestBuilder(UUID workspaceId) {
     return WorkspaceRequest.builder()
