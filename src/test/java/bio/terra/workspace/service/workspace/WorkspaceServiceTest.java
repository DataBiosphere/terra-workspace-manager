--- conflicted
+++ resolved
@@ -156,13 +156,11 @@
   @Test
   public void deleteWorkspaceWithGoogleContext() {
     UUID workspaceId = UUID.randomUUID();
-    workspaceService.createWorkspace(
-        new CreateWorkspaceRequestBody().id(workspaceId), USER_REQUEST);
+    workspaceService.createWorkspace(new CreateWorkspaceRequestBody().id(workspaceId), userReq);
 
-    String jobId = workspaceService.createGoogleContext(workspaceId, USER_REQUEST);
+    String jobId = workspaceService.createGoogleContext(workspaceId, userReq);
     jobService.waitForJob(jobId);
     assertEquals(
-<<<<<<< HEAD
             HttpStatus.OK, jobService.retrieveJobResult(jobId, Object.class, userReq).getStatusCode());
     String projectId = workspaceService.getCloudContext(workspaceId, userReq).googleProjectId().get();
     // get project todo
@@ -174,48 +172,17 @@
   @Test
   public void createGetDeleteGoogleContext() {
     UUID workspaceId = UUID.randomUUID();
-    workspaceService.createWorkspace(new CreateWorkspaceRequestBody().id(workspaceId), userReq);
-=======
-        HttpStatus.OK,
-        jobService.retrieveJobResult(jobId, Object.class, USER_REQUEST).getStatusCode());
->>>>>>> f173d972
+    workspaceService.createWorkspace(
+        new CreateWorkspaceRequestBody().id(workspaceId), USER_REQUEST);
 
-    String jobId = workspaceService.createGoogleContext(workspaceId, userReq);
+    String jobId = workspaceService.createGoogleContext(workspaceId, USER_REQUEST);
     jobService.waitForJob(jobId);
     assertEquals(
-        HttpStatus.OK, jobService.retrieveJobResult(jobId, Object.class, userReq).getStatusCode());
+        HttpStatus.OK, jobService.retrieveJobResult(jobId, Object.class, USER_REQUEST).getStatusCode());
     assertTrue(
-<<<<<<< HEAD
-        workspaceService.getCloudContext(workspaceId, userReq).googleProjectId().isPresent());
+        workspaceService.getCloudContext(workspaceId, USER_REQUEST).googleProjectId().isPresent());
 
-    workspaceService.deleteGoogleContext(workspaceId, userReq);
-    assertEquals(WorkspaceCloudContext.none(), workspaceService.getCloudContext(workspaceId, userReq));
-  }
-
-  // TODO: blank tests that should be written as more functionality gets added.
-  // @Test
-  // public void testLockedWorkspaceIsInaccessible() {
-  // }
-  // @Test
-  // public void testCreateFromNonFolderManagerIsRejected() {
-  // }
-  // @Test
-  // public void testPolicy() {
-  // }
-
-  private CreatedWorkspace runCreateWorkspaceCall(CreateWorkspaceRequestBody request)
-      throws Exception {
-    MvcResult initialResult =
-        mvc.perform(
-                post("/api/workspaces/v1")
-                    .contentType(MediaType.APPLICATION_JSON)
-                    .content(objectMapper.writeValueAsString(request)))
-            .andExpect(status().is(200))
-            .andReturn();
-    return objectMapper.readValue(
-        initialResult.getResponse().getContentAsString(), CreatedWorkspace.class);
-=======
-        workspaceService.getCloudContext(workspaceId, USER_REQUEST).googleProjectId().isPresent());
->>>>>>> f173d972
+    workspaceService.deleteGoogleContext(workspaceId, USER_REQUEST);
+    assertEquals(WorkspaceCloudContext.none(), workspaceService.getCloudContext(workspaceId, USER_REQUEST));
   }
 }