package bio.terra.workspace.service.workspace;

import static org.junit.jupiter.api.Assertions.assertEquals;
import static org.junit.jupiter.api.Assertions.assertNotNull;
import static org.junit.jupiter.api.Assertions.assertNull;
import static org.junit.jupiter.api.Assertions.assertThrows;
import static org.junit.jupiter.api.Assertions.assertTrue;
import static org.mockito.ArgumentMatchers.any;
import static org.mockito.Mockito.doReturn;
import static org.mockito.Mockito.doThrow;

import bio.terra.workspace.common.BaseConnectedTest;
import bio.terra.workspace.common.exception.DuplicateWorkspaceException;
import bio.terra.workspace.common.exception.ResourceNotFoundException;
import bio.terra.workspace.common.exception.SamApiException;
import bio.terra.workspace.common.exception.SamUnauthorizedException;
import bio.terra.workspace.db.ResourceDao;
import bio.terra.workspace.db.exception.WorkspaceNotFoundException;
import bio.terra.workspace.service.crl.CrlService;
import bio.terra.workspace.service.datarepo.DataRepoService;
import bio.terra.workspace.service.iam.AuthenticatedUserRequest;
import bio.terra.workspace.service.iam.SamService;
import bio.terra.workspace.service.iam.model.SamConstants;
import bio.terra.workspace.service.job.JobService;
import bio.terra.workspace.service.job.exception.DuplicateJobIdException;
import bio.terra.workspace.service.resource.exception.ResourceNotFoundException;
import bio.terra.workspace.service.resource.model.CloningInstructions;
import bio.terra.workspace.service.resource.reference.ReferenceDataRepoSnapshotResource;
import bio.terra.workspace.service.resource.reference.ReferenceResourceService;
import bio.terra.workspace.service.spendprofile.SpendConnectedTestUtils;
import bio.terra.workspace.service.spendprofile.SpendProfileId;
import bio.terra.workspace.service.spendprofile.exceptions.SpendUnauthorizedException;
import bio.terra.workspace.service.workspace.exceptions.MissingSpendProfileException;
import bio.terra.workspace.service.workspace.exceptions.NoBillingAccountException;
import bio.terra.workspace.service.workspace.exceptions.StageDisabledException;
import bio.terra.workspace.service.workspace.model.GcpCloudContext;
import bio.terra.workspace.service.workspace.model.Workspace;
import bio.terra.workspace.service.workspace.model.WorkspaceRequest;
import bio.terra.workspace.service.workspace.model.WorkspaceStage;
import com.google.api.services.cloudresourcemanager.model.Project;
import java.util.Optional;
import java.util.UUID;
import org.junit.jupiter.api.BeforeEach;
import org.junit.jupiter.api.Test;
import org.junit.jupiter.api.condition.DisabledIfEnvironmentVariable;
import org.mockito.Mockito;
import org.springframework.beans.factory.annotation.Autowired;
import org.springframework.boot.test.mock.mockito.MockBean;

class WorkspaceServiceTest extends BaseConnectedTest {
  @Autowired private WorkspaceService workspaceService;
  @Autowired private JobService jobService;
  @Autowired private CrlService crl;
  @Autowired private SpendConnectedTestUtils spendUtils;
  @Autowired private ReferenceResourceService referenceResourceService;
  @Autowired private ResourceDao resourceDao;

  @MockBean private DataRepoService dataRepoService;

  /** Mock SamService does nothing for all calls that would throw if unauthorized. */
  @MockBean private SamService mockSamService;

  /** A fake authenticated user request. */
  private static final AuthenticatedUserRequest USER_REQUEST =
      new AuthenticatedUserRequest()
          .token(Optional.of("fake-token"))
          .email("fake@email.com")
          .subjectId("fakeID123");

  @BeforeEach
  void setup() {
    doReturn(true).when(dataRepoService).snapshotExists(any(), any(), any());
    // By default, allow all spend link calls as authorized. (All other isAuthorized calls return
    // false by Mockito default.
    Mockito.when(
            mockSamService.isAuthorized(
                Mockito.any(),
                Mockito.eq(SamConstants.SPEND_PROFILE_RESOURCE),
                Mockito.any(),
                Mockito.eq(SamConstants.SPEND_PROFILE_LINK_ACTION)))
        .thenReturn(true);
    // Return a valid google group for cloud sync, as Google validates groups added to GCP projects.
    Mockito.when(mockSamService.syncWorkspacePolicy(any(), any(), any()))
        .thenReturn("terra-workspace-manager-test-group@googlegroups.com");
  }

  @Test
  void testGetMissingWorkspace() {
    assertThrows(
        WorkspaceNotFoundException.class,
        () -> workspaceService.getWorkspace(UUID.randomUUID(), USER_REQUEST));
  }

  @Test
  void testGetExistingWorkspace() {
    WorkspaceRequest request = defaultRequestBuilder(UUID.randomUUID()).build();
    workspaceService.createWorkspace(request, USER_REQUEST);

    assertEquals(
        request.workspaceId(),
        workspaceService.getWorkspace(request.workspaceId(), USER_REQUEST).getWorkspaceId());
  }

  @Test
  void testGetForbiddenMissingWorkspace() {
    doThrow(new SamUnauthorizedException("forbid!"))
        .when(mockSamService)
        .workspaceAuthzOnly(any(), any(), any());
    assertThrows(
        WorkspaceNotFoundException.class,
        () -> workspaceService.getWorkspace(UUID.randomUUID(), USER_REQUEST));
  }

  @Test
  void testGetForbiddenExistingWorkspace() {
    WorkspaceRequest request = defaultRequestBuilder(UUID.randomUUID()).build();
    workspaceService.createWorkspace(request, USER_REQUEST);

    doThrow(new SamUnauthorizedException("forbid!"))
        .when(mockSamService)
        .workspaceAuthzOnly(any(), any(), any());
    assertThrows(
        SamUnauthorizedException.class,
        () -> workspaceService.getWorkspace(request.workspaceId(), USER_REQUEST));
  }

  @Test
  void testWorkspaceStagePersists() {
    WorkspaceRequest mcWorkspaceRequest =
        defaultRequestBuilder(UUID.randomUUID())
            .workspaceStage(WorkspaceStage.MC_WORKSPACE)
            .build();
    workspaceService.createWorkspace(mcWorkspaceRequest, USER_REQUEST);
    Workspace createdWorkspace =
        workspaceService.getWorkspace(mcWorkspaceRequest.workspaceId(), USER_REQUEST);
    assertEquals(mcWorkspaceRequest.workspaceId(), createdWorkspace.getWorkspaceId());
    assertEquals(WorkspaceStage.MC_WORKSPACE, createdWorkspace.getWorkspaceStage());
  }

  @Test
  void duplicateWorkspaceIdRequestsRejected() {
    WorkspaceRequest request = defaultRequestBuilder(UUID.randomUUID()).build();
    workspaceService.createWorkspace(request, USER_REQUEST);
    // Note that the two calls use different jobIds for the same Workspace ID, making them
    // logically distinct requests to create the same workspace.
    WorkspaceRequest duplicateWorkspace = defaultRequestBuilder(request.workspaceId()).build();
    assertThrows(
        DuplicateWorkspaceException.class,
        () -> workspaceService.createWorkspace(duplicateWorkspace, USER_REQUEST));
  }

  @Test
  void duplicateJobIdRequestRejected() {
    WorkspaceRequest request = defaultRequestBuilder(UUID.randomUUID()).build();
    workspaceService.createWorkspace(request, USER_REQUEST);
    // Because these calls share the same jobId they're treated as duplicate requests, rather
    // than separate attempts to create the same workspace.
    assertThrows(
        DuplicateJobIdException.class,
        () -> workspaceService.createWorkspace(request, USER_REQUEST));
  }

  @Test
  void duplicateOperationSharesFailureResponse() {
    String errorMsg = "fake SAM error message";
    doThrow(new SamApiException(errorMsg))
        .when(mockSamService)
        .createWorkspaceWithDefaults(any(), any());

    assertThrows(
        SamApiException.class,
        () ->
            workspaceService.createWorkspace(
                defaultRequestBuilder(UUID.randomUUID()).build(), USER_REQUEST));
    // This second call shares the above operation ID, and so should return the same SamApiException
    // instead of a more generic internal Stairway exception.
    assertThrows(
        SamApiException.class,
        () ->
            workspaceService.createWorkspace(
                defaultRequestBuilder(UUID.randomUUID()).build(), USER_REQUEST));
  }

  @Test
  void testWithSpendProfile() {
    Optional<SpendProfileId> spendProfileId = Optional.of(SpendProfileId.create("foo"));
    WorkspaceRequest request =
        defaultRequestBuilder(UUID.randomUUID()).spendProfileId(spendProfileId).build();
    workspaceService.createWorkspace(request, USER_REQUEST);

    Workspace createdWorkspace = workspaceService.getWorkspace(request.workspaceId(), USER_REQUEST);
    assertEquals(request.workspaceId(), createdWorkspace.getWorkspaceId());
    assertEquals(spendProfileId, createdWorkspace.getSpendProfileId());
  }

  @Test
  void testHandlesSamError() {
    String errorMsg = "fake SAM error message";

    doThrow(new SamApiException(errorMsg))
        .when(mockSamService)
        .createWorkspaceWithDefaults(any(), any());

    SamApiException exception =
        assertThrows(
            SamApiException.class,
            () ->
                workspaceService.createWorkspace(
                    defaultRequestBuilder(UUID.randomUUID()).build(), USER_REQUEST));
    assertEquals(errorMsg, exception.getMessage());
  }

  @Test
  void createAndDeleteWorkspace() {
    WorkspaceRequest request = defaultRequestBuilder(UUID.randomUUID()).build();
    workspaceService.createWorkspace(request, USER_REQUEST);

    workspaceService.deleteWorkspace(request.workspaceId(), USER_REQUEST);
    assertThrows(
        WorkspaceNotFoundException.class,
        () -> workspaceService.getWorkspace(request.workspaceId(), USER_REQUEST));
  }

  @Test
  void deleteForbiddenMissingWorkspace() {
    doThrow(new SamUnauthorizedException("forbid!"))
        .when(mockSamService)
        .workspaceAuthzOnly(any(), any(), any());

    assertThrows(
        WorkspaceNotFoundException.class,
        () -> workspaceService.deleteWorkspace(UUID.randomUUID(), USER_REQUEST));
  }

  @Test
  void deleteForbiddenExistingWorkspace() {
    WorkspaceRequest request = defaultRequestBuilder(UUID.randomUUID()).build();
    workspaceService.createWorkspace(request, USER_REQUEST);

    doThrow(new SamUnauthorizedException("forbid!"))
        .when(mockSamService)
        .workspaceAuthzOnly(any(), any(), any());

    assertThrows(
        SamUnauthorizedException.class,
        () -> workspaceService.deleteWorkspace(request.workspaceId(), USER_REQUEST));
  }

  @Test
  void deleteWorkspaceWithDataReference() {
    // First, create a workspace.
    UUID workspaceId = UUID.randomUUID();
    WorkspaceRequest request = defaultRequestBuilder(workspaceId).build();
    workspaceService.createWorkspace(request, USER_REQUEST);

    // Next, add a data reference to that workspace.
    UUID resourceId = UUID.randomUUID();
    ReferenceDataRepoSnapshotResource snapshot =
        new ReferenceDataRepoSnapshotResource(
            workspaceId,
            resourceId,
            "fake_data_reference",
            null,
            CloningInstructions.COPY_NOTHING,
            "fakeinstance",
            "fakesnapshot");
    referenceResourceService.createReferenceResource(snapshot, USER_REQUEST);

    // Validate that the reference exists.
    referenceResourceService.getReferenceResource(workspaceId, resourceId, USER_REQUEST);

    // Delete the workspace.
    workspaceService.deleteWorkspace(request.workspaceId(), USER_REQUEST);

    // Verify that the workspace was successfully deleted, even though it contained references
    assertThrows(
<<<<<<< HEAD
        WorkspaceNotFoundException.class,
        () -> workspaceService.getWorkspace(workspaceId, USER_REQUEST));
=======
        ResourceNotFoundException.class,
        () -> dataReferenceDao.getDataReference(request.workspaceId(), referenceId));
>>>>>>> a73dbe53

    // Verify that the resource is also deleted
    assertThrows(
        ResourceNotFoundException.class, () -> resourceDao.getResource(workspaceId, resourceId));
  }

  @Test
  @DisabledIfEnvironmentVariable(named = "TEST_ENV", matches = bufferServiceDisabledEnvsRegEx)
  void deleteWorkspaceWithGoogleContext() throws Exception {
    WorkspaceRequest request =
        defaultRequestBuilder(UUID.randomUUID())
            .spendProfileId(Optional.of(spendUtils.defaultSpendId()))
            .workspaceStage(WorkspaceStage.MC_WORKSPACE)
            .build();
    workspaceService.createWorkspace(request, USER_REQUEST);
    String jobId = UUID.randomUUID().toString();
    workspaceService.createGcpCloudContext(
        request.workspaceId(), jobId, "/fake/value", USER_REQUEST);
    jobService.waitForJob(jobId);
    assertNull(jobService.retrieveJobResult(jobId, Object.class, USER_REQUEST).getException());
    Workspace workspace = workspaceService.getWorkspace(request.workspaceId(), USER_REQUEST);
    String projectId =
        workspace.getGcpCloudContext().map(GcpCloudContext::getGcpProjectId).orElse(null);
    assertNotNull(projectId);

    // Verify project exists by retrieving it.
    crl.getCloudResourceManagerCow().projects().get(projectId).execute();

    workspaceService.deleteWorkspace(request.workspaceId(), USER_REQUEST);

    // Check that project is now being deleted.
    Project project = crl.getCloudResourceManagerCow().projects().get(projectId).execute();
    assertEquals("DELETE_REQUESTED", project.getLifecycleState());
  }

  @Test
  @DisabledIfEnvironmentVariable(named = "TEST_ENV", matches = bufferServiceDisabledEnvsRegEx)
  void createGetDeleteGoogleContext() {
    WorkspaceRequest request =
        defaultRequestBuilder(UUID.randomUUID())
            .spendProfileId(Optional.of(spendUtils.defaultSpendId()))
            .workspaceStage(WorkspaceStage.MC_WORKSPACE)
            .build();
    workspaceService.createWorkspace(request, USER_REQUEST);

    String jobId = UUID.randomUUID().toString();
    workspaceService.createGcpCloudContext(
        request.workspaceId(), jobId, "/fake/value", USER_REQUEST);
    jobService.waitForJob(jobId);
    assertNull(jobService.retrieveJobResult(jobId, Object.class, USER_REQUEST).getException());
    Workspace workspace = workspaceService.getWorkspace(request.workspaceId(), USER_REQUEST);
    assertTrue(workspace.getGcpCloudContext().isPresent());

    workspaceService.deleteGcpCloudContext(request.workspaceId(), USER_REQUEST);
    workspace = workspaceService.getWorkspace(request.workspaceId(), USER_REQUEST);
    assertTrue(workspace.getGcpCloudContext().isEmpty());
  }

  @Test
  void createGoogleContextRawlsStageThrows() {
    WorkspaceRequest request = defaultRequestBuilder(UUID.randomUUID()).build();
    workspaceService.createWorkspace(request, USER_REQUEST);
    String jobId = UUID.randomUUID().toString();

    assertThrows(
        StageDisabledException.class,
        () ->
            workspaceService.createGcpCloudContext(
                request.workspaceId(), jobId, "/fake/value", USER_REQUEST));
  }

  @Test
  void createGoogleContextNoSpendProfileIdThrows() {
    WorkspaceRequest request =
        defaultRequestBuilder(UUID.randomUUID())
            .workspaceStage(WorkspaceStage.MC_WORKSPACE)
            .build();
    workspaceService.createWorkspace(request, USER_REQUEST);
    String jobId = UUID.randomUUID().toString();

    assertThrows(
        MissingSpendProfileException.class,
        () ->
            workspaceService.createGcpCloudContext(
                request.workspaceId(), jobId, "/fake/value", USER_REQUEST));
  }

  @Test
  void createGoogleContextSpendLinkingUnauthorizedThrows() {
    WorkspaceRequest request =
        defaultRequestBuilder(UUID.randomUUID())
            .spendProfileId(Optional.of(spendUtils.defaultSpendId()))
            .workspaceStage(WorkspaceStage.MC_WORKSPACE)
            .build();
    workspaceService.createWorkspace(request, USER_REQUEST);
    String jobId = UUID.randomUUID().toString();

    Mockito.when(
            mockSamService.isAuthorized(
                Mockito.eq(USER_REQUEST.getRequiredToken()),
                Mockito.eq(SamConstants.SPEND_PROFILE_RESOURCE),
                Mockito.any(),
                Mockito.eq(SamConstants.SPEND_PROFILE_LINK_ACTION)))
        .thenReturn(false);
    assertThrows(
        SpendUnauthorizedException.class,
        () ->
            workspaceService.createGcpCloudContext(
                request.workspaceId(), jobId, "/fake/value", USER_REQUEST));
  }

  @Test
  void createGoogleContextSpendWithoutBillingAccountThrows() {
    WorkspaceRequest request =
        defaultRequestBuilder(UUID.randomUUID())
            .spendProfileId(Optional.of(spendUtils.noBillingAccount()))
            .workspaceStage(WorkspaceStage.MC_WORKSPACE)
            .build();
    workspaceService.createWorkspace(request, USER_REQUEST);
    String jobId = UUID.randomUUID().toString();

    assertThrows(
        NoBillingAccountException.class,
        () ->
            workspaceService.createGcpCloudContext(
                request.workspaceId(), jobId, "/fake/value", USER_REQUEST));
  }

  /**
   * Convenience method for getting a WorkspaceRequest builder with some pre-filled default values.
   *
   * <p>This provides default values for jobId (random UUID), spend profile (Optional.empty()), and
   * workspace stage (RAWLS_WORKSPACE).
   */
  private WorkspaceRequest.Builder defaultRequestBuilder(UUID workspaceId) {
    return WorkspaceRequest.builder()
        .workspaceId(workspaceId)
        .jobId(UUID.randomUUID().toString())
        .spendProfileId(Optional.empty())
        .workspaceStage(WorkspaceStage.RAWLS_WORKSPACE);
  }
}<|MERGE_RESOLUTION|>--- conflicted
+++ resolved
@@ -11,7 +11,6 @@
 
 import bio.terra.workspace.common.BaseConnectedTest;
 import bio.terra.workspace.common.exception.DuplicateWorkspaceException;
-import bio.terra.workspace.common.exception.ResourceNotFoundException;
 import bio.terra.workspace.common.exception.SamApiException;
 import bio.terra.workspace.common.exception.SamUnauthorizedException;
 import bio.terra.workspace.db.ResourceDao;
@@ -48,24 +47,22 @@
 import org.springframework.boot.test.mock.mockito.MockBean;
 
 class WorkspaceServiceTest extends BaseConnectedTest {
+  /** A fake authenticated user request. */
+  private static final AuthenticatedUserRequest USER_REQUEST =
+      new AuthenticatedUserRequest()
+          .token(Optional.of("fake-token"))
+          .email("fake@email.com")
+          .subjectId("fakeID123");
+
   @Autowired private WorkspaceService workspaceService;
   @Autowired private JobService jobService;
   @Autowired private CrlService crl;
   @Autowired private SpendConnectedTestUtils spendUtils;
   @Autowired private ReferenceResourceService referenceResourceService;
   @Autowired private ResourceDao resourceDao;
-
   @MockBean private DataRepoService dataRepoService;
-
   /** Mock SamService does nothing for all calls that would throw if unauthorized. */
   @MockBean private SamService mockSamService;
-
-  /** A fake authenticated user request. */
-  private static final AuthenticatedUserRequest USER_REQUEST =
-      new AuthenticatedUserRequest()
-          .token(Optional.of("fake-token"))
-          .email("fake@email.com")
-          .subjectId("fakeID123");
 
   @BeforeEach
   void setup() {
@@ -274,13 +271,8 @@
 
     // Verify that the workspace was successfully deleted, even though it contained references
     assertThrows(
-<<<<<<< HEAD
         WorkspaceNotFoundException.class,
         () -> workspaceService.getWorkspace(workspaceId, USER_REQUEST));
-=======
-        ResourceNotFoundException.class,
-        () -> dataReferenceDao.getDataReference(request.workspaceId(), referenceId));
->>>>>>> a73dbe53
 
     // Verify that the resource is also deleted
     assertThrows(
