package bio.terra.workspace.service.workspace;

import static org.junit.jupiter.api.Assertions.*;
import static org.mockito.ArgumentMatchers.any;
import static org.mockito.Mockito.doReturn;
import static org.mockito.Mockito.doThrow;

import bio.terra.workspace.common.BaseConnectedTest;
<<<<<<< HEAD
import bio.terra.workspace.common.exception.SamApiException;
import bio.terra.workspace.common.model.WorkspaceStage;
=======
import bio.terra.workspace.common.exception.*;
>>>>>>> 23e51d3f
import bio.terra.workspace.generated.model.CloningInstructionsEnum;
import bio.terra.workspace.generated.model.CreateDataReferenceRequestBody;
import bio.terra.workspace.generated.model.CreateWorkspaceRequestBody;
import bio.terra.workspace.generated.model.CreatedWorkspace;
import bio.terra.workspace.generated.model.DataRepoSnapshot;
import bio.terra.workspace.generated.model.ReferenceTypeEnum;
<<<<<<< HEAD
import bio.terra.workspace.generated.model.WorkspaceDescription;
import bio.terra.workspace.generated.model.WorkspaceStageModel;
=======
import bio.terra.workspace.service.datareference.DataReferenceService;
>>>>>>> 23e51d3f
import bio.terra.workspace.service.datarepo.DataRepoService;
import bio.terra.workspace.service.iam.AuthenticatedUserRequest;
import bio.terra.workspace.service.iam.SamService;
import bio.terra.workspace.service.job.JobService;
import java.util.Collections;
import java.util.Optional;
import java.util.UUID;
import org.junit.jupiter.api.BeforeEach;
import org.junit.jupiter.api.Test;
import org.springframework.beans.factory.annotation.Autowired;
import org.springframework.boot.test.mock.mockito.MockBean;
import org.springframework.http.HttpStatus;

public class WorkspaceServiceTest extends BaseConnectedTest {
  @Autowired private WorkspaceService workspaceService;
  @Autowired private DataReferenceService dataReferenceService;
  @Autowired private JobService jobService;

  @MockBean private DataRepoService dataRepoService;

  /** Mock SamService returns true for all calls to {@link SamService#isAuthorized}. */
  @MockBean private SamService mockSamService;

  /** A fake authenticated user request. */
  private static final AuthenticatedUserRequest USER_REQUEST =
      new AuthenticatedUserRequest()
          .token(Optional.of("fake-token"))
          .email("fake@email.com")
          .subjectId("fakeID123");

  @BeforeEach
  public void setup() {
    doReturn(true).when(dataRepoService).snapshotExists(any(), any(), any());
  }

  @Test
  public void testGetMissingWorkspace() {
    assertThrows(
        WorkspaceNotFoundException.class,
        () -> workspaceService.getWorkspace(UUID.randomUUID(), USER_REQUEST));
  }

  @Test
  public void testGetExistingWorkspace() {
    UUID workspaceId = UUID.randomUUID();
    CreateWorkspaceRequestBody body = new CreateWorkspaceRequestBody().id(workspaceId);

    CreatedWorkspace workspace = workspaceService.createWorkspace(body, USER_REQUEST);
    assertEquals(workspaceId, workspace.getId());

    assertEquals(workspaceId, workspaceService.getWorkspace(workspaceId, USER_REQUEST).getId());
  }

  @Test
<<<<<<< HEAD
  public void testWorkspaceStagePersists() throws Exception {
    UUID workspaceId = UUID.randomUUID();
    CreateWorkspaceRequestBody body =
        new CreateWorkspaceRequestBody().id(workspaceId).stage(WorkspaceStageModel.MC_WORKSPACE);

    CreatedWorkspace workspace =
        workspaceService.createWorkspace(body, WorkspaceStage.MC_WORKSPACE, userReq);
    assertEquals(workspaceId, workspace.getId());
    WorkspaceDescription description = workspaceService.getWorkspace(workspaceId, userReq);
    assertEquals(workspaceId, description.getId());
    assertEquals(WorkspaceStageModel.MC_WORKSPACE, description.getStage());
  }

  @Test
  public void duplicateWorkspaceRejected() throws Exception {
=======
  public void duplicateWorkspaceRejected() {
>>>>>>> 23e51d3f
    UUID workspaceId = UUID.randomUUID();
    CreateWorkspaceRequestBody body =
        new CreateWorkspaceRequestBody().id(workspaceId).spendProfile(null).policies(null);
    CreatedWorkspace workspace = workspaceService.createWorkspace(body, USER_REQUEST);
    assertEquals(workspaceId, workspace.getId());

    assertThrows(
        DuplicateWorkspaceException.class,
        () -> workspaceService.createWorkspace(body, USER_REQUEST));
  }

  @Test
  public void testWithSpendProfileAndPolicies() {
    UUID workspaceId = UUID.randomUUID();
    CreateWorkspaceRequestBody body =
        new CreateWorkspaceRequestBody()
            .id(workspaceId)
            .spendProfile(UUID.randomUUID())
            .policies(Collections.singletonList(UUID.randomUUID()));

    CreatedWorkspace workspace = workspaceService.createWorkspace(body, USER_REQUEST);
    assertEquals(workspaceId, workspace.getId());
  }

  @Test
  public void testHandlesSamError() {
    String errorMsg = "fake SAM error message";

    doThrow(new SamApiException(errorMsg))
        .when(mockSamService)
        .createWorkspaceWithDefaults(any(), any());

    CreateWorkspaceRequestBody body = new CreateWorkspaceRequestBody().id(UUID.randomUUID());
    SamApiException exception =
        assertThrows(
            SamApiException.class, () -> workspaceService.createWorkspace(body, USER_REQUEST));
    assertEquals(errorMsg, exception.getMessage());
  }

  @Test
  public void createAndDeleteWorkspace() {
    UUID workspaceId = UUID.randomUUID();
    CreateWorkspaceRequestBody body = new CreateWorkspaceRequestBody().id(workspaceId);

    CreatedWorkspace workspace = workspaceService.createWorkspace(body, USER_REQUEST);
    assertEquals(workspaceId, workspace.getId());

    workspaceService.deleteWorkspace(workspaceId, USER_REQUEST);
    assertThrows(
        WorkspaceNotFoundException.class,
        () -> workspaceService.getWorkspace(workspaceId, USER_REQUEST));
  }

  @Test
  public void deleteWorkspaceWithDataReference() {
    // First, create a workspace.
    UUID workspaceId = UUID.randomUUID();
    CreateWorkspaceRequestBody body = new CreateWorkspaceRequestBody().id(workspaceId);
    CreatedWorkspace workspace = workspaceService.createWorkspace(body, USER_REQUEST);
    assertEquals(workspaceId, workspace.getId());

    // Next, add a data reference to that workspace.
    DataRepoSnapshot reference =
        new DataRepoSnapshot().instanceName("fake instance").snapshot("fake snapshot");
    CreateDataReferenceRequestBody referenceRequest =
        new CreateDataReferenceRequestBody()
            .name("fake_data_reference")
            .cloningInstructions(CloningInstructionsEnum.NOTHING)
            .referenceType(ReferenceTypeEnum.DATA_REPO_SNAPSHOT)
            .reference(reference);
    UUID referenceId =
        dataReferenceService
            .createDataReference(workspaceId, referenceRequest, USER_REQUEST)
            .getReferenceId();
    // Validate that the reference exists.
    dataReferenceService.getDataReference(workspaceId, referenceId, USER_REQUEST);
    // Delete the workspace.
    workspaceService.deleteWorkspace(workspaceId, USER_REQUEST);
    // Verify that the contained data reference is no longer returned.
    assertThrows(
        DataReferenceNotFoundException.class,
        () -> dataReferenceService.getDataReference(workspaceId, referenceId, USER_REQUEST));
  }

  @Test
  public void createAndGetGoogleContext() {
    UUID workspaceId = UUID.randomUUID();
    workspaceService.createWorkspace(
<<<<<<< HEAD
        new CreateWorkspaceRequestBody().id(workspaceId), WorkspaceStage.RAWLS_WORKSPACE, userReq);
=======
        new CreateWorkspaceRequestBody().id(workspaceId), USER_REQUEST);
>>>>>>> 23e51d3f

    String jobId = workspaceService.createGoogleContext(workspaceId, USER_REQUEST);
    jobService.waitForJob(jobId);
    assertEquals(
        HttpStatus.OK,
        jobService.retrieveJobResult(jobId, Object.class, USER_REQUEST).getStatusCode());

    assertTrue(
        workspaceService.getCloudContext(workspaceId, USER_REQUEST).googleProjectId().isPresent());
  }
}<|MERGE_RESOLUTION|>--- conflicted
+++ resolved
@@ -6,24 +6,17 @@
 import static org.mockito.Mockito.doThrow;
 
 import bio.terra.workspace.common.BaseConnectedTest;
-<<<<<<< HEAD
-import bio.terra.workspace.common.exception.SamApiException;
+import bio.terra.workspace.common.exception.*;
 import bio.terra.workspace.common.model.WorkspaceStage;
-=======
-import bio.terra.workspace.common.exception.*;
->>>>>>> 23e51d3f
 import bio.terra.workspace.generated.model.CloningInstructionsEnum;
 import bio.terra.workspace.generated.model.CreateDataReferenceRequestBody;
 import bio.terra.workspace.generated.model.CreateWorkspaceRequestBody;
 import bio.terra.workspace.generated.model.CreatedWorkspace;
 import bio.terra.workspace.generated.model.DataRepoSnapshot;
 import bio.terra.workspace.generated.model.ReferenceTypeEnum;
-<<<<<<< HEAD
 import bio.terra.workspace.generated.model.WorkspaceDescription;
 import bio.terra.workspace.generated.model.WorkspaceStageModel;
-=======
 import bio.terra.workspace.service.datareference.DataReferenceService;
->>>>>>> 23e51d3f
 import bio.terra.workspace.service.datarepo.DataRepoService;
 import bio.terra.workspace.service.iam.AuthenticatedUserRequest;
 import bio.terra.workspace.service.iam.SamService;
@@ -71,41 +64,39 @@
     UUID workspaceId = UUID.randomUUID();
     CreateWorkspaceRequestBody body = new CreateWorkspaceRequestBody().id(workspaceId);
 
-    CreatedWorkspace workspace = workspaceService.createWorkspace(body, USER_REQUEST);
+    CreatedWorkspace workspace =
+        workspaceService.createWorkspace(body, WorkspaceStage.RAWLS_WORKSPACE, USER_REQUEST);
     assertEquals(workspaceId, workspace.getId());
 
     assertEquals(workspaceId, workspaceService.getWorkspace(workspaceId, USER_REQUEST).getId());
   }
 
   @Test
-<<<<<<< HEAD
-  public void testWorkspaceStagePersists() throws Exception {
+  public void testWorkspaceStagePersists() {
     UUID workspaceId = UUID.randomUUID();
     CreateWorkspaceRequestBody body =
         new CreateWorkspaceRequestBody().id(workspaceId).stage(WorkspaceStageModel.MC_WORKSPACE);
 
     CreatedWorkspace workspace =
-        workspaceService.createWorkspace(body, WorkspaceStage.MC_WORKSPACE, userReq);
+        workspaceService.createWorkspace(body, WorkspaceStage.MC_WORKSPACE, USER_REQUEST);
     assertEquals(workspaceId, workspace.getId());
-    WorkspaceDescription description = workspaceService.getWorkspace(workspaceId, userReq);
+    WorkspaceDescription description = workspaceService.getWorkspace(workspaceId, USER_REQUEST);
     assertEquals(workspaceId, description.getId());
     assertEquals(WorkspaceStageModel.MC_WORKSPACE, description.getStage());
   }
 
   @Test
-  public void duplicateWorkspaceRejected() throws Exception {
-=======
   public void duplicateWorkspaceRejected() {
->>>>>>> 23e51d3f
     UUID workspaceId = UUID.randomUUID();
     CreateWorkspaceRequestBody body =
         new CreateWorkspaceRequestBody().id(workspaceId).spendProfile(null).policies(null);
-    CreatedWorkspace workspace = workspaceService.createWorkspace(body, USER_REQUEST);
+    CreatedWorkspace workspace =
+        workspaceService.createWorkspace(body, WorkspaceStage.RAWLS_WORKSPACE, USER_REQUEST);
     assertEquals(workspaceId, workspace.getId());
 
     assertThrows(
         DuplicateWorkspaceException.class,
-        () -> workspaceService.createWorkspace(body, USER_REQUEST));
+        () -> workspaceService.createWorkspace(body, WorkspaceStage.RAWLS_WORKSPACE, USER_REQUEST));
   }
 
   @Test
@@ -117,7 +108,8 @@
             .spendProfile(UUID.randomUUID())
             .policies(Collections.singletonList(UUID.randomUUID()));
 
-    CreatedWorkspace workspace = workspaceService.createWorkspace(body, USER_REQUEST);
+    CreatedWorkspace workspace =
+        workspaceService.createWorkspace(body, WorkspaceStage.RAWLS_WORKSPACE, USER_REQUEST);
     assertEquals(workspaceId, workspace.getId());
   }
 
@@ -132,7 +124,10 @@
     CreateWorkspaceRequestBody body = new CreateWorkspaceRequestBody().id(UUID.randomUUID());
     SamApiException exception =
         assertThrows(
-            SamApiException.class, () -> workspaceService.createWorkspace(body, USER_REQUEST));
+            SamApiException.class,
+            () ->
+                workspaceService.createWorkspace(
+                    body, WorkspaceStage.RAWLS_WORKSPACE, USER_REQUEST));
     assertEquals(errorMsg, exception.getMessage());
   }
 
@@ -141,7 +136,8 @@
     UUID workspaceId = UUID.randomUUID();
     CreateWorkspaceRequestBody body = new CreateWorkspaceRequestBody().id(workspaceId);
 
-    CreatedWorkspace workspace = workspaceService.createWorkspace(body, USER_REQUEST);
+    CreatedWorkspace workspace =
+        workspaceService.createWorkspace(body, WorkspaceStage.RAWLS_WORKSPACE, USER_REQUEST);
     assertEquals(workspaceId, workspace.getId());
 
     workspaceService.deleteWorkspace(workspaceId, USER_REQUEST);
@@ -155,7 +151,8 @@
     // First, create a workspace.
     UUID workspaceId = UUID.randomUUID();
     CreateWorkspaceRequestBody body = new CreateWorkspaceRequestBody().id(workspaceId);
-    CreatedWorkspace workspace = workspaceService.createWorkspace(body, USER_REQUEST);
+    CreatedWorkspace workspace =
+        workspaceService.createWorkspace(body, WorkspaceStage.RAWLS_WORKSPACE, USER_REQUEST);
     assertEquals(workspaceId, workspace.getId());
 
     // Next, add a data reference to that workspace.
@@ -185,11 +182,9 @@
   public void createAndGetGoogleContext() {
     UUID workspaceId = UUID.randomUUID();
     workspaceService.createWorkspace(
-<<<<<<< HEAD
-        new CreateWorkspaceRequestBody().id(workspaceId), WorkspaceStage.RAWLS_WORKSPACE, userReq);
-=======
-        new CreateWorkspaceRequestBody().id(workspaceId), USER_REQUEST);
->>>>>>> 23e51d3f
+        new CreateWorkspaceRequestBody().id(workspaceId),
+        WorkspaceStage.RAWLS_WORKSPACE,
+        USER_REQUEST);
 
     String jobId = workspaceService.createGoogleContext(workspaceId, USER_REQUEST);
     jobService.waitForJob(jobId);
