--- conflicted
+++ resolved
@@ -4,10 +4,6 @@
 import static org.hamcrest.Matchers.containsInAnyOrder;
 import static org.hamcrest.Matchers.equalTo;
 import static org.mockito.ArgumentMatchers.any;
-<<<<<<< HEAD
-=======
-import static org.mockito.ArgumentMatchers.eq;
->>>>>>> 6596bb56
 import static org.mockito.Mockito.doReturn;
 import static org.mockito.Mockito.when;
 
@@ -19,64 +15,48 @@
 import bio.terra.stairway.exception.RetryException;
 import bio.terra.workspace.common.BaseUnitTest;
 import bio.terra.workspace.common.fixtures.ControlledResourceFixtures;
-import bio.terra.workspace.db.WorkspaceDao;
 import bio.terra.workspace.service.crl.CrlService;
 import bio.terra.workspace.service.iam.AuthenticatedUserRequest;
 import bio.terra.workspace.service.resource.controlled.flight.create.CreateGcsBucketStep;
 import bio.terra.workspace.service.workspace.WorkspaceService;
 import bio.terra.workspace.service.workspace.flight.WorkspaceFlightMapKeys;
-import bio.terra.workspace.service.workspace.model.GcpCloudContext;
 import com.google.cloud.storage.BucketInfo;
 import com.google.cloud.storage.BucketInfo.LifecycleRule;
 import com.google.cloud.storage.BucketInfo.LifecycleRule.LifecycleAction;
 import com.google.cloud.storage.BucketInfo.LifecycleRule.LifecycleCondition;
 import com.google.cloud.storage.StorageClass;
 import java.util.List;
-<<<<<<< HEAD
 import org.junit.jupiter.api.Disabled;
-=======
-import java.util.Optional;
-import org.junit.jupiter.api.BeforeEach;
->>>>>>> 6596bb56
 import org.junit.jupiter.api.Test;
 import org.mockito.ArgumentCaptor;
 import org.mockito.Captor;
 import org.mockito.Mock;
 
 // TODO: I cannot get the storageCow.create to work. It keeps NPE in the step.
-//  So turning this off for now.
+//  So turning this test off for now.
 @Disabled
 public class CreateGcsBucketStepTest extends BaseUnitTest {
 
   @Mock private FlightContext mockFlightContext;
   @Mock private CrlService mockCrlService;
   @Mock private StorageCow mockStorageCow;
-  @Mock private WorkspaceDao mockWorkspaceDao;
   @Mock private AuthenticatedUserRequest mockUserRequest;
   @Mock private WorkspaceService mockWorkspaceService;
   @Mock private BucketCow mockBucketCow;
   @Captor private ArgumentCaptor<BucketInfo> bucketInfoCaptor;
 
+  private static final String FAKE_PROJECT_ID = "fakeprojectid";
+
   @Test
   public void testCreatesBucket() throws RetryException, InterruptedException {
     CreateGcsBucketStep createGcsBucketStep =
         new CreateGcsBucketStep(
-<<<<<<< HEAD
             mockCrlService, ControlledResourceFixtures.BUCKET_RESOURCE, mockWorkspaceService);
 
-    when(mockCrlService.createStorageCow(mockUserRequest)).thenReturn(mockStorageCow);
-    when(mockWorkspaceService.getRequiredGcpProject(any())).thenReturn("fakeprojectid");
+    when(mockCrlService.createStorageCow(FAKE_PROJECT_ID, mockUserRequest))
+        .thenReturn(mockStorageCow);
+    when(mockWorkspaceService.getRequiredGcpProject(any())).thenReturn(FAKE_PROJECT_ID);
     when(mockStorageCow.create(bucketInfoCaptor.capture())).thenReturn(mockBucketCow);
-=======
-            mockCrlService,
-            ControlledResourceFixtures.BUCKET_RESOURCE,
-            mockWorkspaceDao,
-            mockUserRequest);
-    GcpCloudContext fakeContext = new GcpCloudContext("fake-project-id");
-    doReturn(Optional.of(fakeContext)).when(mockWorkspaceDao).getGcpCloudContext(any());
-    doReturn(mockStorageCow).when(mockCrlService).createStorageCow(any(), eq(mockUserRequest));
-  }
->>>>>>> 6596bb56
 
     final FlightMap inputFlightMap = new FlightMap();
     inputFlightMap.put(
