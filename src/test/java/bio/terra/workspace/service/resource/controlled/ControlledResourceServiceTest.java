--- conflicted
+++ resolved
@@ -255,10 +255,7 @@
   @DisabledIfEnvironmentVariable(named = "TEST_ENV", matches = bufferServiceDisabledEnvsRegEx)
   public void createBqDatasetDo() throws Exception {
     Workspace workspace = reusableWorkspace();
-<<<<<<< HEAD
-=======
     String projectId = workspace.getGcpCloudContext().get().getGcpProjectId();
->>>>>>> 795b4786
 
     String datasetId = "my_test_dataset";
     String location = "us-central1";
@@ -270,10 +267,6 @@
             .workspaceId(workspace.getWorkspaceId())
             .accessScope(AccessScopeType.ACCESS_SCOPE_SHARED)
             .managedBy(ManagedByType.MANAGED_BY_USER)
-<<<<<<< HEAD
-            .projectId(workspace.getGcpCloudContext().get().getGcpProjectId())
-=======
->>>>>>> 795b4786
             .datasetName(datasetId)
             .build();
 
@@ -292,14 +285,7 @@
 
     BigQueryCow bqCow = crlService.createWsmSaBigQueryCow();
     Dataset cloudDataset =
-<<<<<<< HEAD
-        bqCow
-            .datasets()
-            .get(createdDataset.getProjectId(), createdDataset.getDatasetName())
-            .execute();
-=======
         bqCow.datasets().get(projectId, createdDataset.getDatasetName()).execute();
->>>>>>> 795b4786
     assertEquals(cloudDataset.getLocation(), location);
 
     assertEquals(
@@ -314,10 +300,7 @@
   @DisabledIfEnvironmentVariable(named = "TEST_ENV", matches = bufferServiceDisabledEnvsRegEx)
   public void createBqDatasetUndo() throws Exception {
     Workspace workspace = reusableWorkspace();
-<<<<<<< HEAD
-=======
     String projectId = workspace.getGcpCloudContext().get().getGcpProjectId();
->>>>>>> 795b4786
 
     String datasetId = "my_undo_test_dataset";
     String location = "us-central1";
@@ -329,10 +312,6 @@
             .workspaceId(workspace.getWorkspaceId())
             .accessScope(AccessScopeType.ACCESS_SCOPE_SHARED)
             .managedBy(ManagedByType.MANAGED_BY_USER)
-<<<<<<< HEAD
-            .projectId(workspace.getGcpCloudContext().get().getGcpProjectId())
-=======
->>>>>>> 795b4786
             .datasetName(datasetId)
             .build();
 
@@ -361,9 +340,7 @@
     GoogleJsonResponseException getException =
         assertThrows(
             GoogleJsonResponseException.class,
-<<<<<<< HEAD
-            () ->
-                bqCow.datasets().get(resource.getProjectId(), resource.getDatasetName()).execute());
+            () -> bqCow.datasets().get(projectId, resource.getDatasetName()).execute());
     assertEquals(HttpStatus.NOT_FOUND.value(), getException.getStatusCode());
 
     assertThrows(
@@ -379,6 +356,7 @@
   @DisabledIfEnvironmentVariable(named = "TEST_ENV", matches = bufferServiceDisabledEnvsRegEx)
   public void deleteBqDataset() throws Exception {
     Workspace workspace = reusableWorkspace();
+    String projectId = workspace.getGcpCloudContext().get().getGcpProjectId();
 
     String datasetId = "my_test_dataset";
     String location = "us-central1";
@@ -390,7 +368,6 @@
             .workspaceId(workspace.getWorkspaceId())
             .accessScope(AccessScopeType.ACCESS_SCOPE_SHARED)
             .managedBy(ManagedByType.MANAGED_BY_USER)
-            .projectId(workspace.getGcpCloudContext().get().getGcpProjectId())
             .datasetName(datasetId)
             .build();
 
@@ -417,11 +394,7 @@
     GoogleJsonResponseException getException =
         assertThrows(
             GoogleJsonResponseException.class,
-            () ->
-                bqCow.datasets().get(resource.getProjectId(), resource.getDatasetName()).execute());
-=======
             () -> bqCow.datasets().get(projectId, resource.getDatasetName()).execute());
->>>>>>> 795b4786
     assertEquals(HttpStatus.NOT_FOUND.value(), getException.getStatusCode());
 
     assertThrows(
