--- conflicted
+++ resolved
@@ -253,7 +253,6 @@
   }
 
   @Test
-<<<<<<< HEAD
   @DisabledIfEnvironmentVariable(named = "TEST_ENV", matches = BUFFER_SERVICE_DISABLED_ENVS_REG_EX)
   public void deleteAiNotebookInstanceDo() throws Exception {
     ControlledAiNotebookInstanceResource resource =
@@ -278,75 +277,17 @@
     retrySteps.put(DeleteServiceAccountStep.class.getName(), StepStatus.STEP_RESULT_FAILURE_RETRY);
     jobService.setFlightDebugInfoForTest(
         FlightDebugInfo.newBuilder().doStepFailures(retrySteps).build());
-=======
-  @DisabledIfEnvironmentVariable(named = "TEST_ENV", matches = bufferServiceDisabledEnvsRegEx)
-  public void createGetUpdateDeleteBqDataset() throws Exception {
-    Workspace workspace = reusableWorkspace();
-
-    String datasetId = "my_test_dataset";
-    String location = "us-central1";
-
-    ApiGcpBigQueryDatasetCreationParameters creationParameters =
-        new ApiGcpBigQueryDatasetCreationParameters().datasetId(datasetId).location(location);
-    ControlledBigQueryDatasetResource resource =
-        ControlledResourceFixtures.makeDefaultControlledBigQueryDatasetResource()
-            .workspaceId(workspace.getWorkspaceId())
-            .accessScope(AccessScopeType.ACCESS_SCOPE_SHARED)
-            .managedBy(ManagedByType.MANAGED_BY_USER)
-            .datasetName(datasetId)
-            .build();
-    ControlledBigQueryDatasetResource createdDataset =
-        controlledResourceService.createBqDataset(
-            resource,
-            creationParameters,
-            Collections.emptyList(),
-            userAccessUtils.defaultUserAuthRequest());
-    assertEquals(resource, createdDataset);
-
-    ControlledBigQueryDatasetResource fetchedDataset =
-        controlledResourceService
-            .getControlledResource(
-                workspace.getWorkspaceId(),
-                resource.getResourceId(),
-                userAccessUtils.defaultUserAuthRequest())
-            .castToBigQueryDatasetResource();
-    assertEquals(resource, fetchedDataset);
-
-    String newName = "newResourceName";
-    String newDescription = "new resource description";
-    controlledResourceService.updateControlledResourceMetadata(
-        workspace.getWorkspaceId(),
-        resource.getResourceId(),
-        newName,
-        newDescription,
-        userAccessUtils.defaultUserAuthRequest());
-
-    ControlledBigQueryDatasetResource updatedResource =
-        controlledResourceService
-            .getControlledResource(
-                workspace.getWorkspaceId(),
-                resource.getResourceId(),
-                userAccessUtils.defaultUserAuthRequest())
-            .castToBigQueryDatasetResource();
-    assertEquals(newName, updatedResource.getName());
-    assertEquals(newDescription, updatedResource.getDescription());
->>>>>>> 88f53e4e
 
     controlledResourceService.deleteControlledResourceSync(
         resource.getWorkspaceId(),
         resource.getResourceId(),
         userAccessUtils.defaultUserAuthRequest());
-<<<<<<< HEAD
     assertNotFound(instanceName, notebooks);
     assertNotFound(serviceAccountName, crlService.getIamCow());
-=======
-
->>>>>>> 88f53e4e
     assertThrows(
         ResourceNotFoundException.class,
         () ->
             controlledResourceService.getControlledResource(
-<<<<<<< HEAD
                 resource.getWorkspaceId(),
                 resource.getResourceId(),
                 userAccessUtils.defaultUserAuthRequest()));
@@ -366,14 +307,10 @@
         () ->
             controlledResourceService.deleteControlledResourceSync(
                 resource.getWorkspaceId(),
-=======
-                workspace.getWorkspaceId(),
->>>>>>> 88f53e4e
                 resource.getResourceId(),
                 userAccessUtils.defaultUserAuthRequest()));
   }
 
-<<<<<<< HEAD
   /** Create a controlled AI Notebook instance with default private settings. */
   private ControlledAiNotebookInstanceResource createDefaultPrivateAiNotebookInstance(
       String instanceId) {
@@ -428,10 +365,73 @@
 
   @Test
   @DisabledIfEnvironmentVariable(named = "TEST_ENV", matches = BUFFER_SERVICE_DISABLED_ENVS_REG_EX)
-=======
-  @Test
-  @DisabledIfEnvironmentVariable(named = "TEST_ENV", matches = bufferServiceDisabledEnvsRegEx)
->>>>>>> 88f53e4e
+  public void createGetUpdateDeleteBqDataset() throws Exception {
+    Workspace workspace = reusableWorkspace();
+
+    String datasetId = "my_test_dataset";
+    String location = "us-central1";
+
+    ApiGcpBigQueryDatasetCreationParameters creationParameters =
+            new ApiGcpBigQueryDatasetCreationParameters().datasetId(datasetId).location(location);
+    ControlledBigQueryDatasetResource resource =
+            ControlledResourceFixtures.makeDefaultControlledBigQueryDatasetResource()
+                    .workspaceId(workspace.getWorkspaceId())
+                    .accessScope(AccessScopeType.ACCESS_SCOPE_SHARED)
+                    .managedBy(ManagedByType.MANAGED_BY_USER)
+                    .datasetName(datasetId)
+                    .build();
+    ControlledBigQueryDatasetResource createdDataset =
+            controlledResourceService.createBqDataset(
+                    resource,
+                    creationParameters,
+                    Collections.emptyList(),
+                    userAccessUtils.defaultUserAuthRequest());
+    assertEquals(resource, createdDataset);
+
+    ControlledBigQueryDatasetResource fetchedDataset =
+            controlledResourceService
+                    .getControlledResource(
+                            workspace.getWorkspaceId(),
+                            resource.getResourceId(),
+                            userAccessUtils.defaultUserAuthRequest())
+                    .castToBigQueryDatasetResource();
+    assertEquals(resource, fetchedDataset);
+
+    String newName = "newResourceName";
+    String newDescription = "new resource description";
+    controlledResourceService.updateControlledResourceMetadata(
+            workspace.getWorkspaceId(),
+            resource.getResourceId(),
+            newName,
+            newDescription,
+            userAccessUtils.defaultUserAuthRequest());
+
+    ControlledBigQueryDatasetResource updatedResource =
+            controlledResourceService
+                    .getControlledResource(
+                            workspace.getWorkspaceId(),
+                            resource.getResourceId(),
+                            userAccessUtils.defaultUserAuthRequest())
+                    .castToBigQueryDatasetResource();
+    assertEquals(newName, updatedResource.getName());
+    assertEquals(newDescription, updatedResource.getDescription());
+
+    controlledResourceService.deleteControlledResourceSync(
+            resource.getWorkspaceId(),
+            resource.getResourceId(),
+            userAccessUtils.defaultUserAuthRequest());
+
+    assertThrows(
+            ResourceNotFoundException.class,
+            () ->
+                    controlledResourceService.getControlledResource(
+                            workspace.getWorkspaceId(),
+                            resource.getResourceId(),
+                            userAccessUtils.defaultUserAuthRequest()));
+  }
+
+  @Test
+  @DisabledIfEnvironmentVariable(named = "TEST_ENV", matches = BUFFER_SERVICE_DISABLED_ENVS_REG_EX)
   public void createBqDatasetDo() throws Exception {
     Workspace workspace = reusableWorkspace();
     String projectId = workspace.getGcpCloudContext().get().getGcpProjectId();
