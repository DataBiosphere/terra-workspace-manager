--- conflicted
+++ resolved
@@ -250,11 +250,9 @@
                 userAccessUtils.defaultUserAuthRequest()));
   }
 
-<<<<<<< HEAD
-
   @Test
   @DisabledIfEnvironmentVariable(named = "TEST_ENV", matches = bufferServiceDisabledEnvsRegEx)
-  public void createGetUpdateDeleteBqDataset() throws Exception {
+  public void createGetUpdateBqDataset() throws Exception {
     Workspace workspace = reusableWorkspace();
 
     String datasetId = "my_test_dataset";
@@ -267,7 +265,6 @@
             .workspaceId(workspace.getWorkspaceId())
             .accessScope(AccessScopeType.ACCESS_SCOPE_SHARED)
             .managedBy(ManagedByType.MANAGED_BY_USER)
-            .projectId(workspace.getGcpCloudContext().get().getGcpProjectId())
             .datasetName(datasetId)
             .build();
     ControlledBigQueryDatasetResource createdDataset =
@@ -278,29 +275,40 @@
             userAccessUtils.defaultUserAuthRequest());
     assertEquals(resource, createdDataset);
 
-    ControlledBigQueryDatasetResource getDataset = controlledResourceService.getControlledResource(workspace.getWorkspaceId(), resource.getResourceId(), userAccessUtils.defaultUserAuthRequest()).castToBigQueryDatasetResource();
+    ControlledBigQueryDatasetResource getDataset =
+        controlledResourceService
+            .getControlledResource(
+                workspace.getWorkspaceId(),
+                resource.getResourceId(),
+                userAccessUtils.defaultUserAuthRequest())
+            .castToBigQueryDatasetResource();
     assertEquals(resource, getDataset);
 
     String newName = "newResourceName";
     String newDescription = "new resource description";
-    controlledResourceService.updateControlledResourceMetadata(workspace.getWorkspaceId(), resource.getResourceId(), newName, newDescription,
+    controlledResourceService.updateControlledResourceMetadata(
+        workspace.getWorkspaceId(),
+        resource.getResourceId(),
+        newName,
+        newDescription,
         userAccessUtils.defaultUserAuthRequest());
 
-    ControlledBigQueryDatasetResource updatedResource = controlledResourceService.getControlledResource(workspace.getWorkspaceId(), resource.getResourceId(), userAccessUtils.defaultUserAuthRequest()).castToBigQueryDatasetResource();
+    ControlledBigQueryDatasetResource updatedResource =
+        controlledResourceService
+            .getControlledResource(
+                workspace.getWorkspaceId(),
+                resource.getResourceId(),
+                userAccessUtils.defaultUserAuthRequest())
+            .castToBigQueryDatasetResource();
     assertEquals(newName, updatedResource.getName());
     assertEquals(newDescription, updatedResource.getDescription());
   }
 
-=======
->>>>>>> 795b4786
   @Test
   @DisabledIfEnvironmentVariable(named = "TEST_ENV", matches = bufferServiceDisabledEnvsRegEx)
   public void createBqDatasetDo() throws Exception {
     Workspace workspace = reusableWorkspace();
-<<<<<<< HEAD
-=======
     String projectId = workspace.getGcpCloudContext().get().getGcpProjectId();
->>>>>>> 795b4786
 
     String datasetId = "my_test_dataset";
     String location = "us-central1";
@@ -312,10 +320,6 @@
             .workspaceId(workspace.getWorkspaceId())
             .accessScope(AccessScopeType.ACCESS_SCOPE_SHARED)
             .managedBy(ManagedByType.MANAGED_BY_USER)
-<<<<<<< HEAD
-            .projectId(workspace.getGcpCloudContext().get().getGcpProjectId())
-=======
->>>>>>> 795b4786
             .datasetName(datasetId)
             .build();
 
@@ -334,14 +338,7 @@
 
     BigQueryCow bqCow = crlService.createWsmSaBigQueryCow();
     Dataset cloudDataset =
-<<<<<<< HEAD
-        bqCow
-            .datasets()
-            .get(createdDataset.getProjectId(), createdDataset.getDatasetName())
-            .execute();
-=======
         bqCow.datasets().get(projectId, createdDataset.getDatasetName()).execute();
->>>>>>> 795b4786
     assertEquals(cloudDataset.getLocation(), location);
 
     assertEquals(
@@ -356,10 +353,7 @@
   @DisabledIfEnvironmentVariable(named = "TEST_ENV", matches = bufferServiceDisabledEnvsRegEx)
   public void createBqDatasetUndo() throws Exception {
     Workspace workspace = reusableWorkspace();
-<<<<<<< HEAD
-=======
     String projectId = workspace.getGcpCloudContext().get().getGcpProjectId();
->>>>>>> 795b4786
 
     String datasetId = "my_undo_test_dataset";
     String location = "us-central1";
@@ -371,10 +365,6 @@
             .workspaceId(workspace.getWorkspaceId())
             .accessScope(AccessScopeType.ACCESS_SCOPE_SHARED)
             .managedBy(ManagedByType.MANAGED_BY_USER)
-<<<<<<< HEAD
-            .projectId(workspace.getGcpCloudContext().get().getGcpProjectId())
-=======
->>>>>>> 795b4786
             .datasetName(datasetId)
             .build();
 
@@ -403,12 +393,7 @@
     GoogleJsonResponseException getException =
         assertThrows(
             GoogleJsonResponseException.class,
-<<<<<<< HEAD
-            () ->
-                bqCow.datasets().get(resource.getProjectId(), resource.getDatasetName()).execute());
-=======
             () -> bqCow.datasets().get(projectId, resource.getDatasetName()).execute());
->>>>>>> 795b4786
     assertEquals(HttpStatus.NOT_FOUND.value(), getException.getStatusCode());
 
     assertThrows(
@@ -420,10 +405,6 @@
                 userAccessUtils.defaultUserAuthRequest()));
   }
 
-<<<<<<< HEAD
-
-=======
->>>>>>> 795b4786
   // TODO(PF-469): Add a test verifying that a controlled resource can't be created for an instance
   // that already exists once we're ensuring cloud URI uniqueness for controlled resources.
 }