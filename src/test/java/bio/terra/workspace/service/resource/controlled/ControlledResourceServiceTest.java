--- conflicted
+++ resolved
@@ -273,8 +273,6 @@
                 resource.getResourceId(),
                 userAccessUtils.defaultUserAuthRequest()));
   }
-<<<<<<< HEAD
-=======
 
   @Test
   @DisabledIfEnvironmentVariable(named = "TEST_ENV", matches = bufferServiceDisabledEnvsRegEx)
@@ -376,8 +374,4 @@
                 resource.getResourceId(),
                 userAccessUtils.defaultUserAuthRequest()));
   }
-
-  // TODO(PF-469): Add a test verifying that a controlled resource can't be created for an instance
-  // that already exists once we're ensuring cloud URI uniqueness for controlled resources.
->>>>>>> b5b10604
 }