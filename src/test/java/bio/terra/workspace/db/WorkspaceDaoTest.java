package bio.terra.workspace.db;

import static org.hamcrest.CoreMatchers.equalTo;
import static org.hamcrest.MatcherAssert.assertThat;
import static org.junit.jupiter.api.Assertions.assertEquals;
import static org.junit.jupiter.api.Assertions.assertFalse;
import static org.junit.jupiter.api.Assertions.assertThrows;
import static org.junit.jupiter.api.Assertions.assertTrue;

import bio.terra.workspace.app.configuration.external.WorkspaceDatabaseConfiguration;
import bio.terra.workspace.common.BaseUnitTest;
import bio.terra.workspace.common.exception.DuplicateWorkspaceException;
import bio.terra.workspace.db.exception.WorkspaceNotFoundException;
import bio.terra.workspace.service.spendprofile.SpendProfileId;
import bio.terra.workspace.service.workspace.model.CloudPlatform;
import bio.terra.workspace.service.workspace.model.GcpCloudContext;
import bio.terra.workspace.service.workspace.model.Workspace;
import bio.terra.workspace.service.workspace.model.WorkspaceStage;
import com.fasterxml.jackson.databind.ObjectMapper;
import java.util.Map;
import java.util.Optional;
import java.util.UUID;
import javax.annotation.Nullable;
import org.junit.jupiter.api.BeforeEach;
import org.junit.jupiter.api.Nested;
import org.junit.jupiter.api.Test;
import org.springframework.beans.factory.annotation.Autowired;
import org.springframework.dao.EmptyResultDataAccessException;
import org.springframework.jdbc.core.namedparam.MapSqlParameterSource;
import org.springframework.jdbc.core.namedparam.NamedParameterJdbcTemplate;

class WorkspaceDaoTest extends BaseUnitTest {

  @Autowired private WorkspaceDatabaseConfiguration workspaceDatabaseConfiguration;
  @Autowired private NamedParameterJdbcTemplate jdbcTemplate;
  @Autowired private WorkspaceDao workspaceDao;
  @Autowired private ObjectMapper persistenceObjectMapper;

  private UUID workspaceId;
<<<<<<< HEAD
  @Nullable private SpendProfileId spendProfileId;
  private final String readSql =
      "SELECT workspace_id, spend_profile FROM workspace WHERE workspace_id = :id";
=======
  private Optional<SpendProfileId> spendProfileId;
  private static final String READ_SQL =
      "SELECT workspace_id, spend_profile, profile_settable FROM workspace WHERE workspace_id = :id";
>>>>>>> 2e11cc78

  @BeforeEach
  void setup() {
    workspaceId = UUID.randomUUID();
    spendProfileId = SpendProfileId.create("foo");
  }

  @Test
  void verifyCreatedWorkspaceExists() {
    Workspace workspace =
        Workspace.builder()
            .workspaceId(workspaceId)
            .spendProfileId(spendProfileId)
            .workspaceStage(WorkspaceStage.RAWLS_WORKSPACE)
            .build();
    workspaceDao.createWorkspace(workspace);

    MapSqlParameterSource params =
        new MapSqlParameterSource().addValue("id", workspaceId.toString());
    Map<String, Object> queryOutput = jdbcTemplate.queryForMap(READ_SQL, params);

    assertThat(queryOutput.get("workspace_id"), equalTo(workspaceId.toString()));
    assertThat(queryOutput.get("spend_profile"), equalTo(spendProfileId.id()));

    // This test doesn't clean up after itself - be sure it only runs on unit test DBs, which
    // are always re-created for tests.
    // TODO: Why does this test not clean up after itself?
  }

  @Test
  void createAndDeleteWorkspace() {
    workspaceDao.createWorkspace(defaultWorkspace());

    MapSqlParameterSource params =
        new MapSqlParameterSource().addValue("id", workspaceId.toString());
    Map<String, Object> queryOutput = jdbcTemplate.queryForMap(READ_SQL, params);

    assertThat(queryOutput.get("workspace_id"), equalTo(workspaceId.toString()));

    assertTrue(workspaceDao.deleteWorkspace(workspaceId));

    // Assert the object no longer exists after deletion
    assertThrows(
        EmptyResultDataAccessException.class, () -> jdbcTemplate.queryForMap(READ_SQL, params));
  }

  @Test
  void createAndGetWorkspace() {
    Workspace createdWorkspace = defaultWorkspace();
    workspaceDao.createWorkspace(createdWorkspace);

    Workspace workspace = workspaceDao.getWorkspace(workspaceId);

    assertEquals(workspace, createdWorkspace);

    assertTrue(workspaceDao.deleteWorkspace(workspaceId));
  }

  @Nested
  class McWorkspace {

    UUID mcWorkspaceId;
    Workspace mcWorkspace;

    @BeforeEach
    void setup() {
      mcWorkspaceId = UUID.randomUUID();
      mcWorkspace =
          Workspace.builder()
              .workspaceId(mcWorkspaceId)
              .workspaceStage(WorkspaceStage.MC_WORKSPACE)
              .build();
      workspaceDao.createWorkspace(mcWorkspace);
    }

    @Test
    void createAndGetMcWorkspace() {
      Workspace workspace = workspaceDao.getWorkspace(mcWorkspaceId);

      assertEquals(workspace, mcWorkspace);
      assertTrue(workspaceDao.deleteWorkspace(mcWorkspaceId));
    }

    @Test
    void getStageMatchesWorkspace() {
      Workspace workspace = workspaceDao.getWorkspace(mcWorkspaceId);
      assertThat(workspace.getWorkspaceStage(), equalTo(WorkspaceStage.MC_WORKSPACE));
    }
  }

  @Test
  void getNonExistingWorkspace() {
    assertThrows(WorkspaceNotFoundException.class, () -> workspaceDao.getWorkspace(workspaceId));
  }

  @Test
  void deleteNonExistentWorkspaceFails() {
    assertFalse(workspaceDao.deleteWorkspace(workspaceId));
  }

  @Test
  void duplicateWorkspaceFails() {
    Workspace workspace = defaultWorkspace();
    workspaceDao.createWorkspace(workspace);

    assertThrows(DuplicateWorkspaceException.class, () -> workspaceDao.createWorkspace(workspace));
  }

  @Nested
  class TestGcpCloudContext {

    @BeforeEach
    void setUp() {
      workspaceDao.createWorkspace(defaultWorkspace());
    }

    @Test
    void createDeleteGcpCloudContext() {
      String projectId = "my-project1";
      GcpCloudContext gcpCloudContext = new GcpCloudContext(projectId);
      workspaceDao.createGcpCloudContext(workspaceId, gcpCloudContext);

      Workspace workspace = workspaceDao.getWorkspace(workspaceId);
      assertTrue(workspace.getGcpCloudContext().isPresent());
      assertEquals(projectId, workspace.getGcpCloudContext().get().getGcpProjectId());

      Optional<GcpCloudContext> dbGcpCloudContext = workspaceDao.getGcpCloudContext(workspaceId);
      assertTrue(dbGcpCloudContext.isPresent());
      assertEquals(projectId, dbGcpCloudContext.get().getGcpProjectId());

      workspaceDao.deleteGcpCloudContext(workspaceId);
      workspace = workspaceDao.getWorkspace(workspaceId);
      assertTrue(workspace.getGcpCloudContext().isEmpty());

      dbGcpCloudContext = workspaceDao.getGcpCloudContext(workspaceId);
      assertTrue(dbGcpCloudContext.isEmpty());
    }

    @Test
    void noSetCloudContextIsNone() {
      Workspace workspace = workspaceDao.getWorkspace(workspaceId);
      assertTrue(workspace.getGcpCloudContext().isEmpty());
    }

    @Test
    void deleteWorkspaceWithCloudContext() {
      String projectId = "my-project1";
      GcpCloudContext gcpCloudContext = new GcpCloudContext(projectId);
      workspaceDao.createGcpCloudContext(workspaceId, gcpCloudContext);

      assertTrue(workspaceDao.deleteWorkspace(workspaceId));
      assertThrows(WorkspaceNotFoundException.class, () -> workspaceDao.getWorkspace(workspaceId));

      assertTrue(workspaceDao.getGcpCloudContext(workspaceId).isEmpty());
    }

    /**
     * Hard code serialized values to check that code changes do not break backwards compatibility
     * of stored JSON values. If this test fails, your change may not work with existing databases.
     */
    @Test
    void gcpCloudContextBackwardsCompatibility() throws Exception {
      final String json = "{\"version\":1,\"gcpProjectId\":\"foo\"}";
      WorkspaceDao.GcpCloudContextV1 gcpCloudContextV1 =
          persistenceObjectMapper.readValue(json, WorkspaceDao.GcpCloudContextV1.class);
      assertEquals(WorkspaceDao.GCP_CLOUD_CONTEXT_DB_VERSION, gcpCloudContextV1.version);
      assertEquals("foo", gcpCloudContextV1.gcpProjectId);

      GcpCloudContext gcpCloudContext = workspaceDao.deserializeGcpCloudContext(json);
      assertEquals("foo", gcpCloudContext.getGcpProjectId());
    }
  }

  @Test
  void cloudTypeBackwardsCompatibility() {
    assertEquals(CloudPlatform.GCP, CloudPlatform.valueOf("GCP"));
    assertEquals("GCP", CloudPlatform.GCP.toString());
  }

  private Workspace defaultWorkspace() {
    return Workspace.builder()
        .workspaceId(workspaceId)
        .workspaceStage(WorkspaceStage.RAWLS_WORKSPACE)
        .build();
  }
}<|MERGE_RESOLUTION|>--- conflicted
+++ resolved
@@ -37,15 +37,9 @@
   @Autowired private ObjectMapper persistenceObjectMapper;
 
   private UUID workspaceId;
-<<<<<<< HEAD
   @Nullable private SpendProfileId spendProfileId;
-  private final String readSql =
+  private final String READ_SQL =
       "SELECT workspace_id, spend_profile FROM workspace WHERE workspace_id = :id";
-=======
-  private Optional<SpendProfileId> spendProfileId;
-  private static final String READ_SQL =
-      "SELECT workspace_id, spend_profile, profile_settable FROM workspace WHERE workspace_id = :id";
->>>>>>> 2e11cc78
 
   @BeforeEach
   void setup() {
