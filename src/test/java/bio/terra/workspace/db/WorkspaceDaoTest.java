package bio.terra.workspace.db;

import static org.hamcrest.CoreMatchers.equalTo;
import static org.hamcrest.MatcherAssert.assertThat;
import static org.junit.jupiter.api.Assertions.*;

import bio.terra.workspace.app.configuration.external.WorkspaceDatabaseConfiguration;
import bio.terra.workspace.common.BaseUnitTest;
import bio.terra.workspace.common.exception.DuplicateWorkspaceException;
import bio.terra.workspace.common.exception.WorkspaceNotFoundException;
import bio.terra.workspace.common.model.Workspace;
import bio.terra.workspace.common.model.WorkspaceStage;
<<<<<<< HEAD
=======
import bio.terra.workspace.generated.model.WorkspaceDescription;
import bio.terra.workspace.generated.model.WorkspaceStageModel;
import bio.terra.workspace.service.spendprofile.SpendProfileId;
>>>>>>> a8ce553f
import bio.terra.workspace.service.workspace.WorkspaceCloudContext;
import java.util.Map;
import java.util.Optional;
import java.util.UUID;
import org.junit.jupiter.api.BeforeEach;
import org.junit.jupiter.api.Test;
import org.springframework.beans.factory.annotation.Autowired;
import org.springframework.dao.EmptyResultDataAccessException;
import org.springframework.jdbc.core.namedparam.MapSqlParameterSource;
import org.springframework.jdbc.core.namedparam.NamedParameterJdbcTemplate;

public class WorkspaceDaoTest extends BaseUnitTest {

  @Autowired private WorkspaceDatabaseConfiguration workspaceDatabaseConfiguration;

  @Autowired private NamedParameterJdbcTemplate jdbcTemplate;

  @Autowired private WorkspaceDao workspaceDao;

  private UUID workspaceId;
<<<<<<< HEAD
  private String spendProfileId;
=======
  private Optional<SpendProfileId> spendProfileId;
>>>>>>> a8ce553f
  private String readSql =
      "SELECT workspace_id, spend_profile, profile_settable FROM workspace WHERE workspace_id = :id";

  @BeforeEach
  public void setup() {
    workspaceId = UUID.randomUUID();
<<<<<<< HEAD
    spendProfileId = UUID.randomUUID().toString();
=======
    spendProfileId = Optional.of(SpendProfileId.create("foo"));
>>>>>>> a8ce553f
  }

  @Test
  public void verifyCreatedWorkspaceExists() throws Exception {
    workspaceDao.createWorkspace(workspaceId, spendProfileId, WorkspaceStage.RAWLS_WORKSPACE);
    MapSqlParameterSource params =
        new MapSqlParameterSource().addValue("id", workspaceId.toString());
    Map<String, Object> queryOutput = jdbcTemplate.queryForMap(readSql, params);

    assertThat(queryOutput.get("workspace_id"), equalTo(workspaceId.toString()));
    assertThat(queryOutput.get("spend_profile"), equalTo(spendProfileId.get().id()));
    assertThat(queryOutput.get("profile_settable"), equalTo(false));

    // This test doesn't clean up after itself - be sure it only runs on unit test DBs, which
    // are always re-created for tests.
  }

  @Test
  public void createAndDeleteWorkspace() throws Exception {
    workspaceDao.createWorkspace(workspaceId, Optional.empty(), WorkspaceStage.RAWLS_WORKSPACE);
    MapSqlParameterSource params =
        new MapSqlParameterSource().addValue("id", workspaceId.toString());
    Map<String, Object> queryOutput = jdbcTemplate.queryForMap(readSql, params);

    assertThat(queryOutput.get("workspace_id"), equalTo(workspaceId.toString()));
    assertThat(queryOutput.get("profile_settable"), equalTo(true));

    assertTrue(workspaceDao.deleteWorkspace(workspaceId));

    // Assert the object no longer exists after deletion
    assertThrows(
        EmptyResultDataAccessException.class,
        () -> {
          jdbcTemplate.queryForMap(readSql, params);
        });
  }

  @Test
  public void createAndGetWorkspace() throws Exception {
    workspaceDao.createWorkspace(workspaceId, Optional.empty(), WorkspaceStage.RAWLS_WORKSPACE);

    Workspace workspace = workspaceDao.getWorkspace(workspaceId);

    Workspace expectedWorkspace =
        Workspace.builder()
            .workspaceId(workspaceId)
            .spendProfileId(null)
            .workspaceStage(WorkspaceStage.RAWLS_WORKSPACE)
            .build();

    assertThat(workspace, equalTo(expectedWorkspace));

    assertTrue(workspaceDao.deleteWorkspace(workspaceId));
  }

  @Test
  public void createAndGetMcWorkspace() throws Exception {
    workspaceDao.createWorkspace(workspaceId, Optional.empty(), WorkspaceStage.MC_WORKSPACE);

    Workspace workspace = workspaceDao.getWorkspace(workspaceId);

    Workspace expectedWorkspace =
        Workspace.builder()
            .workspaceId(workspaceId)
            .spendProfileId(null)
            .workspaceStage(WorkspaceStage.MC_WORKSPACE)
            .build();
    assertThat(workspace, equalTo(expectedWorkspace));

    assertTrue(workspaceDao.deleteWorkspace(workspaceId));
  }

  @Test
  public void getStageMatchesWorkspace() throws Exception {
<<<<<<< HEAD
    workspaceDao.createWorkspace(workspaceId, null, WorkspaceStage.MC_WORKSPACE);
    Workspace workspace = workspaceDao.getWorkspace(workspaceId);
=======
    workspaceDao.createWorkspace(workspaceId, Optional.empty(), WorkspaceStage.MC_WORKSPACE);
    WorkspaceDescription workspace = workspaceDao.getWorkspace(workspaceId);
>>>>>>> a8ce553f
    WorkspaceStage stage = workspaceDao.getWorkspaceStage(workspaceId);
    assertThat(stage, equalTo(WorkspaceStage.MC_WORKSPACE));
    assertThat(stage, equalTo(workspace.workspaceStage()));
  }

  @Test
  public void getNonExistingWorkspace() throws Exception {

    assertThrows(
        WorkspaceNotFoundException.class,
        () -> {
          workspaceDao.getWorkspace(workspaceId);
        });
  }

  @Test
  public void deleteNonExistentWorkspaceFails() throws Exception {
    assertFalse(workspaceDao.deleteWorkspace(workspaceId));
  }

  @Test
  public void duplicateWorkspaceFails() throws Exception {
    workspaceDao.createWorkspace(workspaceId, Optional.empty(), WorkspaceStage.RAWLS_WORKSPACE);
    assertThrows(
        DuplicateWorkspaceException.class,
        () -> {
          workspaceDao.createWorkspace(
              workspaceId, Optional.empty(), WorkspaceStage.RAWLS_WORKSPACE);
        });
  }

  @Test
  public void updateCloudContext_Google() {
    workspaceDao.createWorkspace(workspaceId, Optional.empty(), WorkspaceStage.RAWLS_WORKSPACE);

    WorkspaceCloudContext googleContext1 = WorkspaceCloudContext.createGoogleContext("my-project1");
    workspaceDao.updateCloudContext(workspaceId, googleContext1);
    assertEquals(googleContext1, workspaceDao.getCloudContext(workspaceId));

    WorkspaceCloudContext googleContext2 = WorkspaceCloudContext.createGoogleContext("my-project2");
    workspaceDao.updateCloudContext(workspaceId, googleContext2);
    assertEquals(googleContext2, workspaceDao.getCloudContext(workspaceId));
  }

  @Test
  public void updateCloudContext_None() {
    workspaceDao.createWorkspace(workspaceId, Optional.empty(), WorkspaceStage.RAWLS_WORKSPACE);

    WorkspaceCloudContext noneContext = WorkspaceCloudContext.none();
    workspaceDao.updateCloudContext(workspaceId, noneContext);
    assertEquals(noneContext, workspaceDao.getCloudContext(workspaceId));
  }

  @Test
  public void noSetCloudContextIsNone() {
    workspaceDao.createWorkspace(workspaceId, Optional.empty(), WorkspaceStage.RAWLS_WORKSPACE);
    assertEquals(WorkspaceCloudContext.none(), workspaceDao.getCloudContext(workspaceId));
  }

  @Test
  public void updateAndNoneCloudContext() {
    workspaceDao.createWorkspace(workspaceId, Optional.empty(), WorkspaceStage.RAWLS_WORKSPACE);

    workspaceDao.updateCloudContext(
        workspaceId, WorkspaceCloudContext.createGoogleContext("my-project"));
    workspaceDao.updateCloudContext(workspaceId, WorkspaceCloudContext.none());
    assertEquals(WorkspaceCloudContext.none(), workspaceDao.getCloudContext(workspaceId));
  }

  @Test
  public void deleteWorkspaceWithCloudContext() {
    workspaceDao.createWorkspace(workspaceId, Optional.empty(), WorkspaceStage.RAWLS_WORKSPACE);
    workspaceDao.updateCloudContext(
        workspaceId, WorkspaceCloudContext.createGoogleContext("my-project"));

    assertTrue(workspaceDao.deleteWorkspace(workspaceId));
    assertThrows(WorkspaceNotFoundException.class, () -> workspaceDao.getWorkspace(workspaceId));
    assertEquals(WorkspaceCloudContext.none(), workspaceDao.getCloudContext(workspaceId));
  }

  /**
   * Hard code serialized values to check that code changes do not break backwards compatibility of
   * stored JSON values. If this test fails, your change may not work with existing databases.
   */
  @Test
  public void googleCloudContextBackwardsCompatibility() throws Exception {
    WorkspaceDao.GoogleCloudContextV1 googleDeserialized =
        WorkspaceDao.GoogleCloudContextV1.deserialize(
            "{\"version\":1,\"googleProjectId\":\"foo\"}");
    assertEquals(1, googleDeserialized.version);
    assertEquals("foo", googleDeserialized.googleProjectId);
  }

  @Test
  public void cloudTypeBackwardsCompatibility() {
    assertEquals(WorkspaceDao.CloudType.GOOGLE, WorkspaceDao.CloudType.valueOf("GOOGLE"));
    assertEquals("GOOGLE", WorkspaceDao.CloudType.GOOGLE.toString());
    assertEquals(1, WorkspaceDao.CloudType.values().length);
  }
}<|MERGE_RESOLUTION|>--- conflicted
+++ resolved
@@ -10,12 +10,7 @@
 import bio.terra.workspace.common.exception.WorkspaceNotFoundException;
 import bio.terra.workspace.common.model.Workspace;
 import bio.terra.workspace.common.model.WorkspaceStage;
-<<<<<<< HEAD
-=======
-import bio.terra.workspace.generated.model.WorkspaceDescription;
-import bio.terra.workspace.generated.model.WorkspaceStageModel;
 import bio.terra.workspace.service.spendprofile.SpendProfileId;
->>>>>>> a8ce553f
 import bio.terra.workspace.service.workspace.WorkspaceCloudContext;
 import java.util.Map;
 import java.util.Optional;
@@ -36,22 +31,14 @@
   @Autowired private WorkspaceDao workspaceDao;
 
   private UUID workspaceId;
-<<<<<<< HEAD
-  private String spendProfileId;
-=======
   private Optional<SpendProfileId> spendProfileId;
->>>>>>> a8ce553f
   private String readSql =
       "SELECT workspace_id, spend_profile, profile_settable FROM workspace WHERE workspace_id = :id";
 
   @BeforeEach
   public void setup() {
     workspaceId = UUID.randomUUID();
-<<<<<<< HEAD
-    spendProfileId = UUID.randomUUID().toString();
-=======
     spendProfileId = Optional.of(SpendProfileId.create("foo"));
->>>>>>> a8ce553f
   }
 
   @Test
@@ -98,7 +85,7 @@
     Workspace expectedWorkspace =
         Workspace.builder()
             .workspaceId(workspaceId)
-            .spendProfileId(null)
+            .spendProfileId(Optional.empty())
             .workspaceStage(WorkspaceStage.RAWLS_WORKSPACE)
             .build();
 
@@ -116,7 +103,7 @@
     Workspace expectedWorkspace =
         Workspace.builder()
             .workspaceId(workspaceId)
-            .spendProfileId(null)
+            .spendProfileId(Optional.empty())
             .workspaceStage(WorkspaceStage.MC_WORKSPACE)
             .build();
     assertThat(workspace, equalTo(expectedWorkspace));
@@ -126,13 +113,8 @@
 
   @Test
   public void getStageMatchesWorkspace() throws Exception {
-<<<<<<< HEAD
-    workspaceDao.createWorkspace(workspaceId, null, WorkspaceStage.MC_WORKSPACE);
+    workspaceDao.createWorkspace(workspaceId, Optional.empty(), WorkspaceStage.MC_WORKSPACE);
     Workspace workspace = workspaceDao.getWorkspace(workspaceId);
-=======
-    workspaceDao.createWorkspace(workspaceId, Optional.empty(), WorkspaceStage.MC_WORKSPACE);
-    WorkspaceDescription workspace = workspaceDao.getWorkspace(workspaceId);
->>>>>>> a8ce553f
     WorkspaceStage stage = workspaceDao.getWorkspaceStage(workspaceId);
     assertThat(stage, equalTo(WorkspaceStage.MC_WORKSPACE));
     assertThat(stage, equalTo(workspace.workspaceStage()));
