# Workspace paths
paths:
  /api/workspaces/v1:
    post:
      summary: Create a new Workspace.
      operationId: createWorkspace
      tags: [Workspace]
      requestBody:
        required: true
        content:
          application/json:
            schema:
              $ref: '#/components/schemas/CreateWorkspaceRequestBody'
      responses:
        '200':
          description: Response to createWorkspace calls
          content:
            application/json:
              schema:
                $ref: '#/components/schemas/CreatedWorkspace'
        '400':
          $ref: '#/components/responses/BadRequest'
        '403':
          $ref: '#/components/responses/PermissionDenied'
        '500':
          $ref: '#/components/responses/NotFound'
    get:
      parameters:
        - $ref: '#/components/parameters/Offset'
        - $ref: '#/components/parameters/Limit'
      summary: List all workspaces a user can read.
      operationId: listWorkspaces
      tags: [ Workspace ]
      responses:
        '200':
          description: OK
          content:
            application/json:
              schema:
                $ref: '#/components/schemas/WorkspaceDescriptionList'
        '500':
          $ref: '#/components/responses/ServerError'

  /api/workspaces/v1/{workspaceId}:
    parameters:
      - $ref: '#/components/parameters/WorkspaceId'
    get:
      summary: Get an existing Workspace.
      operationId: getWorkspace
      tags: [Workspace]
      responses:
        '200':
          description: OK
          content:
            application/json:
              schema:
                $ref: '#/components/schemas/WorkspaceDescription'
        '403':
          $ref: '#/components/responses/PermissionDenied'
        '404':
          $ref: '#/components/responses/NotFound'
        '500':
          $ref: '#/components/responses/ServerError'
    patch:
      summary: Update an existing Workspace.
      operationId: updateWorkspace
      tags: [Workspace]
      requestBody:
        required: true
        content:
          application/json:
            schema:
              $ref: '#/components/schemas/UpdateWorkspaceRequestBody'
      responses:
        '200':
          description: OK
          content:
            application/json:
              schema:
                $ref: '#/components/schemas/WorkspaceDescription'
        '403':
          $ref: '#/components/responses/PermissionDenied'
        '404':
          $ref: '#/components/responses/NotFound'
        '500':
          $ref: '#/components/responses/ServerError'
    delete:
      summary: Delete a Workspace.
      operationId: deleteWorkspace
      tags: [Workspace]
      responses:
        '204':
          description: Success
        '400':
          $ref: '#/components/responses/BadRequest'
        '403':
          $ref: '#/components/responses/PermissionDenied'
        '404':
          $ref: '#/components/responses/NotFound'
        '500':
          $ref: '#/components/responses/ServerError'

  /api/workspaces/v1/workspaceByUserFacingId/{workspaceUserFacingId}:
    parameters:
      - $ref: '#/components/parameters/WorkspaceUserFacingId'
    get:
      summary: Get an existing Workspace by userFacingId.
      operationId: getWorkspaceByUserFacingId
      tags: [Workspace]
      responses:
        '200':
          description: OK
          content:
            application/json:
              schema:
                $ref: '#/components/schemas/WorkspaceDescription'
        '403':
          $ref: '#/components/responses/PermissionDenied'
        '404':
          $ref: '#/components/responses/NotFound'
        '500':
          $ref: '#/components/responses/ServerError'

  /api/workspaces/v1/{workspaceId}/clone:
    parameters:
      - $ref: '#/components/parameters/WorkspaceId'
    post:
      summary: Clone a workspace and its eligible resources
      operationId: cloneWorkspace
      tags: [Workspace]
      requestBody:
        description: Details of workspce clone operation
        required: true
        content:
          application/json:
            schema:
              $ref: '#/components/schemas/CloneWorkspaceRequest'
      responses:
        '200':
          $ref: '#/components/responses/CloneWorkspaceResponse'
        '202':
          $ref: '#/components/responses/CloneWorkspaceResponse'
        '400':
          $ref: '#/components/responses/BadRequest'
        '403':
          $ref: '#/components/responses/PermissionDenied'
        '404':
          $ref: '#/components/responses/NotFound'
        '500':
          $ref: '#/components/responses/ServerError'

  /api/workspaces/v1/{workspaceId}/clone-result/{jobId}:
    parameters:
      - $ref: '#/components/parameters/WorkspaceId'
      - $ref: '#/components/parameters/JobId'
    get:
      summary: Retrieve information about a gcp bucket clone job.
      operationId: getCloneWorkspaceResult
      tags: [Workspace]
      responses:
        '200':
          $ref: '#/components/responses/CloneWorkspaceResponse'
        '202':
          $ref: '#/components/responses/CloneWorkspaceResponse'
        '403':
          $ref: '#/components/responses/PermissionDenied'
        '500':
          $ref: '#/components/responses/ServerError'

  /api/workspaces/v1/{workspaceId}/roles:
    parameters:
      - $ref: '#/components/parameters/WorkspaceId'
    get:
      summary: Read all IAM roles and their members in a workspace.
      operationId: getRoles
      tags: [Workspace]
      responses:
        '200':
          description: Response to list permissions calls
          content:
            application/json:
              schema:
                $ref: '#/components/schemas/RoleBindingList'
        '403':
          $ref: '#/components/responses/PermissionDenied'
        '404':
          $ref: '#/components/responses/NotFound'
        '500':
          $ref: '#/components/responses/ServerError'

  /api/workspaces/v1/{workspaceId}/roles/{role}/members:
    parameters:
      - $ref: '#/components/parameters/WorkspaceId'
      - $ref: '#/components/parameters/Role'
    post:
      summary: Grant an IAM role to a user or group.
      operationId: grantRole
      tags: [Workspace]
      requestBody:
        required: true
        content:
          application/json:
            schema:
              $ref: '#/components/schemas/GrantRoleRequestBody'
      responses:
        '204':
          description: Role granted successfully
        '403':
          $ref: '#/components/responses/PermissionDenied'
        '404':
          $ref: '#/components/responses/NotFound'
        '500':
          $ref: '#/components/responses/ServerError'

  /api/workspaces/v1/{workspaceId}/roles/{role}/members/{memberEmail}:
    parameters:
      - $ref: '#/components/parameters/WorkspaceId'
      - $ref: '#/components/parameters/Role'
      - $ref: '#/components/parameters/MemberEmail'
    delete:
      summary: Remove an IAM role from a user or group.
      operationId: removeRole
      tags: [Workspace]
      responses:
        '204':
          description: Role removed successfully
        '403':
          $ref: '#/components/responses/PermissionDenied'
        '404':
          $ref: '#/components/responses/NotFound'
        '500':
          $ref: '#/components/responses/ServerError'

  /api/workspaces/v1/{workspaceId}/properties:
    parameters:
    - $ref: '#/components/parameters/WorkspaceId'
    post:
      summary: update the properties in workspace.
      operationId: updateWorkspaceProperties
      tags: [ Workspace ]
      requestBody:
        required: true
        content:
          application/json:
            schema:
              $ref: '#/components/schemas/Properties'
      responses:
        '204':
          description: properties update sucessfully
        '403':
          $ref: '#/components/responses/PermissionDenied'
        '404':
          $ref: '#/components/responses/NotFound'
        '500':
          $ref: '#/components/responses/ServerError'
    patch:
      summary: delete existing Workspace properties.
      operationId: deleteWorkspaceProperties
      tags: [ Workspace ]
      requestBody:
        required: true
        content:
          application/json:
            schema:
              $ref: '#/components/schemas/PropertyKeys'
      responses:
        '204':
          description: properties delete sucessfully
        '403':
          $ref: '#/components/responses/PermissionDenied'
        '404':
          $ref: '#/components/responses/NotFound'
        '500':
          $ref: '#/components/responses/ServerError'

components:
  responses:
    CloneWorkspaceResponse:
      description: Response to clone workspace request
      content:
        application/json:
          schema:
            $ref: '#/components/schemas/CloneWorkspaceResult'

  schemas:
    ClonedWorkspace:
      description: >-
        Flight result class for workspace clone. Indicates status for each resource
        cloned (or skipped).
      type: object
      properties:
        sourceWorkspaceId:
          type: string
          format: uuid
        destinationWorkspaceId:
          type: string
          format: uuid
        destinationUserFacingId:
          description: |
            Human-settable, mutable id. Must have 3-63 characters, contain lowercase letters, numbers,
            dashes, or underscores, and start with lowercase letter or number.
          type: string
        resources:
          type: array
          items:
            $ref: '#/components/schemas/ResourceCloneDetails'

    CloneResourceResult:
      type: string
      enum:
        - SUCCEEDED
        - FAILED
        - SKIPPED
        
    CloneWorkspaceRequest:
      description: >-
        Request body for cloning an entire workspace. The stage is always MC. Cloning instructions
        are taken from individual resources.
      type: object
      required:
        - spendProfile
      properties:
        userFacingId:
          description: |
            Human-settable, mutable id for cloned workspace. Must have 3-63 characters, contain lowercase letters, numbers,
            dashes, or underscores, and start with lowercase letter or number. Optional. If this isn't set, one will be
            generated.
          type: string
        displayName:
          description: The human readable name of the workspace
          type: string
        description:
          description: A description of the cloned workspace
          type: string
        spendProfile:
          description: ID of provided spend profile
          type: string
        location:
          description: >-
            GCP Location to use for cloud-based resources. If omitted, the location of the source
            resource will be used.
          type: string

    ResourceCloneDetails:
      description: >-
        A structure to give provenance of a controlled or referenced resource clone
      type: object
      properties:
        cloningInstructions:
          $ref: '#/components/schemas/CloningInstructionsEnum'
        resourceType:
          $ref: '#/components/schemas/ResourceType'
        stewardshipType:
          $ref: '#/components/schemas/StewardshipType'
        sourceResourceId:
          description: resource ID of the original resource
          type: string
          format: uuid
        destinationResourceId:
          description: resource ID of the cloned resource, or null if failed or skipped
          type: string
          format: uuid
        result:
          $ref: '#/components/schemas/CloneResourceResult'
        errorMessage:
          description: If result is FAILED, a short description of the cause, if available.
          type: string
        name:
          description: name of the resource (same as source)
          type: string
        description:
          description:  description of the destination resource (same as source)
          type: string

    CloneWorkspaceResult:
      description: >-
        Response for workspace clone, including details on each controlled or referenced resource
        either cloned or attempted to be cloned.
      type: object
      properties:
        jobReport:
          $ref: '#/components/schemas/JobReport'
        errorReport:
          $ref: '#/components/schemas/ErrorReport'
        workspace:
          $ref: '#/components/schemas/ClonedWorkspace'

    CreatedWorkspace:
      type: object
      required: [id]
      properties:
        id:
          description: UUID of a newly-created workspace
          type: string
          format: uuid

    CreateWorkspaceRequestBody:
      type: object
      required: [id]
      properties:
        id:
          description: The ID of the workspace
          type: string
          format: uuid
        userFacingId:
          description: |
            Human-settable, mutable id. Must have 3-63 characters, contain lowercase letters, numbers, dashes, or
            underscores, and start with lowercase letter or number. Optional. If this isn't set, one will be generated based on
            id (uuid).
          type: string
        displayName:
          description: The human readable name of the workspace
          type: string
        description:
          description: A description of the workspace
          type: string
        spendProfile:
          description: ID of provided spend profile
          type: string
        policies:
          $ref: '#/components/schemas/TpsPolicyInputs'
        stage:
          $ref: '#/components/schemas/WorkspaceStageModel'
        properties:
          $ref: '#/components/schemas/Properties'
          
    GrantRoleRequestBody:
      description: The body for a request to grant a role to a single user.
      type: object
      required: [memberEmail]
      properties:
        memberEmail:
          type: string

    IamRole:
      description: Enum containing all valid IAM roles on a Workspace
      type: string
      enum: ['READER', 'WRITER', 'APPLICATION', 'OWNER']

    Properties:
      description: Optional list of key-value pairs of strings
      type: array
      items:
        $ref: '#/components/schemas/Property'

    Property:
      type: object
      required: [key, value]
      properties:
        key:
          description: |
            String to identify the key. Keys must be 1-1024 characters, using letters,
            numbers, dashes, and underscores and must not start with a dash or underscore.
          type: string
        value:
          description: Arbitrary string value
          type: string

    PropertyKeys:
      description: A list of property keys that in the properties
      type: array
      items:
        type: string

    RoleBinding:
      description: A binding between an IAM role and users with that role
      type: object
      required: [role]
      properties:
        role:
          $ref: '#/components/schemas/IamRole'
        members:
          description: A list of users that this role applies to
          type: array
          items:
            type: string

    RoleBindingList:
      description: A list of role bindings
      type: array
      items:
        $ref: '#/components/schemas/RoleBinding'

    UpdateWorkspaceRequestBody:
      type: object
      properties:
        userFacingId:
          description: |
            Human-settable, mutable id. Must have 3-63 characters, contain lowercase letters, numbers, dashes, or
            underscores, and start with lowercase letter or number.
          type: string
        displayName:
          description: The human readable name of the workspace
          type: string
        description:
          description: A description of the workspace
          type: string

    WorkspaceDescription:
      type: object
      required: [id, userFacingId, highestRole]
      properties:
        id:
          description: The ID of the workspace. Immutable.
          type: string
          format: uuid
        userFacingId:
          description: |
            Human-settable, mutable id. Must have 3-63 characters, contain lowercase letters, numbers, dashes, or
            underscores, and start with lowercase letter or number.
          type: string
        displayName:
          description: The human readable name of the workspace
          type: string
        description:
          description: A description of the workspace
          type: string
        highestRole:
          description: |
            Highest role of requester. If requester is both reader and writer, writer will be
            returned.
          $ref: '#/components/schemas/IamRole'
        spendProfile:
          description: ID of provided spend profile
          type: string
        stage:
          $ref: '#/components/schemas/WorkspaceStageModel'
        gcpContext:
          description: GCP context, if one exists
          $ref: '#/components/schemas/GcpContext'
        azureContext:
          description: Azure context, if one exists
          $ref: '#/components/schemas/AzureContext'
        properties:
          $ref: '#/components/schemas/Properties'
        createdDate:
          description: Timestamp when the workspace is created
          type: string
          format: date-time
        createdBy:
          description: User email of whom created the workspace
          type: string
        lastUpdatedDate:
          description: Timestamp of the latest workspace change
          type: string
          format: date-time
<<<<<<< HEAD
        policies:
          type: array
          items:
            $ref: '#/components/schemas/TpsPolicyInput'
=======
        lastUpdatedBy:
          description: User email of whom made the last update to the workspace
          type: string
>>>>>>> e4b0bbf7

    WorkspaceDescriptionList:
      type: object
      required: [ workspaces ]
      properties:
        workspaces:
          description: A list of workspaces
          type: array
          items:
            $ref: '#/components/schemas/WorkspaceDescription'

    WorkspaceStageModel:
      description: Enum for possible stages of a workspace along the Rawls migration path
      type: string
      enum: ['RAWLS_WORKSPACE', 'MC_WORKSPACE']<|MERGE_RESOLUTION|>--- conflicted
+++ resolved
@@ -544,16 +544,13 @@
           description: Timestamp of the latest workspace change
           type: string
           format: date-time
-<<<<<<< HEAD
+        lastUpdatedBy:
+          description: User email of whom made the last update to the workspace
+          type: string
         policies:
           type: array
           items:
             $ref: '#/components/schemas/TpsPolicyInput'
-=======
-        lastUpdatedBy:
-          description: User email of whom made the last update to the workspace
-          type: string
->>>>>>> e4b0bbf7
 
     WorkspaceDescriptionList:
       type: object
