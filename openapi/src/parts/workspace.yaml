--- conflicted
+++ resolved
@@ -364,25 +364,7 @@
         application/json:
           schema:
             $ref: '#/components/schemas/CloneWorkspaceResult'
-<<<<<<< HEAD
-  parameters:
-    Platform:
-      name: platform
-      in: query
-      description: The cloud platform (gcp, azure)
-      required: true
-      schema:
-        type: string
-        enum: [ "gcp", "azure" ]
-    WsmPolicyDepth:
-      name: depth
-      in: query
-      required: false
-      schema:
-        $ref: '#/components/schemas/WsmPolicyDepth'
-      description: Workspace policy explain depth.
-=======
->>>>>>> dd0d65e1
+
   schemas:
     ClonedWorkspace:
       description: >-
