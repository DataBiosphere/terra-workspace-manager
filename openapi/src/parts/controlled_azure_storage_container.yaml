--- conflicted
+++ resolved
@@ -53,12 +53,9 @@
       - $ref: '#/components/parameters/WorkspaceId'
       - $ref: '#/components/parameters/ResourceId'
       - $ref: '#/components/parameters/SasIpRange'
-<<<<<<< HEAD
+      - $ref: '#/components/parameters/SasExpirationDuration'
       - $ref: '#/components/parameters/SasPermissions'
       - $ref: '#/components/parameters/SasBlobName'
-=======
-      - $ref: '#/components/parameters/SasExpirationDuration'
->>>>>>> 85a56996
     post:
       summary: Create a SAS token to access the storage container
       operationId: createAzureStorageContainerSasToken
