--- conflicted
+++ resolved
@@ -57,14 +57,10 @@
         '500':
           $ref: '#/components/responses/ServerError'
     post:
-<<<<<<< HEAD
-      summary: Delete a controlled GCS bucket resource asynchronously.
-=======
       summary: |
         Delete a controlled GCS bucket resource. This is async, because the 
         operation can take a few minutes. OpenAPI does not support request body 
         in DELETE, but async state requires it. Hence this is a POST.
->>>>>>> 44acbb83
       operationId: deleteBucket
       tags: [ControlledGcpResource]
       requestBody:
@@ -236,7 +232,6 @@
         - NEARLINE
         - COLDLINE
         - ARCHIVE
-
     GcpGcsBucketLifecycle:
       description: >-
         Options to control automatic deletion or storage class change for a bucket.
@@ -366,7 +361,6 @@
           type: string
         jobControl:
           $ref: '#/components/schemas/JobControl'
-
     ClonedControlledGcpGcsBucket:
       description: >-
         Response object for clone of a GCS Bucket. Destination workspace and
@@ -386,7 +380,6 @@
           format: uuid
         bucket:
           $ref: "#/components/schemas/CreatedControlledGcpGcsBucket"
-
     CloneControlledGcpGcsBucketResult:
       description: >-
         API result class for cloning a GCS bucket.
@@ -398,7 +391,6 @@
           $ref: '#/components/schemas/JobReport'
         errorReport:
           $ref: '#/components/schemas/ErrorReport'
-
     CloneReferencedGcpGcsBucketResourceResult:
       description: >-
         API result class for cloning a referenced GCS Bucket resource. Includes source workspace
@@ -418,7 +410,6 @@
           format: uuid
         resource:
           $ref: '#/components/schemas/GcpGcsBucketResource'
-
     DeleteControlledGcpGcsBucketRequest:
       type: object
       required: [ jobControl ]
@@ -454,6 +445,7 @@
         generatedBucketCloudName:
           type: string
 
+
   responses:
     CreatedControlledGcpGcsBucketResponse:
       description: Response to Create controlled Gcs bucket
