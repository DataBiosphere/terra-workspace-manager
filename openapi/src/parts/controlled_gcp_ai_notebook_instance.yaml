paths:
  /api/workspaces/v1/{workspaceId}/resources/controlled/gcp/ai-notebook-instances:
    parameters:
      - $ref: '#/components/parameters/WorkspaceId'
    post:
      summary: Create a new controlled Gcp AI Platform Notebook Instance
      operationId: createAiNotebookInstance
      tags: [ControlledGcpResource]
      requestBody:
        required: true
        content:
          application/json:
            schema:
              $ref: '#/components/schemas/CreateControlledGcpAiNotebookInstanceRequestBody'
      responses:
        '200':
          $ref: '#/components/responses/CreatedControlledGcpAiNotebookInstanceResponse'
        '202':
          $ref: '#/components/responses/CreatedControlledGcpAiNotebookInstanceResponse'
        '403':
          $ref: '#/components/responses/PermissionDenied'
        '500':
          $ref: '#/components/responses/ServerError'

  /api/workspaces/v1/{workspaceId}/resources/controlled/gcp/ai-notebook-instances/create-result/{jobId}:
    parameters:
      - $ref: '#/components/parameters/WorkspaceId'
      - $ref: '#/components/parameters/JobId'
    get:
      summary: Retrieve information about a GCP AI Platform Notebook create instance job.
      operationId: getCreateAiNotebookInstanceResult
      tags: [ControlledGcpResource]
      responses:
        '200':
          $ref: '#/components/responses/CreatedControlledGcpAiNotebookInstanceResponse'
        '202':
          $ref: '#/components/responses/CreatedControlledGcpAiNotebookInstanceResponse'
        '403':
          $ref: '#/components/responses/PermissionDenied'
        '500':
          $ref: '#/components/responses/ServerError'

  /api/workspaces/v1/{workspaceId}/resources/controlled/gcp/ai-notebook-instances/{resourceId}:
    parameters:
      - $ref: '#/components/parameters/WorkspaceId'
      - $ref: '#/components/parameters/ResourceId'
    get:
      summary: Get a controlled AI Notebook instance resource
      operationId: getAiNotebookInstance
      tags: [ControlledGcpResource]
      responses:
        '200':
          description: Response to get AI Notebook instance.
          content:
            application/json:
              schema:
                $ref: '#/components/schemas/GcpAiNotebookInstanceResource'
        '403':
          $ref: '#/components/responses/PermissionDenied'
        '404':
          $ref: '#/components/responses/NotFound'
        '500':
          $ref: '#/components/responses/ServerError'
    post:
<<<<<<< HEAD
      summary: |
        Delete a controlled GCP AI Notebook instance resource asynchronously.
=======
      summary: Delete a controlled GCP AI Notebook instance resource asynchronously.
>>>>>>> 1d8aaa72
      operationId: deleteAiNotebookInstance
      tags: [ ControlledGcpResource ]
      requestBody:
        required: true
        content:
          application/json:
            schema:
              $ref: '#/components/schemas/DeleteControlledGcpAiNotebookInstanceRequest'
      responses:
        '200':
          $ref: '#/components/responses/DeleteControlledGcpAiNotebookInstanceResponse'
        '202':
          $ref: '#/components/responses/DeleteControlledGcpAiNotebookInstanceResponse'
        '403':
          $ref: '#/components/responses/PermissionDenied'
        '404':
          $ref: '#/components/responses/NotFound'
        '500':
          $ref: '#/components/responses/ServerError'
    patch:
      summary: Update a controlled GCP notebook resource
      operationId: updateAiNotebookInstance
      tags: [ ControlledGcpResource ]
      requestBody:
        required: true
        content:
          application/json:
            schema:
              $ref: '#/components/schemas/UpdateControlledGcpAiNotebookInstanceRequestBody'
      responses:
        '200':
          description: Response to update an AI Notebook instance.
          content:
            application/json:
              schema:
                $ref: '#/components/schemas/GcpAiNotebookInstanceResource'
        '403':
          $ref: '#/components/responses/PermissionDenied'
        '404':
          $ref: '#/components/responses/NotFound'
        '500':
          $ref: '#/components/responses/ServerError'

  /api/workspaces/v1/{workspaceId}/resources/controlled/gcp/ai-notebook-instances/delete-result/{jobId}:
    parameters:
      - $ref: '#/components/parameters/WorkspaceId'
      - $ref: '#/components/parameters/JobId'
    get:
      summary: Retrieve information about a GCP AI Platform Notebook delete instance job.
      operationId: getDeleteAiNotebookInstanceResult
      tags: [ControlledGcpResource]
      responses:
        '200':
          $ref: '#/components/responses/DeleteControlledGcpAiNotebookInstanceResponse'
        '202':
          $ref: '#/components/responses/DeleteControlledGcpAiNotebookInstanceResponse'
        '403':
          $ref: '#/components/responses/PermissionDenied'
        '404':
          $ref: '#/components/responses/NotFound'
        '500':
          $ref: '#/components/responses/ServerError'

  /api/workspaces/v1/{workspaceId}/resources/controlled/gcp/ai-notebook-instances/generateName:
    parameters:
    - $ref: '#/components/parameters/WorkspaceId'
    post:
      summary: Generate a cloud native controlled AI notebook instance name
      operationId: generateAiNotebookCloudInstanceId
      tags: [ ControlledGcpResource ]
      requestBody:
        required: true
        content:
          application/json:
            schema:
              $ref: '#/components/schemas/GenerateGcpAiNotebookCloudIdRequestBody'
      responses:
        '200':
          $ref: '#/components/responses/CloudAiNotebookIdResponse'
        '403':
          $ref: '#/components/responses/PermissionDenied'
        '500':
          $ref: '#/components/responses/ServerError'

components:
  schemas:
    CreateControlledGcpAiNotebookInstanceRequestBody:
      description: Payload for requesting a new controlled GCS Api notebook instance.
      type: object
      required: [common, aiNotebookInstance, jobControl]
      properties:
        common:
          $ref: '#/components/schemas/ControlledResourceCommonFields'
        aiNotebookInstance:
          $ref: '#/components/schemas/GcpAiNotebookInstanceCreationParameters'
        jobControl:
          $ref: '#/components/schemas/JobControl'

    CreatedControlledGcpAiNotebookInstanceResult:
      type: object
      properties:
        jobReport:
          $ref: '#/components/schemas/JobReport'
        errorReport:
          $ref: '#/components/schemas/ErrorReport'
        aiNotebookInstance:
          $ref: '#/components/schemas/GcpAiNotebookInstanceResource'

    GcpAiNotebookInstanceCreationParameters:
      description: >-
        AI Platform Notebook instance specific properties to be set on creation. These are a subset of the
        values accepted by the GCP AI Platforms API. See https://cloud.google.com/ai-platform/notebooks/docs/reference/rest/v1/projects.locations.instances/create
      type: object
      required: [machineType]
      properties:
        instanceId:
          description: >-
            An instanceId unique to this project and location. Must be 1-63 characters, using lower
            case letters, numbers, and dashes. The first character must be a lower case letter,
            and the last character must not be a dash.
          type: string
        location:
          description: The canonical GCP id for this location. For example, \'us-east1\'.
          type: string
        postStartupScript:
          description: >-
            Path to a Bash script that automatically runs after a notebook instance fully boots up.
            If path is not specified, a default startup script will run to install NextFlow and Terra CLI
            to the notebook instance.
            The path must be a URL or Cloud Storage path (gs://path-to-file/file-name). If the path
            is a cloud storage path, the created VM instance's service account's credentials is used
            to access it.
          type: string
        machineType:
          description: The Compute Engine machine type of this instance, see
            https://cloud.google.com/compute/docs/machine-types
          type: string
        acceleratorConfig:
          $ref: '#/components/schemas/GcpAiNotebookInstanceAcceleratorConfig'
        installGpuDriver:
          description: >-
            Whether the end user authorizes Google Cloud to install GPU driver on this instance. If
            this field is empty or set to false, the GPU driver won't be installed. Only applicable
            to instances with GPUs.
          type: boolean
        customGpuDriverPath:
          description: >-
            Specify a custom Cloud Storage path where the GPU driver is stored. If not specified,
            we'll automatically choose from official GPU drivers.
          type: string
        bootDiskType:
          description: >-
            The type of the boot disk attached to this instance, defaults to standard persistent
            disk (PD_STANDARD). See https://cloud.google.com/ai-platform/notebooks/docs/reference/rest/v1/projects.locations.instances#DiskType
          type: string
        bootDiskSizeGb:
          description: >-
            Input only. The size of the boot disk in GB attached to this instance, up to a maximum
            of 64000 GB (64 TB). The minimum recommended value is 100 GB. If not specified, this
            defaults to 100.
          type: integer
          format: int64
        dataDiskType:
          description: >-
            Input only. The type of the data disk attached to this instance, defaults to standard
            persistent disk (PD_STANDARD). See https://cloud.google.com/ai-platform/notebooks/docs/reference/rest/v1/projects.locations.instances#DiskType
          type: string
        dataDiskSizeGb:
          description: >-
            Input only. The size of the data disk in GB attached to this instance, up to a maximum
            of 64000 GB (64 TB). If not specified, this defaults to 100.
          type: integer
          format: int64
        metadata:
          description: >-
            Custom metadata to apply to this instance. Some metadata keys are reserved by Terra and
            will throw a bad request error if specified: 'proxy-mode'.
          type: object
          additionalProperties:
            type: string
        vmImage:
          $ref: '#/components/schemas/GcpAiNotebookInstanceVmImage'
        containerImage:
          $ref: '#/components/schemas/GcpAiNotebookInstanceContainerImage'

    GcpAiNotebookInstanceAcceleratorConfig:
      description: >-
        The hardware accelerator used on this instance. If you use accelerators, make sure that your
        configuration has enough vCPUs and memory to support the machineType you have selected.
        See https://cloud.google.com/ai-platform/notebooks/docs/reference/rest/v1/projects.locations.instances#AcceleratorConfig
      type: object
      required: [type, coreCount]
      properties:
        type:
          description: Type of this accelerator
          type: string
        coreCount:
          description: Count of cores of this accelerator.
          type: integer
          format: int64

    GcpAiNotebookInstanceVmImage:
      description: >-
        Either this or containerImage must be specified. Definition of a custom Compute Engine
        virtual machine image for starting a notebook instance with the environment installed
        directly on the VM. See
        https://cloud.google.com/ai-platform/notebooks/docs/reference/rest/v1/VmImage
      type: object
      required: [projectId]
      properties:
        projectId:
          description: >-
            The name of the Google Cloud project that this VM image belongs to. Format:
            'projects/{project_id}'
          type: string
        imageName:
          description: >-
            Either this or imageFamily must be specified. Use VM image name to find the image.
          type: string
        imageFamily:
          description: >-
            Either this or imageName must be specified. Use this VM image family to find the image;
            the newest image in this family will be used.
          type: string

    GcpAiNotebookInstanceContainerImage:
      description: >-
        Either this or vmImage must be specified. Definition of a container image for starting a
        notebook instance with the environment installed in a container. See
        https://cloud.google.com/ai-platform/notebooks/docs/reference/rest/v1/ContainerImage
      type: object
      required: [repository]
      properties:
        repository:
          description: >-
            Required. The path to the container image repository. For example:
            'gcr.io/{project_id}/{imageName}'
          type: string
        tag:
          description: >-
            The tag of the container image. If not specified, this defaults to the latest tag.
          type: string

    DeleteControlledGcpAiNotebookInstanceRequest:
      type: object
      required: [ jobControl ]
      properties:
        jobControl:
          $ref: '#/components/schemas/JobControl'

    DeleteControlledGcpAiNotebookInstanceResult:
      type: object
      properties:
        jobReport:
          $ref: '#/components/schemas/JobReport'
        errorReport:
          $ref: '#/components/schemas/ErrorReport'

    GcpAiNotebookUpdateParameters:
      description: >-
        Parameters that may be changed by a user. Location and dataset id are fixed upon create.
      properties:
        metadata:
          description: >-
            A map of custom metadata to apply to this instance. Some metadata 
            keys are reserved by Terra and will throw a bad request error if 
            specified: 'proxy-mode', 'terra-workspace-id', 'terra-cli-server'.
          type: object
          additionalProperties:
            type: string

    UpdateControlledGcpAiNotebookInstanceRequestBody:
      type: object
      description: Update an AI notebook's metadata
      properties:
        name:
          description: Optional. New name to give to this resource. The resource name will not be updated if this is omitted.
          type: string
        description:
          description: Optional. New description to give to this resource. The resource description will not be updated if this is omitted.
          type: string
        updateParameters:
          $ref: '#/components/schemas/GcpAiNotebookUpdateParameters'

    AiNotebookCloudId:
      description: Ai notebook Cloud native ID
      type: object
      required: [ generatedAiNotebookAiNotebookCloudId ]
      properties:
        generatedAiNotebookAiNotebookCloudId:
          type: string

    GenerateGcpAiNotebookCloudIdRequestBody:
      type: object
      required: [ aiNotebookName ]
      properties:
        aiNotebookName:
          type: string

  responses:    
    CreatedControlledGcpAiNotebookInstanceResponse:
      description: Response to Create controlled resource
      content:
        application/json:
          schema:
            $ref: '#/components/schemas/CreatedControlledGcpAiNotebookInstanceResult'

    DeleteControlledGcpAiNotebookInstanceResponse:
      description: Response Payload for deleting a GCP AI Notebook
      content:
        application/json:
          schema:
            $ref: '#/components/schemas/DeleteControlledGcpAiNotebookInstanceResult'

    CloudAiNotebookIdResponse:
      description: A valid AI notebook name per https://cloud.google.com/vertex-ai/docs/workbench/user-managed/create-new.
      content:
        application/json:
          schema:
            $ref: '#/components/schemas/AiNotebookCloudId'<|MERGE_RESOLUTION|>--- conflicted
+++ resolved
@@ -62,12 +62,7 @@
         '500':
           $ref: '#/components/responses/ServerError'
     post:
-<<<<<<< HEAD
-      summary: |
-        Delete a controlled GCP AI Notebook instance resource asynchronously.
-=======
       summary: Delete a controlled GCP AI Notebook instance resource asynchronously.
->>>>>>> 1d8aaa72
       operationId: deleteAiNotebookInstance
       tags: [ ControlledGcpResource ]
       requestBody:
