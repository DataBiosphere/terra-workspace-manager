# terra-workspace-manager
<<<<<<< HEAD
This repository started as a proof-of-concept. It is expanding to serve as a template
project for MC Terra services.

In general, once you copy this project, you can search for the word "template" and
fill in your service or some other appropriate name.

[Deliverybot Dashboard](https://app.deliverybot.dev/DataBiosphere/framework-version/branch/master)

## OpenAPI V3 - formerly swagger
The template provides a simple OpenAPI V3 yaml document that includes a /status
endpoint and a /api/template/v1/ping endpoint. The ping endpoint is there to
show the full plumbing for an endpoint that uses the common exception handler to 
return an ErrorReport.

The OpenAPI document also contains two components that we would like to have common
across all of our APIs:
<ul>
<li>ErrorReport - a common error return structure</li>
<li>SystemStatus - a common response to the /status endpoint</li>
</ul>

A swagger-ui page is available at /api/swagger-ui.html on any running instance. 
TEMPLATE: Once a service has a stable dev/alpha instance, a link to its 
=======
This repository holds the Workspace Manager service, the MC-Terra component
responsible for managing resources and the applications/resources they use.

To push versions of this repository to different environments (including 
per-developer integration environments), use deliverybot:
[Deliverybot Dashboard](https://app.deliverybot.dev/DataBiosphere/framework-version/branch/master)

## OpenAPI V3 - formerly swagger
A swagger-ui page is available at /api/swagger-ui.html on any running instance. 
TODO: Once we have a stable and persistent dev instance, a link to its 
>>>>>>> 7c63f07b
swagger-ui page should go here.

## Spring Boot
We use Spring Boot as our framework for REST servers. The objective is to use a minimal set
of Spring features; there are many ways to do the same thing and we would like to constrain ourselves
to a common set of techniques.

### Configuration
We only use Java configuration. We never use XML files.

In general, we use type-safe configuration parameters as shown here: 
[Type-safe Configuration Properties](https://docs.spring.io/spring-boot/docs/current/reference/html/spring-boot-features.html#boot-features-external-config-typesafe-configuration-properties).
That allows proper typing of parameters read from property files or environment variables. Parameters are
then accessed with normal accessor methods. You should never need to use an `@Value` annotation.

### Initialization
When the applications starts, Spring wires up the components based on the profiles in place.
Setting different profiles allows different components to be included. This technique is used
as the way to choose the cloud platform (Google, Azure, AWS) code to include.

We use the Spring idiom of the `postSetupInitialization`, found in ApplicationConfiguration.java,
to perform initialization of the application between the point of having the entire application initialized and
the point of opening the port to start accepting REST requests.

### Annotating Singletons	
The typical pattern when using Spring is to make singleton classes for each service, controller, and DAO.	
You do not have to write the class with its own singleton support. Instead, annotate the class with	
the appropriate Spring annotation. Here are ones we use:
<ul>
<li><code>@Component</code> Regular singleton class, like a service.</li>
<li><code>@Repository</code> DAO component</li>
<li><code>@Controller</code> REST Controller</li>
<li><code>@Configuration</code> Definition of properties</li>
</ul>

### Common Annotations
There are other annotations that are handy to know about.

#### Autowiring
Spring wires up the singletons and other beans when the application is launched.
That allows us to use Spring profiles to control the collection of code that is
run for different environments. Perhaps obviously, you can only autowire singletons to each other. You cannot autowire
dynamically created objects.

There are two styles for declaring autowiring.
The preferred method of autowiring, is to put the annotation on the constructor
of the class. Spring will autowire all of the inputs to the constructor.
```
@Component
public class Foo {
    private Bar bar;
    private Fribble fribble;

    @Autowired
    public Foo(Bar bar, Fribble fribble) {
        this.bar = bar;
        this.foo = foo;
    }
```
Spring will pass in the instances of Bar and Fribble into the constructor.
It is possible to autowire a specific class member, but that is rarely necessary:
```
@Component
public class Foo {
    @Autowired
    private Bar bar;
```

#### REST Annotations
<ul>
<li><code>@RequestBody</code> Marks the controller input parameter receiving the body of the request</li>
<li><code>@PathVariable("x")</code> Marks the controller input parameter receiving the parameter <code>x</code></li>
<li><code>@RequestParam("y")</code> Marks the controller input parameter receiving the query parameter<code>y</code></li>
</ul>

#### JSON Annotations
We use the Jackson JSON library for serializing objects to and from JSON. Most of the time, you don't need to 
use JSON annotations. It is sufficient to provide setter/getter methods for class members
and let Jackson figure things out with interospection. There are cases where it needs help
and you have to be specific.

The common JSON annotations are:
<ul>
<li><code>@JsonValue</code> Marks a class member as data that should be (de)serialized to(from) JSON.
You can specify a name as a parameter to specify the JSON name for the member.</li>
<li><code>@JsonIgnore</code>  Marks a class member that should not be (de)serialized</li>
<li><code>@JsonCreator</code> Marks a constructor to be used to create an object from JSON.</li>
</ul>

For more details see [Jackson JSON Documentation](https://github.com/FasterXML/jackson-docs)

## Main Code Structure
This section explains the code structure of the template. Here is the directory structure:
```
/src
  /main
    /java
      /bio/terra/TEMPLATE
        /app
          /configuration
          /controller
        /common
          /exception
        /service
          /ping
    /resources
```
<ul>
<li><code>/app</code> For the top of the application, including Main and the StartupInitializer</li>
<li><code>/app/configuration</code> For all of the bean and property definitions</li>
<li><code>/app/controller</code> For the REST controllers. The controllers typically do very little.
They invoke a service to do the work and package the service output into the response. The
controller package also defines the global exception handling.</li>
<li><code>/common</code> For common models and common exceptions; for example, a model that is 
shared by more than one service.</li>
<li><code>/common/exception</code> The template provides abstract base classes for the commonly
used HTTP status responses. They are all based on the ErrorReportException that provides the
explicit HTTP status and "causes" information for our standard ErrorReport model.</li>
<li><code>/service</code> Each service gets a package within. We handle cloud-platform specializations
within each service.</li>
<li><code>/service/ping</code> The example service; please delete.</li>
<li><code>/resources</code> Properties definitions, database schema definitions, and the REST API definition</li>
</ul>

## Test Structure
There are sample tests for the ping service to illustrate two styles of unit testing.

## Deployment
### On commit to master
1. New commit is merged to master
2. [The master_push workflow](https://github.com/DataBiosphere/terra-workspace-manager/blob/gm-deployment/.github/workflows/master_push.yml) is triggered. It builds the image, tags the image & commit, and pushes the image to GCR. It then sends a [dispatch](https://help.github.com/en/actions/reference/events-that-trigger-workflows#external-events-repository_dispatch) with the new version for the service to the [framework-version repo](https://github.com/DataBiosphere/framework-version).
3. This triggers the [update workflow](https://github.com/DataBiosphere/framework-version/blob/master/.github/workflows/update.yml), which updates the JSON that maps services to versions to map to the new version for the service whose repo sent the dispatch. The JSON is then committed and pushed.
4. This triggers the [tag workflow](https://github.com/DataBiosphere/framework-version/blob/master/.github/workflows/tag.yml), which tags the new commit in the framework-version repo with a bumped semantic version, yielding a new version of the whole stack incorporating the newly available version of the service.
5. The new commit corresponding to the above version of the stack is now visible on the [deliverybot dashboard](https://app.deliverybot.dev/DataBiosphere/framework-version/branch/master). It can now be manually selected for deployment to an environment.
6. Deploying a version of the stack to an environment from the dashboard triggers the [deploy workflow](https://github.com/DataBiosphere/framework-version/blob/master/.github/workflows/deploy.yml). This sends a dispatch to the [framework-env repo](https://github.com/DataBiosphere/framework-env) with the version that the chosen commit is tagged with, and the desired environment.
7. The dispatch triggers the [update workflow in that repo](https://github.com/DataBiosphere/framework-env/blob/master/.github/workflows/update.yml), which similarly to the one in the framework-version one, updates a JSON. This JSON maps environments to versions of the stack. It is updated to reflect the desired deployment of the new stack version to the specified environment and the change is pushed up.
8. The change to the JSON triggers the [apply workflow](https://github.com/DataBiosphere/framework-env/blob/master/.github/workflows/apply.yml), which actually deploys the desired resources to k8s. It determines the services that must be updated by diffing the stack versions that the environment in question is transitioning between and re-deploys the services that need updates.<|MERGE_RESOLUTION|>--- conflicted
+++ resolved
@@ -1,29 +1,4 @@
 # terra-workspace-manager
-<<<<<<< HEAD
-This repository started as a proof-of-concept. It is expanding to serve as a template
-project for MC Terra services.
-
-In general, once you copy this project, you can search for the word "template" and
-fill in your service or some other appropriate name.
-
-[Deliverybot Dashboard](https://app.deliverybot.dev/DataBiosphere/framework-version/branch/master)
-
-## OpenAPI V3 - formerly swagger
-The template provides a simple OpenAPI V3 yaml document that includes a /status
-endpoint and a /api/template/v1/ping endpoint. The ping endpoint is there to
-show the full plumbing for an endpoint that uses the common exception handler to 
-return an ErrorReport.
-
-The OpenAPI document also contains two components that we would like to have common
-across all of our APIs:
-<ul>
-<li>ErrorReport - a common error return structure</li>
-<li>SystemStatus - a common response to the /status endpoint</li>
-</ul>
-
-A swagger-ui page is available at /api/swagger-ui.html on any running instance. 
-TEMPLATE: Once a service has a stable dev/alpha instance, a link to its 
-=======
 This repository holds the Workspace Manager service, the MC-Terra component
 responsible for managing resources and the applications/resources they use.
 
@@ -34,7 +9,6 @@
 ## OpenAPI V3 - formerly swagger
 A swagger-ui page is available at /api/swagger-ui.html on any running instance. 
 TODO: Once we have a stable and persistent dev instance, a link to its 
->>>>>>> 7c63f07b
 swagger-ui page should go here.
 
 ## Spring Boot
