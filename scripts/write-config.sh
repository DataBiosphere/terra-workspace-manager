#!/bin/bash
#
# write-config.sh extracts configuration information from vault and writes it to a set of files
# in a directory. This simplifies access to the secrets from other scripts and applications.
#
# This is intended as a replacement for render_config.sh in the service project and the
# render-config.sh in the integration project. We want to avoid writing into the source
# tree. Instead, this will write into a subdirectory of the root directory.
#
# We want to use this in a gradle task, so it takes arguments both as command line
# options and as envvars. For automations, like GHA, the command line can be specified.
# For developer use, we can set our favorite envvars and let gradle ensure the directory is properly populated.
#
# The environment passed in is used to configure several other parameters, including the target for running
# the integration tests.
#
# For personal environments, we assume that the target name is the same as the personal namespace name.
# The output directory includes the following files:
#   ---------------------------+-------------------------------------------------------------------------
#   buffer-client-sa.json      | Creds to access Buffer service
#   ---------------------------+-------------------------------------------------------------------------
#   policy-client-sa.json      | Creds to access Policy service
#   ---------------------------+-------------------------------------------------------------------------
#   db-connection-name.txt     | Connection string for CloudSQL proxy
#   ---------------------------+-------------------------------------------------------------------------
#   db-name.txt                | Database name
#   ---------------------------+-------------------------------------------------------------------------
#   db-password.txt            | Database password
#   ---------------------------+-------------------------------------------------------------------------
#   db-username.txt            | Database username
#   ---------------------------+-------------------------------------------------------------------------
#   janitor-client-sa.json     | Creds to access Janitor service. These are only available in the
#                              | integration environment and are not retrieved in other environments.
#   ---------------------------+-------------------------------------------------------------------------
#   local-properties.yml       | Additional property file optionally loaded by application.yml. It is
#                              | populated with the test application configuration when the target is
#                              | "local". Otherwise, it is empty.
#   ---------------------------+-------------------------------------------------------------------------
#   sqlproxy-sa.json           | SA of the CloudSQL proxy
#   ---------------------------+-------------------------------------------------------------------------
#   stairway-db-name.txt       | Stairway database name
#   ---------------------------+-------------------------------------------------------------------------
#   stairway-db-password.txt   | Stairway database password
#   ---------------------------+-------------------------------------------------------------------------
#   stairway-db-username.txt   | Stairway database username
#   ---------------------------+-------------------------------------------------------------------------
#   target.txt                 | the target that generated this set of config files. Allows the script
#                              | to skip regenerating the environment on a rerun.
#   ---------------------------+-------------------------------------------------------------------------
#   testrunner-sa.json         | SA for running TestRunner - this is always taken from integration/common
#   ---------------------------+-------------------------------------------------------------------------
#   testrunner-k8s-sa-token.txt| Credentials for TestRunner to manipulate the Kubernetes cluster under
#   testrunner-k8s-sa-key.txt  | test. Not all environments have this SA configured. If the k8env is
#                              | integration and there is no configured SA, then the wsmtest one will be
#                              | retrieved. It won't work for all test runner tests.
#   ---------------------------+-------------------------------------------------------------------------
#   user-delegated-sa.json     | Firecloud SA used to masquerade as test users
#   ---------------------------+-------------------------------------------------------------------------
#   wsm-sa.json                | SA that the WSM application runs as
#   ---------------------------+-------------------------------------------------------------------------

function usage {
  cat <<EOF
Usage: $0 [<target>] [<vaulttoken>] [<outputdir>] [<vaultenv>]"

  <target> can be:
    local - for testing against a local (bootRun) WSM
    dev - uses secrets from the dev environment
    alpha - alpha test environment
    staging - release staging environment
    help or ? - print this help
    clean - removes all files from the output directory
    * - anything else is assumed to be a personal environment using the terra-kernel-k8s
  If <target> is not specified, then use the envvar WSM_WRITE_CONFIG
  If WSM_WRITE_CONFIG is not specified, then use local

  <vaulttoken> defaults to the token found in ~/.vault-token.

  <outputdir> defaults to "../config/" relative to the script. When run from the gradle rootdir, it will be
  in the expected place for automation.

  <vaultenv> can be:
    docker - run a docker image containing vault
    local  - run the vault installed locally
  If <vaultenv> is not specified, then use the envvar WSM_VAULT_ENV
  If WSM_VAULT_ENV is not specified, then we use docker
EOF
 exit 1
}

# Get the inputs with defaulting
script_dir="$( cd "$( dirname "${BASH_SOURCE[0]}" )/.." &> /dev/null  && pwd )"
default_outputdir="${script_dir}/config"
default_target=${WSM_WRITE_CONFIG:-local}
target=${1:-$default_target}
vaulttoken=${2:-$(cat "$HOME"/.vault-token)}
outputdir=${3:-$default_outputdir}
default_vaultenv=${WSM_VAULT_ENV:-docker}
vaultenv=${4:-$default_vaultenv}

# The vault paths are irregular, so we map the target into three variables:
# k8senv    - the kubernetes environment: alpha, staging, dev, or integration
# namespace - the namespace in the k8s env: alpha, staging, dev, or the target for personal environments
# fcenv     - the firecloud delegated service account environment: dev, alpha, staging

case $target in
    help | ?)
        usage
        ;;

    clean)
        rm "${outputdir}"/* &> /dev/null
        exit 0
        ;;

    local)
        k8senv=integration
        namespace=wsmtest
        fcenv=dev
        ;;

    dev)
        k8senv=dev
        namespace=dev
        fcenv=dev
        ;;

    alpha)
        k8senv=alpha
        namespace=alpha
        fcenv=alpha
        ;;

    staging)
        k8senv=staging
        namespace=staging
        fcenv=staging
        ;;


    *) # personal env
        k8senv=integration
        namespace=$target
        fcenv=dev
        ;;
esac

# Create the output directory if it doesn't already exist
mkdir -p "${outputdir}"

# If there is a config and it matches, don't regenerate
if [ -e "${outputdir}/target.txt" ]; then
    oldtarget=$(<"${outputdir}/target.txt")
    if [ "$oldtarget" = "$target" ]; then
        echo "Config for $target already written"
        exit 0
    fi
fi

# Run vault either using a docker container or using the installed vault
function dovault {
    local dovaultpath=$1
    local dofilename=$2
    case $vaultenv in
        docker)
            docker run --rm -e VAULT_TOKEN="${vaulttoken}" broadinstitute/dsde-toolbox:dev \
                   vault read -format=json "${dovaultpath}" > "${dofilename}"
            ;;

        local)
            VAULT_TOKEN="${vaulttoken}" VAULT_ADDR="https://clotho.broadinstitute.org:8200" \
                   vault read -format=json "${dovaultpath}" > "${dofilename}"
            ;;
    esac
}

# Read a vault path into an output file, decoding from base64
# To detect missing tokens, we need to capture the docker result before
# doing the rest of the pipeline.
function vaultgetb64 {
    vaultpath=$1
    filename=$2
    fntmpfile=$(mktemp)
    dovault "${vaultpath}" "${fntmpfile}"
    result=$?
    if [ $result -ne 0 ]; then return $result; fi
    jq -r .data.key "${fntmpfile}" | base64 -d > "${filename}"
}

# Read a vault path into an output file
function vaultget {
    vaultpath=$1
    filename=$2
    fntmpfile=$(mktemp)
    dovault "${vaultpath}" "${fntmpfile}"
    result=$?
    if [ $result -ne 0 ]; then return $result; fi
    jq -r .data "${fntmpfile}" > "${filename}"
}

# Read database data from a vault path into a set of files
function vaultgetdb {
    vaultpath=$1
    fileprefix=$2
    fntmpfile=$(mktemp)
    dovault "${vaultpath}" "${fntmpfile}"
    result=$?
    if [ $result -ne 0 ]; then return $result; fi
    datafile=$(mktemp)
    jq -r .data "${fntmpfile}" > "${datafile}"
    jq -r '.db' "${datafile}" > "${outputdir}/${fileprefix}-name.txt"
    jq -r '.password' "${datafile}" > "${outputdir}/${fileprefix}-password.txt"
    jq -r '.username' "${datafile}" > "${outputdir}/${fileprefix}-username.txt"
}

vaultget "secret/dsde/firecloud/${fcenv}/common/firecloud-account.json" "${outputdir}/user-delegated-sa.json"
vaultgetb64 "secret/dsde/terra/kernel/${k8senv}/${namespace}/workspace/app-sa" "${outputdir}/wsm-sa.json"

# Janitor SA is only available in integration
if [ "${k8senv}" = "integration" ]; then
    vaultgetb64 "secret/dsde/terra/kernel/integration/tools/crl_janitor/client-sa" "${outputdir}/janitor-client-sa.json"
else
    echo "No janitor credentials for target ${target}"
fi

# Buffer SA naming is irregular
if [ "${k8senv}" = "integration" ]; then
    vaultgetb64 "secret/dsde/terra/kernel/${k8senv}/tools/buffer/client-sa" "${outputdir}/buffer-client-sa.json"
else
    vaultgetb64 "secret/dsde/terra/kernel/${k8senv}/${namespace}/buffer/client-sa" "${outputdir}/buffer-client-sa.json"
fi

# Policy SA is only setup for dev at this time
if [ "${k8senv}" = "integration" ]; then
    vaultgetb64 "secret/dsde/terra/kernel/dev/dev/tps/client-sa" "${outputdir}/policy-client-sa.json"
elif [ "${k8senv}" = "dev" ]; then
    vaultgetb64 "secret/dsde/terra/kernel/dev/dev/tps/client-sa" "${outputdir}/policy-client-sa.json"
else
    echo "No policy credentials for target ${target}"
fi

# Test Runner SA
vaultgetb64 "secret/dsde/terra/kernel/integration/common/testrunner/testrunner-sa" "${outputdir}/testrunner-sa.json"

# Test Runner Kubernetes SA
#
# The testrunner K8s secret has a complex structure. At secret/.../testrunner-k8s-sa we have the usual base64 encoded object
# under data.key. When that is pulled out and decoded we get a structure with:
# { "data":  { "ca.crt": <base64-cert>, "token": <base64-token> } }
# The cert is left base64 encoded, because that is how it is used in the K8s API. The token is decoded.
tmpfile=$(mktemp)
vaultgetb64 "secret/dsde/terra/kernel/${k8senv}/${namespace}/testrunner-k8s-sa" "${tmpfile}"
result=$?
if [ $result -ne 0 -a "${k8senv}" = "integration" ]; then
    echo "No test runner credentials for target ${target}. Falling back to wsmtest credentials."
    vaultgetb64 "secret/dsde/terra/kernel/integration/wsmtest/testrunner-k8s-sa" "${tmpfile}"
    result=$?
fi
if [ $result -ne 0 ]; then
    echo "No test runner credentials for target ${target}."
else
    jq -r ".data[\"ca.crt\"]" "${tmpfile}" > "${outputdir}/testrunner-k8s-sa-key.txt"
    jq -r .data.token "${tmpfile}" | base64 --decode > "${outputdir}/testrunner-k8s-sa-token.txt"
fi

# CloudSQL setup for connecting to the backend database
# 1. Get the sqlproxy service account
# 2. Build the full db connection name
#    note: some instances do not have the full name, project, region. We default to the integration k8s values
# 3. Get the database information (user, pw, name) for db and stairway db
vaultgetb64 "secret/dsde/terra/kernel/${k8senv}/${namespace}/workspace/sqlproxy-sa" "${outputdir}/sqlproxy-sa.json"
tmpfile=$(mktemp)
vaultget "secret/dsde/terra/kernel/${k8senv}/${namespace}/workspace/postgres/instance" "${tmpfile}"
instancename=$(jq -r '.name' "${tmpfile}")
instanceproject=$(jq -r '.project' "${tmpfile}")
instanceregion=$(jq -r '.region' "${tmpfile}")
if [ "$instanceproject" == "null" ];
  then instanceproject=terra-kernel-k8s
fi
if [ "$instanceregion" == "null" ];
  then instanceregion=us-central1
fi
echo "${instanceproject}:${instanceregion}:${instancename}" > "${outputdir}/db-connection-name.txt"

vaultgetdb "secret/dsde/terra/kernel/${k8senv}/${namespace}/workspace/postgres/db-creds" "db"
vaultgetdb "secret/dsde/terra/kernel/${k8senv}/${namespace}/workspace/postgres/stairway-db-creds" "stairway-db"

# Write the test application configuration into the local-properties.yml file
if [ "$target" == "local" ]; then
  tmpfile=$(mktemp)
  vaultget "secret/dsde/terra/azure/dev/workspacemanager/managed-app-publisher" "${tmpfile}"
  clientid=$(jq -r '."client-id"' "${tmpfile}" )
  clientsecret=$(jq -r '."client-secret"' "${tmpfile}" )
  tenantid=$(jq -r '."tenant-id"' "${tmpfile}" )

  cat << EOF > "${outputdir}/local-properties.yml"
workspace:
  application:
    configurations:
      TestWsmApp:
        name: TestWsmApp
        description: WSM test application
        service-account: Elizabeth.Shadowmoon@test.firecloud.org
        state: operating
      leo:
        service-account: leonardo-dev@broad-dsde-dev.iam.gserviceaccount.com
  azure:
    managed-app-client-id: ${clientid}
    managed-app-client-secret: ${clientsecret}
    managed-app-tenant-id: ${tenantid}
    sas-token-start-time-minutes-offset: 15
    sas-token-expiry-time-minutes-offset: 60
    sas-token-expiry-time-maximum-minutes-offset: 1440
  policy:
    base-path: https://tps.wsmtest-eng.bee.envs-terra.bio/
feature:
  tps-enabled: true
<<<<<<< HEAD
landingzone:
  sam:
    landing-zone-resource-users:
      - leonardo-dev@broad-dsde-dev.iam.gserviceaccount.com
=======
  temporary-grant-enabled: true
>>>>>>> 7de70745
EOF
else
  cat /dev/null > "${outputdir}/local-properties.yml"
fi

# We made it to the end, so record the target and avoid redos
echo "$target" > "${outputdir}/target.txt"<|MERGE_RESOLUTION|>--- conflicted
+++ resolved
@@ -315,14 +315,11 @@
     base-path: https://tps.wsmtest-eng.bee.envs-terra.bio/
 feature:
   tps-enabled: true
-<<<<<<< HEAD
 landingzone:
   sam:
     landing-zone-resource-users:
       - leonardo-dev@broad-dsde-dev.iam.gserviceaccount.com
-=======
   temporary-grant-enabled: true
->>>>>>> 7de70745
 EOF
 else
   cat /dev/null > "${outputdir}/local-properties.yml"
